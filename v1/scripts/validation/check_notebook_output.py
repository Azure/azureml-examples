# This is used in notebook validation to check the output cells of the notebook.
# It checks for unexpected warnings or errors
# The parameters are:
# 	--file_name   The name of the notebook output file
#       --folder      The path for the folder containing the notebook output.
#       --check       A list of strings to check for.
#                     stderr indicates anything written to stderr.

import json
import requests
import os
import argparse

parser = argparse.ArgumentParser()
parser.add_argument("--file_name")
parser.add_argument("--folder")
parser.add_argument("--check", nargs="+")

inputArgs = parser.parse_args()
full_name = os.path.join(inputArgs.folder, inputArgs.file_name)

allowed_list = [
    "UserWarning: Matplotlib is building the font cache",
    "UserWarning: Starting from version 2.2.1",
    "the library file in distribution wheels for macOS is built by the Apple Clang",
    "brew install libomp",
    "No verified requirements file found" "failed to create lock file",
    "retrying",
    "Using default datastore for uploads",
    "Already registered authentication for run id",
    "INFO - Initializing logging file for interpret-community",
    "INFO:interpret_community.common.explanation_utils:Using default datastore for uploads",
    "better speed can be achieved with apex",
    "numExpr defaulting to",
    "no version information available",
    "Falling back to use azure cli login credentials",
    "recommend to use ServicePrincipalAuthentication or MsiAuthentication",
    "Please refer to aka.ms/aml-notebook-auth",
    "Class KubernetesCompute: This is an experimental class",
    "Class SynapseCompute: This is an experimental class",
    'Please use "Dataset.File.upload_directory"',
    'Please use "FileDatasetFactory.upload_directory" instead',
    "Called AzureBlobDatastore.upload_files",
    "LinkTabularOutputDatasetConfig",
    "This may take a few minutes",
    "Downloading dataset",
    "logger.warning",
    "Importing plotly failed",
    "Found the config file in:",
    "Check: endpoint",
    "data_collector is not a known attribute of class",
    "Readonly attribute primary_metric will be ignored",
    "Downloading artifact ",
    "Warnings:",
<<<<<<< HEAD
    "Downloading builder script",
    "Downloading extra modules",
=======
    "custom base image or base dockerfile detected",
>>>>>>> 222ebbf1
]

with open(full_name, "r") as notebook_file:
    notebook = json.load(notebook_file)

    for cell in notebook["cells"]:
        if cell["cell_type"] == "code":
            for output in cell["outputs"]:
                if "text" in output:
                    for line in output["text"]:
                        # Avoid failing notebook runs on empty
                        # warnings.
                        if not line.strip():
                            continue
                        for not_allowed in inputArgs.check:
                            lower_line = line.lower()
                            if not_allowed == "stderr":
                                if "name" in output:
                                    assert output["name"] != "stderr" or any(
                                        (a.lower() in lower_line) for a in allowed_list
                                    ), (
                                        "Found stderr line:\n"
                                        + line
                                        + "\n in file "
                                        + inputArgs.file_name
                                    )
                            else:
                                assert not_allowed.lower() not in lower_line or any(
                                    (a.lower() in lower_line) for a in allowed_list
                                ), (
                                    not_allowed
                                    + " found in line:\n"
                                    + line
                                    + "\n in file "
                                    + inputArgs.file_name
                                )

print("check notebook output completed")<|MERGE_RESOLUTION|>--- conflicted
+++ resolved
@@ -52,12 +52,9 @@
     "Readonly attribute primary_metric will be ignored",
     "Downloading artifact ",
     "Warnings:",
-<<<<<<< HEAD
     "Downloading builder script",
     "Downloading extra modules",
-=======
     "custom base image or base dockerfile detected",
->>>>>>> 222ebbf1
 ]
 
 with open(full_name, "r") as notebook_file:
