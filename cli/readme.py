# imports
import os
import json
import glob
import argparse

# define constants
EXCLUDED_JOBS = ["java"]
EXCLUDED_ENDPOINTS = ["batch", "online", "amlarc"]
EXCLUDED_RESOURCES = [
    "workspace",
    "datastore",
    "vm-attach",
    "instance",
    "connections",
]
EXCLUDED_ASSETS = [
    "conda-yamls",
    "mlflow-models",
]
EXCLUDED_SCRIPTS = ["setup", "cleanup", "run-job"]
BRANCH = "main"  # default - do not change
BRANCH = "sdk-preview"  # this should be deleted when this branch is merged to main


# define functions
def main(args):
    # get list of notebooks
    notebooks = sorted(glob.glob("**/*.ipynb", recursive=True))

    # make all notebooks consistent
    modify_notebooks(notebooks)

    # get list of jobs
    jobs = sorted(glob.glob("jobs/**/*job*.yml", recursive=True))
    jobs += sorted(glob.glob("jobs/basics/*.yml", recursive=False))
    jobs += sorted(glob.glob("jobs/*/basics/**/*job*.yml", recursive=True))
    jobs += sorted(glob.glob("jobs/pipelines/**/*pipeline*.yml", recursive=True))
    jobs += sorted(
        glob.glob("jobs/automl-standalone-jobs/**/cli-automl-*.yml", recursive=True)
    )
    jobs += sorted(
        glob.glob("jobs/pipelines-with-components/**/*pipeline*.yml", recursive=True)
    )
    jobs += sorted(
        glob.glob("jobs/automl-standalone-jobs/**/*cli-automl*.yml", recursive=True)
    )
    jobs = [
        job.replace(".yml", "")
        for job in jobs
        if not any(excluded in job for excluded in EXCLUDED_JOBS)
    ]

    # get list of endpoints
    endpoints = sorted(glob.glob("endpoints/**/*.yml", recursive=True))
    endpoints = [
        endpoint.replace(".yml", "")
        for endpoint in endpoints
        if not any(excluded in endpoint for excluded in EXCLUDED_ENDPOINTS)
    ]

    # get list of resources
    resources = sorted(glob.glob("resources/**/*.yml", recursive=True))
    resources = [
        resource.replace(".yml", "")
        for resource in resources
        if not any(excluded in resource for excluded in EXCLUDED_RESOURCES)
    ]

    # get list of assets
    assets = sorted(glob.glob("assets/**/*.yml", recursive=True))
    assets = [
        asset.replace(".yml", "")
        for asset in assets
        if not any(excluded in asset for excluded in EXCLUDED_ASSETS)
    ]

    # get list of scripts
    scripts = sorted(glob.glob("*.sh", recursive=False))
    scripts = [
        script.replace(".sh", "")
        for script in scripts
        if not any(excluded in script for excluded in EXCLUDED_SCRIPTS)
    ]

    # write workflows
    write_workflows(jobs, endpoints, resources, assets, scripts)

    # read existing README.md
    with open("README.md", "r") as f:
        readme_before = f.read()

    # write README.md
    write_readme(jobs, endpoints, resources, assets, scripts)

    # read modified README.md
    with open("README.md", "r") as f:
        readme_after = f.read()

    # check if readme matches
    if args.check_readme:
        if not check_readme(readme_before, readme_after):
            print("README.md file did not match...")
            exit(2)


def modify_notebooks(notebooks):
    # setup variables
    kernelspec = {
        "display_name": "Python 3.8 - AzureML",
        "language": "python",
        "name": "python38-azureml",
    }

    # for each notebooks
    for notebook in notebooks:

        # read in notebook
        with open(notebook, "r") as f:
            data = json.load(f)

        # update metadata
        data["metadata"]["kernelspec"] = kernelspec

        # write notebook
        with open(notebook, "w") as f:
            json.dump(data, f, indent=1)


def write_readme(jobs, endpoints, resources, assets, scripts):
    # read in prefix.md and suffix.md
    with open("prefix.md", "r") as f:
        prefix = f.read()
    with open("suffix.md", "r") as f:
        suffix = f.read()

    # define markdown tables
    jobs_table = "\n**Jobs** ([jobs](jobs))\n\npath|status|description\n-|-|-\n"
    endpoints_table = (
        "\n**Endpoints** ([endpoints](endpoints))\n\npath|status|description\n-|-|-\n"
    )
    resources_table = (
        "\n**Resources** ([resources](resources))\n\npath|status|description\n-|-|-\n"
    )
    assets_table = "\n**Assets** ([assets](assets))\n\npath|status|description\n-|-|-\n"
    scripts_table = "\n**Scripts**\n\npath|status|\n-|-\n"

    # process jobs
    for job in jobs:
        # build entries for tutorial table
<<<<<<< HEAD
        status = f"[![{job}](https://github.com/Azure/azureml-examples/workflows/cli-{job.replace('/', '-')}/badge.svg?branch=may-sdk-preview)](https://github.com/Azure/azureml-examples/actions/workflows/cli-{job.replace('/', '-')}.yml)"
=======
        status = f"[![{job}](https://github.com/Azure/azureml-examples/workflows/cli-{job.replace('/', '-')}/badge.svg?branch={BRANCH})](https://github.com/Azure/azureml-examples/actions/workflows/cli-{job.replace('/', '-')}.yml)"
>>>>>>> 3bab1c94
        description = "*no description*"
        try:
            with open(f"{job}.yml", "r") as f:
                for line in f.readlines():
                    if "description: " in str(line):
                        description = line.split(": ")[-1].strip()
                        break
        except:
            pass

        # add row to tutorial table
        row = f"[{job}.yml]({job}.yml)|{status}|{description}\n"
        jobs_table += row

    # process endpoints
    for endpoint in endpoints:
        # build entries for tutorial table
<<<<<<< HEAD
        status = f"[![{endpoint}](https://github.com/Azure/azureml-examples/workflows/cli-{endpoint.replace('/', '-')}/badge.svg?branch=may-sdk-preview)](https://github.com/Azure/azureml-examples/actions/workflows/cli-{endpoint.replace('/', '-')}.yml)"
=======
        status = f"[![{endpoint}](https://github.com/Azure/azureml-examples/workflows/cli-{endpoint.replace('/', '-')}/badge.svg?branch={BRANCH})](https://github.com/Azure/azureml-examples/actions/workflows/cli-{endpoint.replace('/', '-')}.yml)"
>>>>>>> 3bab1c94
        description = "*no description*"
        try:
            with open(f"{endpoint}.yml", "r") as f:
                for line in f.readlines():
                    if "description: " in str(line):
                        description = line.split(": ")[-1].strip()
                        break
        except:
            pass

        # add row to tutorial table
        row = f"[{endpoint}.yml]({endpoint}.yml)|{status}|{description}\n"
        endpoints_table += row

    # process resources
    for resource in resources:
        # build entries for tutorial table
<<<<<<< HEAD
        status = f"[![{resource}](https://github.com/Azure/azureml-examples/workflows/cli-{resource.replace('/', '-')}/badge.svg?branch=may-sdk-preview)](https://github.com/Azure/azureml-examples/actions/workflows/cli-{resource.replace('/', '-')}.yml)"
=======
        status = f"[![{resource}](https://github.com/Azure/azureml-examples/workflows/cli-{resource.replace('/', '-')}/badge.svg?branch={BRANCH})](https://github.com/Azure/azureml-examples/actions/workflows/cli-{resource.replace('/', '-')}.yml)"
>>>>>>> 3bab1c94
        description = "*no description*"
        try:
            with open(f"{resource}.yml", "r") as f:
                for line in f.readlines():
                    if "description: " in str(line):
                        description = line.split(": ")[-1].strip()
                        break
        except:
            pass

        # add row to tutorial table
        row = f"[{resource}.yml]({resource}.yml)|{status}|{description}\n"
        resources_table += row

    # process assets
    for asset in assets:
        # build entries for tutorial table
<<<<<<< HEAD
        status = f"[![{asset}](https://github.com/Azure/azureml-examples/workflows/cli-{asset.replace('/', '-')}/badge.svg?branch=may-sdk-preview)](https://github.com/Azure/azureml-examples/actions/workflows/cli-{asset.replace('/', '-')}.yml)"
=======
        status = f"[![{asset}](https://github.com/Azure/azureml-examples/workflows/cli-{asset.replace('/', '-')}/badge.svg?branch={BRANCH})](https://github.com/Azure/azureml-examples/actions/workflows/cli-{asset.replace('/', '-')}.yml)"
>>>>>>> 3bab1c94
        description = "*no description*"
        try:
            with open(f"{asset}.yml", "r") as f:
                for line in f.readlines():
                    if "description: " in str(line):
                        description = line.split(": ")[-1].strip()
                        break
        except:
            pass

        # add row to tutorial table
        row = f"[{asset}.yml]({asset}.yml)|{status}|{description}\n"
        assets_table += row

    # process scripts
    for script in scripts:
        # build entries for tutorial table
<<<<<<< HEAD
        status = f"[![{script}](https://github.com/Azure/azureml-examples/workflows/cli-scripts-{script}/badge.svg?branch=may-sdk-preview)](https://github.com/Azure/azureml-examples/actions/workflows/cli-scripts-{script}.yml)"
=======
        status = f"[![{script}](https://github.com/Azure/azureml-examples/workflows/cli-scripts-{script}/badge.svg?branch={BRANCH})](https://github.com/Azure/azureml-examples/actions/workflows/cli-scripts-{script}.yml)"
>>>>>>> 3bab1c94
        link = f"https://scripts.microsoft.com/azure/machine-learning/{script}"

        # add row to tutorial table
        row = f"[{script}.sh]({script}.sh)|{status}\n"
        scripts_table += row

    # write README.md
    print("writing README.md...")
    with open("README.md", "w") as f:
        f.write(
            prefix
            + scripts_table
            + jobs_table
            + endpoints_table
            + resources_table
            + assets_table
            + suffix
        )
    print("Finished writing README.md...")


def write_workflows(jobs, endpoints, resources, assets, scripts):
    print("writing .github/workflows...")

    # process jobs
    for job in jobs:
        # write workflow file
        write_job_workflow(job)

    # process endpoints
    for endpoint in endpoints:
        # write workflow file
        # write_endpoint_workflow(endpoint)
        pass

    # process assest
    for resource in resources:
        # write workflow file
        write_asset_workflow(resource)

    # process assest
    for asset in assets:
        # write workflow file
        write_asset_workflow(asset)

    # process scripts
    for script in scripts:
        # write workflow file
        write_script_workflow(script)


def check_readme(before, after):
    return before == after


def parse_path(path):
    filename = None
    project_dir = None
    hyphenated = None
    try:
        filename = path.split("/")[-1]
    except:
        pass
    try:
        project_dir = "/".join(path.split("/")[:-1])
    except:
        pass
    try:
        hyphenated = path.replace("/", "-")
    except:
        pass

    return filename, project_dir, hyphenated


def write_job_workflow(job):
    filename, project_dir, hyphenated = parse_path(job)
    creds = "${{secrets.AZ_CREDS}}"
    workflow_yaml = f"""name: cli-{hyphenated}
on:
  workflow_dispatch:
  schedule:
    - cron: "0 0/4 * * *"
  pull_request:
    branches:
      - main
<<<<<<< HEAD
      - may-sdk-preview
=======
      - sdk-preview
>>>>>>> 3bab1c94
    paths:
      - cli/{project_dir}/**
      - .github/workflows/cli-{hyphenated}.yml
      - cli/setup.sh
jobs:
  build:
    runs-on: ubuntu-latest
    steps:
    - name: check out repo
      uses: actions/checkout@v2
      with:
        ref: may-sdk-preview
    - name: azure login
      uses: azure/login@v1
      with:
        creds: {creds}
    - name: setup
      run: bash setup.sh
      working-directory: cli
      continue-on-error: true
    - name: run job
      run: bash -x {os.path.relpath(".", project_dir)}/run-job.sh {filename}.yml
      working-directory: cli/{project_dir}\n"""

    # write workflow
    with open(f"../.github/workflows/cli-{job.replace('/', '-')}.yml", "w") as f:
        f.write(workflow_yaml)


def write_endpoint_workflow(endpoint):
    filename, project_dir, hyphenated = parse_path(endpoint)
    creds = "${{secrets.AZ_CREDS}}"
    workflow_yaml = f"""name: cli-{hyphenated}
on:
  workflow_dispatch:
  schedule:
    - cron: "0 0/4 * * *"
  pull_request:
    branches:
      - main
<<<<<<< HEAD
      - may-sdk-preview
=======
      - sdk-preview
>>>>>>> 3bab1c94
    paths:
      - cli/{project_dir}/**
      - .github/workflows/cli-{hyphenated}.yml
      - cli/setup.sh
jobs:
  build:
    runs-on: ubuntu-latest
    steps:
    - name: check out repo
      uses: actions/checkout@v2
      with:
        ref: may-sdk-preview
    - name: azure login
      uses: azure/login@v1
      with:
        creds: {creds}
    - name: setup
      run: bash setup.sh
      working-directory: cli
      continue-on-error: true
    - name: create endpoint
      run: az ml endpoint create -f {endpoint}.yml
      working-directory: cli\n"""

    # write workflow
    with open(f"../.github/workflows/cli-{hyphenated}.yml", "w") as f:
        f.write(workflow_yaml)


def write_asset_workflow(asset):
    filename, project_dir, hyphenated = parse_path(asset)
    creds = "${{secrets.AZ_CREDS}}"
    workflow_yaml = f"""name: cli-{hyphenated}
on:
  workflow_dispatch:
  schedule:
    - cron: "0 0/4 * * *"
  pull_request:
    branches:
      - main
<<<<<<< HEAD
      - may-sdk-preview
=======
      - sdk-preview
>>>>>>> 3bab1c94
    paths:
      - cli/{asset}.yml
      - .github/workflows/cli-{hyphenated}.yml
      - cli/setup.sh
jobs:
  build:
    runs-on: ubuntu-latest
    steps:
    - name: check out repo
      uses: actions/checkout@v2
      with:
        ref: may-sdk-preview
    - name: azure login
      uses: azure/login@v1
      with:
        creds: {creds}
    - name: setup
      run: bash setup.sh
      working-directory: cli
      continue-on-error: true
    - name: create asset
      run: az ml {asset.split('/')[1]} create -f {asset}.yml
      working-directory: cli\n"""

    # write workflow
    with open(f"../.github/workflows/cli-{hyphenated}.yml", "w") as f:
        f.write(workflow_yaml)


def write_script_workflow(script):
    filename, project_dir, hyphenated = parse_path(script)
    creds = "${{secrets.AZ_CREDS}}"
    workflow_yaml = f"""name: cli-scripts-{hyphenated}
on:
  workflow_dispatch:
  schedule:
    - cron: "0 0/4 * * *"
  pull_request:
    branches:
      - main
      - sdk-preview
    paths:
      - cli/{script}.sh
      - .github/workflows/cli-scripts-{hyphenated}.yml
      - cli/setup.sh
jobs:
  build:
    runs-on: ubuntu-latest
    steps:
    - name: check out repo
      uses: actions/checkout@v2
    - name: azure login
      uses: azure/login@v1
      with:
        creds: {creds}
    - name: setup
      run: bash setup.sh
      working-directory: cli
      continue-on-error: true
    - name: scripts installs
      run: sudo apt-get upgrade -y && sudo apt-get install uuid-runtime jq -y
    - name: test script script
      run: set -e; bash -x {script}.sh
      working-directory: cli\n"""

    # write workflow
    with open(f"../.github/workflows/cli-scripts-{hyphenated}.yml", "w") as f:
        f.write(workflow_yaml)


# run functions
if __name__ == "__main__":
    # issue #146
    if "posix" not in os.name:
        print(
            "windows is not supported, see issue #146 (https://github.com/Azure/azureml-examples/issues/146)"
        )
        exit(1)

    # setup argparse
    parser = argparse.ArgumentParser()
    parser.add_argument("--check-readme", type=bool, default=False)
    args = parser.parse_args()

    # call main
    main(args)<|MERGE_RESOLUTION|>--- conflicted
+++ resolved
@@ -148,11 +148,7 @@
     # process jobs
     for job in jobs:
         # build entries for tutorial table
-<<<<<<< HEAD
-        status = f"[![{job}](https://github.com/Azure/azureml-examples/workflows/cli-{job.replace('/', '-')}/badge.svg?branch=may-sdk-preview)](https://github.com/Azure/azureml-examples/actions/workflows/cli-{job.replace('/', '-')}.yml)"
-=======
         status = f"[![{job}](https://github.com/Azure/azureml-examples/workflows/cli-{job.replace('/', '-')}/badge.svg?branch={BRANCH})](https://github.com/Azure/azureml-examples/actions/workflows/cli-{job.replace('/', '-')}.yml)"
->>>>>>> 3bab1c94
         description = "*no description*"
         try:
             with open(f"{job}.yml", "r") as f:
@@ -170,11 +166,7 @@
     # process endpoints
     for endpoint in endpoints:
         # build entries for tutorial table
-<<<<<<< HEAD
-        status = f"[![{endpoint}](https://github.com/Azure/azureml-examples/workflows/cli-{endpoint.replace('/', '-')}/badge.svg?branch=may-sdk-preview)](https://github.com/Azure/azureml-examples/actions/workflows/cli-{endpoint.replace('/', '-')}.yml)"
-=======
         status = f"[![{endpoint}](https://github.com/Azure/azureml-examples/workflows/cli-{endpoint.replace('/', '-')}/badge.svg?branch={BRANCH})](https://github.com/Azure/azureml-examples/actions/workflows/cli-{endpoint.replace('/', '-')}.yml)"
->>>>>>> 3bab1c94
         description = "*no description*"
         try:
             with open(f"{endpoint}.yml", "r") as f:
@@ -192,11 +184,7 @@
     # process resources
     for resource in resources:
         # build entries for tutorial table
-<<<<<<< HEAD
-        status = f"[![{resource}](https://github.com/Azure/azureml-examples/workflows/cli-{resource.replace('/', '-')}/badge.svg?branch=may-sdk-preview)](https://github.com/Azure/azureml-examples/actions/workflows/cli-{resource.replace('/', '-')}.yml)"
-=======
         status = f"[![{resource}](https://github.com/Azure/azureml-examples/workflows/cli-{resource.replace('/', '-')}/badge.svg?branch={BRANCH})](https://github.com/Azure/azureml-examples/actions/workflows/cli-{resource.replace('/', '-')}.yml)"
->>>>>>> 3bab1c94
         description = "*no description*"
         try:
             with open(f"{resource}.yml", "r") as f:
@@ -214,11 +202,7 @@
     # process assets
     for asset in assets:
         # build entries for tutorial table
-<<<<<<< HEAD
-        status = f"[![{asset}](https://github.com/Azure/azureml-examples/workflows/cli-{asset.replace('/', '-')}/badge.svg?branch=may-sdk-preview)](https://github.com/Azure/azureml-examples/actions/workflows/cli-{asset.replace('/', '-')}.yml)"
-=======
         status = f"[![{asset}](https://github.com/Azure/azureml-examples/workflows/cli-{asset.replace('/', '-')}/badge.svg?branch={BRANCH})](https://github.com/Azure/azureml-examples/actions/workflows/cli-{asset.replace('/', '-')}.yml)"
->>>>>>> 3bab1c94
         description = "*no description*"
         try:
             with open(f"{asset}.yml", "r") as f:
@@ -236,11 +220,7 @@
     # process scripts
     for script in scripts:
         # build entries for tutorial table
-<<<<<<< HEAD
-        status = f"[![{script}](https://github.com/Azure/azureml-examples/workflows/cli-scripts-{script}/badge.svg?branch=may-sdk-preview)](https://github.com/Azure/azureml-examples/actions/workflows/cli-scripts-{script}.yml)"
-=======
         status = f"[![{script}](https://github.com/Azure/azureml-examples/workflows/cli-scripts-{script}/badge.svg?branch={BRANCH})](https://github.com/Azure/azureml-examples/actions/workflows/cli-scripts-{script}.yml)"
->>>>>>> 3bab1c94
         link = f"https://scripts.microsoft.com/azure/machine-learning/{script}"
 
         # add row to tutorial table
@@ -327,11 +307,7 @@
   pull_request:
     branches:
       - main
-<<<<<<< HEAD
-      - may-sdk-preview
-=======
       - sdk-preview
->>>>>>> 3bab1c94
     paths:
       - cli/{project_dir}/**
       - .github/workflows/cli-{hyphenated}.yml
@@ -342,8 +318,6 @@
     steps:
     - name: check out repo
       uses: actions/checkout@v2
-      with:
-        ref: may-sdk-preview
     - name: azure login
       uses: azure/login@v1
       with:
@@ -372,11 +346,7 @@
   pull_request:
     branches:
       - main
-<<<<<<< HEAD
-      - may-sdk-preview
-=======
       - sdk-preview
->>>>>>> 3bab1c94
     paths:
       - cli/{project_dir}/**
       - .github/workflows/cli-{hyphenated}.yml
@@ -387,8 +357,6 @@
     steps:
     - name: check out repo
       uses: actions/checkout@v2
-      with:
-        ref: may-sdk-preview
     - name: azure login
       uses: azure/login@v1
       with:
@@ -417,11 +385,7 @@
   pull_request:
     branches:
       - main
-<<<<<<< HEAD
-      - may-sdk-preview
-=======
       - sdk-preview
->>>>>>> 3bab1c94
     paths:
       - cli/{asset}.yml
       - .github/workflows/cli-{hyphenated}.yml
@@ -432,8 +396,6 @@
     steps:
     - name: check out repo
       uses: actions/checkout@v2
-      with:
-        ref: may-sdk-preview
     - name: azure login
       uses: azure/login@v1
       with:
