# imports
import os
import json
import glob
import argparse

# define constants
EXCLUDED_JOBS = ["java"]
EXCLUDED_ENDPOINTS = ["batch", "online", "amlarc"]
EXCLUDED_RESOURCES = [
    "workspace",
    "datastore",
    "vm-attach",
    "instance",
    "connections",
]
EXCLUDED_ASSETS = [
    "conda-yamls",
    "mlflow-models",
]
EXCLUDED_SCRIPTS = ["setup", "cleanup", "run-job"]
BRANCH = 'main' #default - do not change
BRANCH = 'sdk-preview' #this should be deleted when this branch is merged to main
BRANCH = 'april-sdk-preview' #this should be deleted when this branch is merged to sdk-preview


# define functions
def main(args):
    # get list of notebooks
    notebooks = sorted(glob.glob("**/*.ipynb", recursive=True))

    # make all notebooks consistent
    modify_notebooks(notebooks)

    # get list of jobs
    jobs = sorted(glob.glob("jobs/**/*job*.yml", recursive=True))
    jobs += sorted(glob.glob("jobs/basics/*.yml", recursive=False))
    jobs += sorted(glob.glob("jobs/*/basics/**/*job*.yml", recursive=True))
    jobs += sorted(glob.glob("jobs/pipelines/**/*pipeline*.yml", recursive=True))
    jobs += sorted(glob.glob("jobs/automl-standalone-jobs/**/cli-automl-*.yml", recursive=True))
    jobs += sorted(
        glob.glob("jobs/pipelines-with-components/**/*pipeline*.yml", recursive=True)
    )
    jobs += sorted(glob.glob("jobs/automl-standalone-jobs/**/*cli-automl*.yml", recursive=True))
    jobs = [
        job.replace(".yml", "")
        for job in jobs
        if not any(excluded in job for excluded in EXCLUDED_JOBS)
    ]

    # get list of endpoints
    endpoints = sorted(glob.glob("endpoints/**/*.yml", recursive=True))
    endpoints = [
        endpoint.replace(".yml", "")
        for endpoint in endpoints
        if not any(excluded in endpoint for excluded in EXCLUDED_ENDPOINTS)
    ]

    # get list of resources
    resources = sorted(glob.glob("resources/**/*.yml", recursive=True))
    resources = [
        resource.replace(".yml", "")
        for resource in resources
        if not any(excluded in resource for excluded in EXCLUDED_RESOURCES)
    ]

    # get list of assets
    assets = sorted(glob.glob("assets/**/*.yml", recursive=True))
    assets = [
        asset.replace(".yml", "")
        for asset in assets
        if not any(excluded in asset for excluded in EXCLUDED_ASSETS)
    ]

    # get list of scripts
    scripts = sorted(glob.glob("*.sh", recursive=False))
    scripts = [
        script.replace(".sh", "")
        for script in scripts
        if not any(excluded in script for excluded in EXCLUDED_SCRIPTS)
    ]

    # write workflows
    write_workflows(jobs, endpoints, resources, assets, scripts)

    # read existing README.md
    with open("README.md", "r") as f:
        readme_before = f.read()

    # write README.md
    write_readme(jobs, endpoints, resources, assets, scripts)

    # read modified README.md
    with open("README.md", "r") as f:
        readme_after = f.read()

    # check if readme matches
    if args.check_readme:
        if not check_readme(readme_before, readme_after):
            print("README.md file did not match...")
            exit(2)


def modify_notebooks(notebooks):
    # setup variables
    kernelspec = {
        "display_name": "Python 3.8 - AzureML",
        "language": "python",
        "name": "python38-azureml",
    }

    # for each notebooks
    for notebook in notebooks:

        # read in notebook
        with open(notebook, "r") as f:
            data = json.load(f)

        # update metadata
        data["metadata"]["kernelspec"] = kernelspec

        # write notebook
        with open(notebook, "w") as f:
            json.dump(data, f, indent=1)


def write_readme(jobs, endpoints, resources, assets, scripts):
    # read in prefix.md and suffix.md
    with open("prefix.md", "r") as f:
        prefix = f.read()
    with open("suffix.md", "r") as f:
        suffix = f.read()

    # define markdown tables
    jobs_table = "\n**Jobs** ([jobs](jobs))\n\npath|status|description\n-|-|-\n"
    endpoints_table = (
        "\n**Endpoints** ([endpoints](endpoints))\n\npath|status|description\n-|-|-\n"
    )
    resources_table = (
        "\n**Resources** ([resources](resources))\n\npath|status|description\n-|-|-\n"
    )
    assets_table = "\n**Assets** ([assets](assets))\n\npath|status|description\n-|-|-\n"
    scripts_table = "\n**Scripts**\n\npath|status|\n-|-\n"

    # process jobs
    for job in jobs:
        # build entries for tutorial table
        status = f"[![{job}](https://github.com/Azure/azureml-examples/workflows/cli-{job.replace('/', '-')}/badge.svg?branch={BRANCH})](https://github.com/Azure/azureml-examples/actions/workflows/cli-{job.replace('/', '-')}.yml)"
        description = "*no description*"
        try:
            with open(f"{job}.yml", "r") as f:
                for line in f.readlines():
                    if "description: " in str(line):
                        description = line.split(": ")[-1].strip()
                        break
        except:
            pass

        # add row to tutorial table
        row = f"[{job}.yml]({job}.yml)|{status}|{description}\n"
        jobs_table += row

    # process endpoints
    for endpoint in endpoints:
        # build entries for tutorial table
        status = f"[![{endpoint}](https://github.com/Azure/azureml-examples/workflows/cli-{endpoint.replace('/', '-')}/badge.svg?branch={BRANCH})](https://github.com/Azure/azureml-examples/actions/workflows/cli-{endpoint.replace('/', '-')}.yml)"
        description = "*no description*"
        try:
            with open(f"{endpoint}.yml", "r") as f:
                for line in f.readlines():
                    if "description: " in str(line):
                        description = line.split(": ")[-1].strip()
                        break
        except:
            pass

        # add row to tutorial table
        row = f"[{endpoint}.yml]({endpoint}.yml)|{status}|{description}\n"
        endpoints_table += row

    # process resources
    for resource in resources:
        # build entries for tutorial table
        status = f"[![{resource}](https://github.com/Azure/azureml-examples/workflows/cli-{resource.replace('/', '-')}/badge.svg?branch={BRANCH})](https://github.com/Azure/azureml-examples/actions/workflows/cli-{resource.replace('/', '-')}.yml)"
        description = "*no description*"
        try:
            with open(f"{resource}.yml", "r") as f:
                for line in f.readlines():
                    if "description: " in str(line):
                        description = line.split(": ")[-1].strip()
                        break
        except:
            pass

        # add row to tutorial table
        row = f"[{resource}.yml]({resource}.yml)|{status}|{description}\n"
        resources_table += row

    # process assets
    for asset in assets:
        # build entries for tutorial table
        status = f"[![{asset}](https://github.com/Azure/azureml-examples/workflows/cli-{asset.replace('/', '-')}/badge.svg?branch={BRANCH})](https://github.com/Azure/azureml-examples/actions/workflows/cli-{asset.replace('/', '-')}.yml)"
        description = "*no description*"
        try:
            with open(f"{asset}.yml", "r") as f:
                for line in f.readlines():
                    if "description: " in str(line):
                        description = line.split(": ")[-1].strip()
                        break
        except:
            pass

        # add row to tutorial table
        row = f"[{asset}.yml]({asset}.yml)|{status}|{description}\n"
        assets_table += row

    # process scripts
    for script in scripts:
        # build entries for tutorial table
        status = f"[![{script}](https://github.com/Azure/azureml-examples/workflows/cli-scripts-{script}/badge.svg?branch={BRANCH})](https://github.com/Azure/azureml-examples/actions/workflows/cli-scripts-{script}.yml)"
        link = f"https://scripts.microsoft.com/azure/machine-learning/{script}"

        # add row to tutorial table
        row = f"[{script}.sh]({script}.sh)|{status}\n"
        scripts_table += row

    # write README.md
    print("writing README.md...")
    with open("README.md", "w") as f:
        f.write(
            prefix
            + scripts_table
            + jobs_table
            + endpoints_table
            + resources_table
            + assets_table
            + suffix
        )
    print("Finished writing README.md...")    

def write_workflows(jobs, endpoints, resources, assets, scripts):
    print("writing .github/workflows...")

    # process jobs
    for job in jobs:
        # write workflow file
        write_job_workflow(job)

    # process endpoints
    for endpoint in endpoints:
        # write workflow file
        # write_endpoint_workflow(endpoint)
        pass

    # process assest
    for resource in resources:
        # write workflow file
        write_asset_workflow(resource)

    # process assest
    for asset in assets:
        # write workflow file
        write_asset_workflow(asset)

    # process scripts
    for script in scripts:
        # write workflow file
        write_script_workflow(script)


def check_readme(before, after):
    return before == after


def parse_path(path):
    filename = None
    project_dir = None
    hyphenated = None
    try:
        filename = path.split("/")[-1]
    except:
        pass
    try:
        project_dir = "/".join(path.split("/")[:-1])
    except:
        pass
    try:
        hyphenated = path.replace("/", "-")
    except:
        pass

    return filename, project_dir, hyphenated


def write_job_workflow(job):
    filename, project_dir, hyphenated = parse_path(job)
    creds = "${{secrets.AZ_CREDS}}"
    workflow_yaml = f"""name: cli-{hyphenated}
on:
  workflow_dispatch:
  schedule:
    - cron: "0 0/4 * * *"
  pull_request:
    branches:
      - main
      - sdk-preview
      - april-sdk-preview
    paths:
      - cli/{project_dir}/**
      - .github/workflows/cli-{hyphenated}.yml
      - cli/setup.sh
jobs:
  build:
    runs-on: ubuntu-latest
    steps:
    - name: check out repo
<<<<<<< HEAD
      uses: actions/checkout@v2\n"""
    # if BRANCH!="main":
    #   workflow_yaml += f"""      with:
    #     ref: {BRANCH}\n"""    
    workflow_yaml += f"""    - name: azure login
=======
      uses: actions/checkout@v2
    - name: azure login
>>>>>>> aa0cb945
      uses: azure/login@v1
      with:
        creds: {creds}
    - name: setup
      run: bash setup.sh
      working-directory: cli
      continue-on-error: true
    - name: run job
      run: bash -x {os.path.relpath(".", project_dir)}/run-job.sh {filename}.yml
      working-directory: cli/{project_dir}\n"""

    # write workflow
    with open(f"../.github/workflows/cli-{job.replace('/', '-')}.yml", "w") as f:
        f.write(workflow_yaml)


def write_endpoint_workflow(endpoint):
    filename, project_dir, hyphenated = parse_path(endpoint)
    creds = "${{secrets.AZ_CREDS}}"
    workflow_yaml = f"""name: cli-{hyphenated}
on:
  workflow_dispatch:
  schedule:
    - cron: "0 0/4 * * *"
  pull_request:
    branches:
      - main
      - sdk-preview
      - april-sdk-preview
    paths:
      - cli/{project_dir}/**
      - .github/workflows/cli-{hyphenated}.yml
      - cli/setup.sh
jobs:
  build:
    runs-on: ubuntu-latest
    steps:
    - name: check out repo
      uses: actions/checkout@v2
    - name: azure login
      uses: azure/login@v1
      with:
        creds: {creds}
    - name: setup
      run: bash setup.sh
      working-directory: cli
      continue-on-error: true
    - name: create endpoint
      run: az ml endpoint create -f {endpoint}.yml
      working-directory: cli\n"""

    # write workflow
    with open(f"../.github/workflows/cli-{hyphenated}.yml", "w") as f:
        f.write(workflow_yaml)


def write_asset_workflow(asset):
    filename, project_dir, hyphenated = parse_path(asset)
    creds = "${{secrets.AZ_CREDS}}"
    workflow_yaml = f"""name: cli-{hyphenated}
on:
  workflow_dispatch:
  schedule:
    - cron: "0 0/4 * * *"
  pull_request:
    branches:
      - main
      - sdk-preview
      - april-sdk-preview
    paths:
      - cli/{asset}.yml
      - .github/workflows/cli-{hyphenated}.yml
      - cli/setup.sh
jobs:
  build:
    runs-on: ubuntu-latest
    steps:
    - name: check out repo
      uses: actions/checkout@v2
    - name: azure login
      uses: azure/login@v1
      with:
        creds: {creds}
    - name: setup
      run: bash setup.sh
      working-directory: cli
      continue-on-error: true
    - name: create asset
      run: az ml {asset.split('/')[1]} create -f {asset}.yml
      working-directory: cli\n"""

    # write workflow
    with open(f"../.github/workflows/cli-{hyphenated}.yml", "w") as f:
        f.write(workflow_yaml)


def write_script_workflow(script):
    filename, project_dir, hyphenated = parse_path(script)
    creds = "${{secrets.AZ_CREDS}}"
    workflow_yaml = f"""name: cli-scripts-{hyphenated}
on:
  workflow_dispatch:
  schedule:
    - cron: "0 0/4 * * *"
  pull_request:
    branches:
      - main
      - sdk-preview
      - april-sdk-preview
    paths:
      - cli/{script}.sh
      - .github/workflows/cli-scripts-{hyphenated}.yml
      - cli/setup.sh
jobs:
  build:
    runs-on: ubuntu-latest
    steps:
    - name: check out repo
      uses: actions/checkout@v2
    - name: azure login
      uses: azure/login@v1
      with:
        creds: {creds}
    - name: setup
      run: bash setup.sh
      working-directory: cli
      continue-on-error: true
    - name: scripts installs
      run: sudo apt-get upgrade -y && sudo apt-get install uuid-runtime jq -y
    - name: test script script
      run: set -e; bash -x {script}.sh
      working-directory: cli\n"""

    # write workflow
    with open(f"../.github/workflows/cli-scripts-{hyphenated}.yml", "w") as f:
        f.write(workflow_yaml)


# run functions
if __name__ == "__main__":
    # issue #146
    if "posix" not in os.name:
        print(
            "windows is not supported, see issue #146 (https://github.com/Azure/azureml-examples/issues/146)"
        )
        exit(1)

    # setup argparse
    parser = argparse.ArgumentParser()
    parser.add_argument("--check-readme", type=bool, default=False)
    args = parser.parse_args()

    # call main
    main(args)<|MERGE_RESOLUTION|>--- conflicted
+++ resolved
@@ -314,16 +314,8 @@
     runs-on: ubuntu-latest
     steps:
     - name: check out repo
-<<<<<<< HEAD
-      uses: actions/checkout@v2\n"""
-    # if BRANCH!="main":
-    #   workflow_yaml += f"""      with:
-    #     ref: {BRANCH}\n"""    
-    workflow_yaml += f"""    - name: azure login
-=======
       uses: actions/checkout@v2
     - name: azure login
->>>>>>> aa0cb945
       uses: azure/login@v1
       with:
         creds: {creds}
