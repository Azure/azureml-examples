<<<<<<< HEAD
# imports
import os
import json
import glob
import argparse

# define constants
EXCLUDED_JOBS = ["java"]
EXCLUDED_ENDPOINTS = ["batch", "online", "amlarc"]
EXCLUDED_RESOURCES = [
    "workspace",
    "datastore",
    "vm-attach",
    "instance",
    "connections",
]
EXCLUDED_ASSETS = [
    "conda-yamls",
    "mlflow-models",
]
EXCLUDED_SCRIPTS = ["setup", "cleanup", "run-job"]

# define functions
def main(args):
    # get list of notebooks
    notebooks = sorted(glob.glob("**/*.ipynb", recursive=True))

    # make all notebooks consistent
    modify_notebooks(notebooks)

    # get list of jobs
    jobs = sorted(glob.glob("jobs/**/*job*.yml", recursive=True))
    jobs += sorted(glob.glob("jobs/basics/*.yml", recursive=False))
    jobs += sorted(glob.glob("jobs/*/basics/**/*job*.yml", recursive=True))
    jobs += sorted(glob.glob("jobs/pipelines/**/*pipeline*.yml", recursive=True))
    jobs += sorted(
        glob.glob("jobs/pipelines-with-components/**/*pipeline*.yml", recursive=True)
    )
    jobs += sorted(glob.glob("jobs/*/basics/**/*pipeline*.yml", recursive=True))
    jobs += sorted(glob.glob("jobs/automl/**/*cli-automl*.yml", recursive=True))
    jobs = [
        job.replace(".yml", "")
        for job in jobs
        if not any(excluded in job for excluded in EXCLUDED_JOBS)
    ]

    # get list of endpoints
    endpoints = sorted(glob.glob("endpoints/**/*.yml", recursive=True))
    endpoints = [
        endpoint.replace(".yml", "")
        for endpoint in endpoints
        if not any(excluded in endpoint for excluded in EXCLUDED_ENDPOINTS)
    ]

    # get list of resources
    resources = sorted(glob.glob("resources/**/*.yml", recursive=True))
    resources = [
        resource.replace(".yml", "")
        for resource in resources
        if not any(excluded in resource for excluded in EXCLUDED_RESOURCES)
    ]

    # get list of assets
    assets = sorted(glob.glob("assets/**/*.yml", recursive=True))
    assets = [
        asset.replace(".yml", "")
        for asset in assets
        if not any(excluded in asset for excluded in EXCLUDED_ASSETS)
    ]

    # get list of scripts
    scripts = sorted(glob.glob("*.sh", recursive=False))
    scripts = [
        script.replace(".sh", "")
        for script in scripts
        if not any(excluded in script for excluded in EXCLUDED_SCRIPTS)
    ]

    # write workflows
    write_workflows(jobs, endpoints, resources, assets, scripts)

    # read existing README.md
    with open("README.md", "r") as f:
        readme_before = f.read()

    # write README.md
    write_readme(jobs, endpoints, resources, assets, scripts)

    # read modified README.md
    with open("README.md", "r") as f:
        readme_after = f.read()

    # check if readme matches
    if args.check_readme:
        if not check_readme(readme_before, readme_after):
            print("README.md file did not match...")
            exit(2)


def modify_notebooks(notebooks):
    # setup variables
    kernelspec = {
        "display_name": "Python 3.8 - AzureML",
        "language": "python",
        "name": "python38-azureml",
    }

    # for each notebooks
    for notebook in notebooks:

        # read in notebook
        with open(notebook, "r") as f:
            data = json.load(f)

        # update metadata
        data["metadata"]["kernelspec"] = kernelspec

        # write notebook
        with open(notebook, "w") as f:
            json.dump(data, f, indent=1)


def write_readme(jobs, endpoints, resources, assets, scripts):
    # read in prefix.md and suffix.md
    with open("prefix.md", "r") as f:
        prefix = f.read()
    with open("suffix.md", "r") as f:
        suffix = f.read()

    # define markdown tables
    jobs_table = "\n**Jobs** ([jobs](jobs))\n\npath|status|description\n-|-|-\n"
    endpoints_table = (
        "\n**Endpoints** ([endpoints](endpoints))\n\npath|status|description\n-|-|-\n"
    )
    resources_table = (
        "\n**Resources** ([resources](resources))\n\npath|status|description\n-|-|-\n"
    )
    assets_table = "\n**Assets** ([assets](assets))\n\npath|status|description\n-|-|-\n"
    scripts_table = "\n**Scripts**\n\npath|status|\n-|-\n"

    # process jobs
    for job in jobs:
        # build entries for tutorial table
        status = f"[![{job}](https://github.com/Azure/azureml-examples/workflows/cli-{job.replace('/', '-')}/badge.svg?branch=main)](https://github.com/Azure/azureml-examples/actions/workflows/cli-{job.replace('/', '-')}.yml)"
        description = "*no description*"
        try:
            with open(f"{job}.yml", "r") as f:
                for line in f.readlines():
                    if "description: " in str(line):
                        description = line.split(": ")[-1].strip()
                        break
        except:
            pass

        # add row to tutorial table
        row = f"[{job}.yml]({job}.yml)|{status}|{description}\n"
        jobs_table += row

    # process endpoints
    for endpoint in endpoints:
        # build entries for tutorial table
        status = f"[![{endpoint}](https://github.com/Azure/azureml-examples/workflows/cli-{endpoint.replace('/', '-')}/badge.svg?branch=main)](https://github.com/Azure/azureml-examples/actions/workflows/cli-{endpoint.replace('/', '-')}.yml)"
        description = "*no description*"
        try:
            with open(f"{endpoint}.yml", "r") as f:
                for line in f.readlines():
                    if "description: " in str(line):
                        description = line.split(": ")[-1].strip()
                        break
        except:
            pass

        # add row to tutorial table
        row = f"[{endpoint}.yml]({endpoint}.yml)|{status}|{description}\n"
        endpoints_table += row

    # process resources
    for resource in resources:
        # build entries for tutorial table
        status = f"[![{resource}](https://github.com/Azure/azureml-examples/workflows/cli-{resource.replace('/', '-')}/badge.svg?branch=main)](https://github.com/Azure/azureml-examples/actions/workflows/cli-{resource.replace('/', '-')}.yml)"
        description = "*no description*"
        try:
            with open(f"{resource}.yml", "r") as f:
                for line in f.readlines():
                    if "description: " in str(line):
                        description = line.split(": ")[-1].strip()
                        break
        except:
            pass

        # add row to tutorial table
        row = f"[{resource}.yml]({resource}.yml)|{status}|{description}\n"
        resources_table += row

    # process assets
    for asset in assets:
        # build entries for tutorial table
        status = f"[![{asset}](https://github.com/Azure/azureml-examples/workflows/cli-{asset.replace('/', '-')}/badge.svg?branch=main)](https://github.com/Azure/azureml-examples/actions/workflows/cli-{asset.replace('/', '-')}.yml)"
        description = "*no description*"
        try:
            with open(f"{asset}.yml", "r") as f:
                for line in f.readlines():
                    if "description: " in str(line):
                        description = line.split(": ")[-1].strip()
                        break
        except:
            pass

        # add row to tutorial table
        row = f"[{asset}.yml]({asset}.yml)|{status}|{description}\n"
        assets_table += row

    # process scripts
    for script in scripts:
        # build entries for tutorial table
        status = f"[![{script}](https://github.com/Azure/azureml-examples/workflows/cli-scripts-{script}/badge.svg?branch=main)](https://github.com/Azure/azureml-examples/actions/workflows/cli-scripts-{script}.yml)"
        link = f"https://scripts.microsoft.com/azure/machine-learning/{script}"

        # add row to tutorial table
        row = f"[{script}.sh]({script}.sh)|{status}\n"
        scripts_table += row

    # write README.md
    print("writing README.md...")
    with open("README.md", "w") as f:
        f.write(
            prefix
            + scripts_table
            + jobs_table
            + endpoints_table
            + resources_table
            + assets_table
            + suffix
        )


def write_workflows(jobs, endpoints, resources, assets, scripts):
    print("writing .github/workflows...")

    # process jobs
    for job in jobs:
        # write workflow file
        write_job_workflow(job)

    # process endpoints
    for endpoint in endpoints:
        # write workflow file
        # write_endpoint_workflow(endpoint)
        pass

    # process assest
    for resource in resources:
        # write workflow file
        write_asset_workflow(resource)

    # process assest
    for asset in assets:
        # write workflow file
        write_asset_workflow(asset)

    # process scripts
    for script in scripts:
        # write workflow file
        write_script_workflow(script)


def check_readme(before, after):
    return before == after


def parse_path(path):
    filename = None
    project_dir = None
    hyphenated = None
    try:
        filename = path.split("/")[-1]
    except:
        pass
    try:
        project_dir = "/".join(path.split("/")[:-1])
    except:
        pass
    try:
        hyphenated = path.replace("/", "-")
    except:
        pass

    return filename, project_dir, hyphenated


def write_job_workflow(job):
    filename, project_dir, hyphenated = parse_path(job)
    creds = "${{secrets.AZ_CREDS}}"
    workflow_yaml = f"""name: cli-{hyphenated}
on:
  workflow_dispatch:
  schedule:
    - cron: "0 0/4 * * *"
  pull_request:
    branches:
      - main
    paths:
      - cli/{project_dir}/**
      - .github/workflows/cli-{hyphenated}.yml
      - cli/setup.sh
jobs:
  build:
    runs-on: ubuntu-latest
    steps:
    - name: check out repo
      uses: actions/checkout@v2
    - name: azure login
      uses: azure/login@v1
      with:
        creds: {creds}
    - name: setup
      run: bash setup.sh
      working-directory: cli
      continue-on-error: true
    - name: run job
      run: bash -x {os.path.relpath(".", project_dir)}/run-job.sh {filename}.yml
      working-directory: cli/{project_dir}\n"""

    # write workflow
    with open(f"../.github/workflows/cli-{job.replace('/', '-')}.yml", "w") as f:
        f.write(workflow_yaml)


def write_endpoint_workflow(endpoint):
    filename, project_dir, hyphenated = parse_path(endpoint)
    creds = "${{secrets.AZ_CREDS}}"
    workflow_yaml = f"""name: cli-{hyphenated}
on:
  workflow_dispatch:
  schedule:
    - cron: "0 0/4 * * *"
  pull_request:
    branches:
      - main
    paths:
      - cli/{project_dir}/**
      - .github/workflows/cli-{hyphenated}.yml
      - cli/setup.sh
jobs:
  build:
    runs-on: ubuntu-latest
    steps:
    - name: check out repo
      uses: actions/checkout@v2
    - name: azure login
      uses: azure/login@v1
      with:
        creds: {creds}
    - name: setup
      run: bash setup.sh
      working-directory: cli
      continue-on-error: true
    - name: create endpoint
      run: az ml endpoint create -f {endpoint}.yml
      working-directory: cli\n"""

    # write workflow
    with open(f"../.github/workflows/cli-{hyphenated}.yml", "w") as f:
        f.write(workflow_yaml)


def write_asset_workflow(asset):
    filename, project_dir, hyphenated = parse_path(asset)
    creds = "${{secrets.AZ_CREDS}}"
    workflow_yaml = f"""name: cli-{hyphenated}
on:
  workflow_dispatch:
  schedule:
    - cron: "0 0/4 * * *"
  pull_request:
    branches:
      - main
    paths:
      - cli/{asset}.yml
      - .github/workflows/cli-{hyphenated}.yml
      - cli/setup.sh
jobs:
  build:
    runs-on: ubuntu-latest
    steps:
    - name: check out repo
      uses: actions/checkout@v2
    - name: azure login
      uses: azure/login@v1
      with:
        creds: {creds}
    - name: setup
      run: bash setup.sh
      working-directory: cli
      continue-on-error: true
    - name: create asset
      run: az ml {asset.split('/')[1]} create -f {asset}.yml
      working-directory: cli\n"""

    # write workflow
    with open(f"../.github/workflows/cli-{hyphenated}.yml", "w") as f:
        f.write(workflow_yaml)


def write_script_workflow(script):
    filename, project_dir, hyphenated = parse_path(script)
    creds = "${{secrets.AZ_CREDS}}"
    workflow_yaml = f"""name: cli-scripts-{hyphenated}
on:
  workflow_dispatch:
  schedule:
    - cron: "0 0/4 * * *"
  pull_request:
    branches:
      - main
    paths:
      - cli/{script}.sh
      - .github/workflows/cli-scripts-{hyphenated}.yml
      - cli/setup.sh
jobs:
  build:
    runs-on: ubuntu-latest
    steps:
    - name: check out repo
      uses: actions/checkout@v2
    - name: azure login
      uses: azure/login@v1
      with:
        creds: {creds}
    - name: setup
      run: bash setup.sh
      working-directory: cli
      continue-on-error: true
    - name: scripts installs
      run: sudo apt-get upgrade -y && sudo apt-get install uuid-runtime jq -y
    - name: test script script
      run: set -e; bash -x {script}.sh
      working-directory: cli\n"""

    # write workflow
    with open(f"../.github/workflows/cli-scripts-{hyphenated}.yml", "w") as f:
        f.write(workflow_yaml)


# run functions
if __name__ == "__main__":
    # issue #146
    if "posix" not in os.name:
        print(
            "windows is not supported, see issue #146 (https://github.com/Azure/azureml-examples/issues/146)"
        )
        exit(1)

    # setup argparse
    parser = argparse.ArgumentParser()
    parser.add_argument("--check-readme", type=bool, default=False)
    args = parser.parse_args()

    # call main
    main(args)
=======
# imports
import os
import json
import glob
import argparse

# define constants
EXCLUDED_JOBS = ["java"]
EXCLUDED_ENDPOINTS = ["batch", "online", "amlarc"]
EXCLUDED_RESOURCES = [
    "workspace",
    "datastore",
    "vm-attach",
    "instance",
    "connections",
]
EXCLUDED_ASSETS = [
    "conda-yamls",
    "mlflow-models",
]
EXCLUDED_SCRIPTS = ["setup", "cleanup", "run-job"]

# define functions
def main(args):
    # get list of notebooks
    notebooks = sorted(glob.glob("**/*.ipynb", recursive=True))

    # make all notebooks consistent
    modify_notebooks(notebooks)

    # get list of jobs
    jobs = sorted(glob.glob("jobs/**/*job*.yml", recursive=True))
    jobs += sorted(glob.glob("jobs/basics/*.yml", recursive=False))
    jobs += sorted(glob.glob("jobs/*/basics/**/*job*.yml", recursive=True))
    jobs += sorted(glob.glob("jobs/pipelines/**/*pipeline*.yml", recursive=True))
    jobs += sorted(
        glob.glob("jobs/pipelines-with-components/**/*pipeline*.yml", recursive=True)
    )
    jobs += sorted(glob.glob("jobs/*/basics/**/*pipeline*.yml", recursive=True))
    jobs = [
        job.replace(".yml", "")
        for job in jobs
        if not any(excluded in job for excluded in EXCLUDED_JOBS)
    ]

    # get list of endpoints
    endpoints = sorted(glob.glob("endpoints/**/*.yml", recursive=True))
    endpoints = [
        endpoint.replace(".yml", "")
        for endpoint in endpoints
        if not any(excluded in endpoint for excluded in EXCLUDED_ENDPOINTS)
    ]

    # get list of resources
    resources = sorted(glob.glob("resources/**/*.yml", recursive=True))
    resources = [
        resource.replace(".yml", "")
        for resource in resources
        if not any(excluded in resource for excluded in EXCLUDED_RESOURCES)
    ]

    # get list of assets
    assets = sorted(glob.glob("assets/**/*.yml", recursive=True))
    assets = [
        asset.replace(".yml", "")
        for asset in assets
        if not any(excluded in asset for excluded in EXCLUDED_ASSETS)
    ]

    # get list of scripts
    scripts = sorted(glob.glob("*.sh", recursive=False))
    scripts = [
        script.replace(".sh", "")
        for script in scripts
        if not any(excluded in script for excluded in EXCLUDED_SCRIPTS)
    ]

    # write workflows
    write_workflows(jobs, endpoints, resources, assets, scripts)

    # read existing README.md
    with open("README.md", "r") as f:
        readme_before = f.read()

    # write README.md
    write_readme(jobs, endpoints, resources, assets, scripts)

    # read modified README.md
    with open("README.md", "r") as f:
        readme_after = f.read()

    # check if readme matches
    if args.check_readme:
        if not check_readme(readme_before, readme_after):
            print("README.md file did not match...")
            exit(2)


def modify_notebooks(notebooks):
    # setup variables
    kernelspec = {
        "display_name": "Python 3.8 - AzureML",
        "language": "python",
        "name": "python38-azureml",
    }

    # for each notebooks
    for notebook in notebooks:

        # read in notebook
        with open(notebook, "r") as f:
            data = json.load(f)

        # update metadata
        data["metadata"]["kernelspec"] = kernelspec

        # write notebook
        with open(notebook, "w") as f:
            json.dump(data, f, indent=1)


def write_readme(jobs, endpoints, resources, assets, scripts):
    # read in prefix.md and suffix.md
    with open("prefix.md", "r") as f:
        prefix = f.read()
    with open("suffix.md", "r") as f:
        suffix = f.read()

    # define markdown tables
    jobs_table = "\n**Jobs** ([jobs](jobs))\n\npath|status|description\n-|-|-\n"
    endpoints_table = (
        "\n**Endpoints** ([endpoints](endpoints))\n\npath|status|description\n-|-|-\n"
    )
    resources_table = (
        "\n**Resources** ([resources](resources))\n\npath|status|description\n-|-|-\n"
    )
    assets_table = "\n**Assets** ([assets](assets))\n\npath|status|description\n-|-|-\n"
    scripts_table = "\n**Scripts**\n\npath|status|\n-|-\n"

    # process jobs
    for job in jobs:
        # build entries for tutorial table
        status = f"[![{job}](https://github.com/Azure/azureml-examples/workflows/cli-{job.replace('/', '-')}/badge.svg?branch=april-sdk-preview)](https://github.com/Azure/azureml-examples/actions/workflows/cli-{job.replace('/', '-')}.yml)"
        description = "*no description*"
        try:
            with open(f"{job}.yml", "r") as f:
                for line in f.readlines():
                    if "description: " in str(line):
                        description = line.split(": ")[-1].strip()
                        break
        except:
            pass

        # add row to tutorial table
        row = f"[{job}.yml]({job}.yml)|{status}|{description}\n"
        jobs_table += row

    # process endpoints
    for endpoint in endpoints:
        # build entries for tutorial table
        status = f"[![{endpoint}](https://github.com/Azure/azureml-examples/workflows/cli-{endpoint.replace('/', '-')}/badge.svg?branch=april-sdk-preview)](https://github.com/Azure/azureml-examples/actions/workflows/cli-{endpoint.replace('/', '-')}.yml)"
        description = "*no description*"
        try:
            with open(f"{endpoint}.yml", "r") as f:
                for line in f.readlines():
                    if "description: " in str(line):
                        description = line.split(": ")[-1].strip()
                        break
        except:
            pass

        # add row to tutorial table
        row = f"[{endpoint}.yml]({endpoint}.yml)|{status}|{description}\n"
        endpoints_table += row

    # process resources
    for resource in resources:
        # build entries for tutorial table
        status = f"[![{resource}](https://github.com/Azure/azureml-examples/workflows/cli-{resource.replace('/', '-')}/badge.svg?branch=april-sdk-preview)](https://github.com/Azure/azureml-examples/actions/workflows/cli-{resource.replace('/', '-')}.yml)"
        description = "*no description*"
        try:
            with open(f"{resource}.yml", "r") as f:
                for line in f.readlines():
                    if "description: " in str(line):
                        description = line.split(": ")[-1].strip()
                        break
        except:
            pass

        # add row to tutorial table
        row = f"[{resource}.yml]({resource}.yml)|{status}|{description}\n"
        resources_table += row

    # process assets
    for asset in assets:
        # build entries for tutorial table
        status = f"[![{asset}](https://github.com/Azure/azureml-examples/workflows/cli-{asset.replace('/', '-')}/badge.svg?branch=april-sdk-preview)](https://github.com/Azure/azureml-examples/actions/workflows/cli-{asset.replace('/', '-')}.yml)"
        description = "*no description*"
        try:
            with open(f"{asset}.yml", "r") as f:
                for line in f.readlines():
                    if "description: " in str(line):
                        description = line.split(": ")[-1].strip()
                        break
        except:
            pass

        # add row to tutorial table
        row = f"[{asset}.yml]({asset}.yml)|{status}|{description}\n"
        assets_table += row

    # process scripts
    for script in scripts:
        # build entries for tutorial table
        status = f"[![{script}](https://github.com/Azure/azureml-examples/workflows/cli-scripts-{script}/badge.svg?branch=april-sdk-preview)](https://github.com/Azure/azureml-examples/actions/workflows/cli-scripts-{script}.yml)"
        link = f"https://scripts.microsoft.com/azure/machine-learning/{script}"

        # add row to tutorial table
        row = f"[{script}.sh]({script}.sh)|{status}\n"
        scripts_table += row

    # write README.md
    print("writing README.md...")
    with open("README.md", "w") as f:
        f.write(
            prefix
            + scripts_table
            + jobs_table
            + endpoints_table
            + resources_table
            + assets_table
            + suffix
        )


def write_workflows(jobs, endpoints, resources, assets, scripts):
    print("writing .github/workflows...")

    # process jobs
    for job in jobs:
        # write workflow file
        write_job_workflow(job)

    # process endpoints
    for endpoint in endpoints:
        # write workflow file
        # write_endpoint_workflow(endpoint)
        pass

    # process assest
    for resource in resources:
        # write workflow file
        write_asset_workflow(resource)

    # process assest
    for asset in assets:
        # write workflow file
        write_asset_workflow(asset)

    # process scripts
    for script in scripts:
        # write workflow file
        write_script_workflow(script)


def check_readme(before, after):
    return before == after


def parse_path(path):
    filename = None
    project_dir = None
    hyphenated = None
    try:
        filename = path.split("/")[-1]
    except:
        pass
    try:
        project_dir = "/".join(path.split("/")[:-1])
    except:
        pass
    try:
        hyphenated = path.replace("/", "-")
    except:
        pass

    return filename, project_dir, hyphenated


def write_job_workflow(job):
    filename, project_dir, hyphenated = parse_path(job)
    creds = "${{secrets.AZ_CREDS}}"
    workflow_yaml = f"""name: cli-{hyphenated}
on:
  workflow_dispatch:
  schedule:
    - cron: "0 0/4 * * *"
  pull_request:
    branches:
      - main
      - april-sdk-preview
    paths:
      - cli/{project_dir}/**
      - .github/workflows/cli-{hyphenated}.yml
      - cli/setup.sh
jobs:
  build:
    runs-on: ubuntu-latest
    steps:
    - name: check out repo
      uses: actions/checkout@v2
      with:
        ref: april-sdk-preview
    - name: azure login
      uses: azure/login@v1
      with:
        creds: {creds}
    - name: setup
      run: bash setup.sh
      working-directory: cli
      continue-on-error: true
    - name: run job
      run: bash -x run-job.sh {job}.yml
      working-directory: cli\n"""

    # write workflow
    with open(f"../.github/workflows/cli-{job.replace('/', '-')}.yml", "w") as f:
        f.write(workflow_yaml)


def write_endpoint_workflow(endpoint):
    filename, project_dir, hyphenated = parse_path(endpoint)
    creds = "${{secrets.AZ_CREDS}}"
    workflow_yaml = f"""name: cli-{hyphenated}
on:
  workflow_dispatch:
  schedule:
    - cron: "0 0/4 * * *"
  pull_request:
    branches:
      - main
      - april-sdk-preview
    paths:
      - cli/{project_dir}/**
      - .github/workflows/cli-{hyphenated}.yml
      - cli/setup.sh
jobs:
  build:
    runs-on: ubuntu-latest
    steps:
    - name: check out repo
      uses: actions/checkout@v2
      with:
        ref: april-sdk-preview
    - name: azure login
      uses: azure/login@v1
      with:
        creds: {creds}
    - name: setup
      run: bash setup.sh
      working-directory: cli
      continue-on-error: true
    - name: create endpoint
      run: az ml endpoint create -f {endpoint}.yml
      working-directory: cli\n"""

    # write workflow
    with open(f"../.github/workflows/cli-{hyphenated}.yml", "w") as f:
        f.write(workflow_yaml)


def write_asset_workflow(asset):
    filename, project_dir, hyphenated = parse_path(asset)
    creds = "${{secrets.AZ_CREDS}}"
    workflow_yaml = f"""name: cli-{hyphenated}
on:
  workflow_dispatch:
  schedule:
    - cron: "0 0/4 * * *"
  pull_request:
    branches:
      - main
      - april-sdk-preview
    paths:
      - cli/{asset}.yml
      - .github/workflows/cli-{hyphenated}.yml
      - cli/setup.sh
jobs:
  build:
    runs-on: ubuntu-latest
    steps:
    - name: check out repo
      uses: actions/checkout@v2
      with:
        ref: april-sdk-preview
    - name: azure login
      uses: azure/login@v1
      with:
        creds: {creds}
    - name: setup
      run: bash setup.sh
      working-directory: cli
      continue-on-error: true
    - name: create asset
      run: az ml {asset.split('/')[1]} create -f {asset}.yml
      working-directory: cli\n"""

    # write workflow
    with open(f"../.github/workflows/cli-{hyphenated}.yml", "w") as f:
        f.write(workflow_yaml)


def write_script_workflow(script):
    filename, project_dir, hyphenated = parse_path(script)
    creds = "${{secrets.AZ_CREDS}}"
    workflow_yaml = f"""name: cli-scripts-{hyphenated}
on:
  workflow_dispatch:
  schedule:
    - cron: "0 0/4 * * *"
  pull_request:
    branches:
      - main
      - april-sdk-preview
    paths:
      - cli/{script}.sh
      - .github/workflows/cli-scripts-{hyphenated}.yml
      - cli/setup.sh
jobs:
  build:
    runs-on: ubuntu-latest
    steps:
    - name: check out repo
      uses: actions/checkout@v2
      with:
        ref: april-sdk-preview
    - name: azure login
      uses: azure/login@v1
      with:
        creds: {creds}
    - name: setup
      run: bash setup.sh
      working-directory: cli
      continue-on-error: true
    - name: scripts installs
      run: sudo apt-get upgrade -y && sudo apt-get install uuid-runtime jq -y
    - name: test script script
      run: set -e; bash -x {script}.sh
      working-directory: cli\n"""

    # write workflow
    with open(f"../.github/workflows/cli-scripts-{hyphenated}.yml", "w") as f:
        f.write(workflow_yaml)


# run functions
if __name__ == "__main__":
    # issue #146
    if "posix" not in os.name:
        print(
            "windows is not supported, see issue #146 (https://github.com/Azure/azureml-examples/issues/146)"
        )
        exit(1)

    # setup argparse
    parser = argparse.ArgumentParser()
    parser.add_argument("--check-readme", type=bool, default=False)
    args = parser.parse_args()

    # call main
    main(args)
>>>>>>> 348e9273
<|MERGE_RESOLUTION|>--- conflicted
+++ resolved
@@ -1,4 +1,3 @@
-<<<<<<< HEAD
 # imports
 import os
 import json
@@ -39,466 +38,6 @@
     )
     jobs += sorted(glob.glob("jobs/*/basics/**/*pipeline*.yml", recursive=True))
     jobs += sorted(glob.glob("jobs/automl/**/*cli-automl*.yml", recursive=True))
-    jobs = [
-        job.replace(".yml", "")
-        for job in jobs
-        if not any(excluded in job for excluded in EXCLUDED_JOBS)
-    ]
-
-    # get list of endpoints
-    endpoints = sorted(glob.glob("endpoints/**/*.yml", recursive=True))
-    endpoints = [
-        endpoint.replace(".yml", "")
-        for endpoint in endpoints
-        if not any(excluded in endpoint for excluded in EXCLUDED_ENDPOINTS)
-    ]
-
-    # get list of resources
-    resources = sorted(glob.glob("resources/**/*.yml", recursive=True))
-    resources = [
-        resource.replace(".yml", "")
-        for resource in resources
-        if not any(excluded in resource for excluded in EXCLUDED_RESOURCES)
-    ]
-
-    # get list of assets
-    assets = sorted(glob.glob("assets/**/*.yml", recursive=True))
-    assets = [
-        asset.replace(".yml", "")
-        for asset in assets
-        if not any(excluded in asset for excluded in EXCLUDED_ASSETS)
-    ]
-
-    # get list of scripts
-    scripts = sorted(glob.glob("*.sh", recursive=False))
-    scripts = [
-        script.replace(".sh", "")
-        for script in scripts
-        if not any(excluded in script for excluded in EXCLUDED_SCRIPTS)
-    ]
-
-    # write workflows
-    write_workflows(jobs, endpoints, resources, assets, scripts)
-
-    # read existing README.md
-    with open("README.md", "r") as f:
-        readme_before = f.read()
-
-    # write README.md
-    write_readme(jobs, endpoints, resources, assets, scripts)
-
-    # read modified README.md
-    with open("README.md", "r") as f:
-        readme_after = f.read()
-
-    # check if readme matches
-    if args.check_readme:
-        if not check_readme(readme_before, readme_after):
-            print("README.md file did not match...")
-            exit(2)
-
-
-def modify_notebooks(notebooks):
-    # setup variables
-    kernelspec = {
-        "display_name": "Python 3.8 - AzureML",
-        "language": "python",
-        "name": "python38-azureml",
-    }
-
-    # for each notebooks
-    for notebook in notebooks:
-
-        # read in notebook
-        with open(notebook, "r") as f:
-            data = json.load(f)
-
-        # update metadata
-        data["metadata"]["kernelspec"] = kernelspec
-
-        # write notebook
-        with open(notebook, "w") as f:
-            json.dump(data, f, indent=1)
-
-
-def write_readme(jobs, endpoints, resources, assets, scripts):
-    # read in prefix.md and suffix.md
-    with open("prefix.md", "r") as f:
-        prefix = f.read()
-    with open("suffix.md", "r") as f:
-        suffix = f.read()
-
-    # define markdown tables
-    jobs_table = "\n**Jobs** ([jobs](jobs))\n\npath|status|description\n-|-|-\n"
-    endpoints_table = (
-        "\n**Endpoints** ([endpoints](endpoints))\n\npath|status|description\n-|-|-\n"
-    )
-    resources_table = (
-        "\n**Resources** ([resources](resources))\n\npath|status|description\n-|-|-\n"
-    )
-    assets_table = "\n**Assets** ([assets](assets))\n\npath|status|description\n-|-|-\n"
-    scripts_table = "\n**Scripts**\n\npath|status|\n-|-\n"
-
-    # process jobs
-    for job in jobs:
-        # build entries for tutorial table
-        status = f"[![{job}](https://github.com/Azure/azureml-examples/workflows/cli-{job.replace('/', '-')}/badge.svg?branch=main)](https://github.com/Azure/azureml-examples/actions/workflows/cli-{job.replace('/', '-')}.yml)"
-        description = "*no description*"
-        try:
-            with open(f"{job}.yml", "r") as f:
-                for line in f.readlines():
-                    if "description: " in str(line):
-                        description = line.split(": ")[-1].strip()
-                        break
-        except:
-            pass
-
-        # add row to tutorial table
-        row = f"[{job}.yml]({job}.yml)|{status}|{description}\n"
-        jobs_table += row
-
-    # process endpoints
-    for endpoint in endpoints:
-        # build entries for tutorial table
-        status = f"[![{endpoint}](https://github.com/Azure/azureml-examples/workflows/cli-{endpoint.replace('/', '-')}/badge.svg?branch=main)](https://github.com/Azure/azureml-examples/actions/workflows/cli-{endpoint.replace('/', '-')}.yml)"
-        description = "*no description*"
-        try:
-            with open(f"{endpoint}.yml", "r") as f:
-                for line in f.readlines():
-                    if "description: " in str(line):
-                        description = line.split(": ")[-1].strip()
-                        break
-        except:
-            pass
-
-        # add row to tutorial table
-        row = f"[{endpoint}.yml]({endpoint}.yml)|{status}|{description}\n"
-        endpoints_table += row
-
-    # process resources
-    for resource in resources:
-        # build entries for tutorial table
-        status = f"[![{resource}](https://github.com/Azure/azureml-examples/workflows/cli-{resource.replace('/', '-')}/badge.svg?branch=main)](https://github.com/Azure/azureml-examples/actions/workflows/cli-{resource.replace('/', '-')}.yml)"
-        description = "*no description*"
-        try:
-            with open(f"{resource}.yml", "r") as f:
-                for line in f.readlines():
-                    if "description: " in str(line):
-                        description = line.split(": ")[-1].strip()
-                        break
-        except:
-            pass
-
-        # add row to tutorial table
-        row = f"[{resource}.yml]({resource}.yml)|{status}|{description}\n"
-        resources_table += row
-
-    # process assets
-    for asset in assets:
-        # build entries for tutorial table
-        status = f"[![{asset}](https://github.com/Azure/azureml-examples/workflows/cli-{asset.replace('/', '-')}/badge.svg?branch=main)](https://github.com/Azure/azureml-examples/actions/workflows/cli-{asset.replace('/', '-')}.yml)"
-        description = "*no description*"
-        try:
-            with open(f"{asset}.yml", "r") as f:
-                for line in f.readlines():
-                    if "description: " in str(line):
-                        description = line.split(": ")[-1].strip()
-                        break
-        except:
-            pass
-
-        # add row to tutorial table
-        row = f"[{asset}.yml]({asset}.yml)|{status}|{description}\n"
-        assets_table += row
-
-    # process scripts
-    for script in scripts:
-        # build entries for tutorial table
-        status = f"[![{script}](https://github.com/Azure/azureml-examples/workflows/cli-scripts-{script}/badge.svg?branch=main)](https://github.com/Azure/azureml-examples/actions/workflows/cli-scripts-{script}.yml)"
-        link = f"https://scripts.microsoft.com/azure/machine-learning/{script}"
-
-        # add row to tutorial table
-        row = f"[{script}.sh]({script}.sh)|{status}\n"
-        scripts_table += row
-
-    # write README.md
-    print("writing README.md...")
-    with open("README.md", "w") as f:
-        f.write(
-            prefix
-            + scripts_table
-            + jobs_table
-            + endpoints_table
-            + resources_table
-            + assets_table
-            + suffix
-        )
-
-
-def write_workflows(jobs, endpoints, resources, assets, scripts):
-    print("writing .github/workflows...")
-
-    # process jobs
-    for job in jobs:
-        # write workflow file
-        write_job_workflow(job)
-
-    # process endpoints
-    for endpoint in endpoints:
-        # write workflow file
-        # write_endpoint_workflow(endpoint)
-        pass
-
-    # process assest
-    for resource in resources:
-        # write workflow file
-        write_asset_workflow(resource)
-
-    # process assest
-    for asset in assets:
-        # write workflow file
-        write_asset_workflow(asset)
-
-    # process scripts
-    for script in scripts:
-        # write workflow file
-        write_script_workflow(script)
-
-
-def check_readme(before, after):
-    return before == after
-
-
-def parse_path(path):
-    filename = None
-    project_dir = None
-    hyphenated = None
-    try:
-        filename = path.split("/")[-1]
-    except:
-        pass
-    try:
-        project_dir = "/".join(path.split("/")[:-1])
-    except:
-        pass
-    try:
-        hyphenated = path.replace("/", "-")
-    except:
-        pass
-
-    return filename, project_dir, hyphenated
-
-
-def write_job_workflow(job):
-    filename, project_dir, hyphenated = parse_path(job)
-    creds = "${{secrets.AZ_CREDS}}"
-    workflow_yaml = f"""name: cli-{hyphenated}
-on:
-  workflow_dispatch:
-  schedule:
-    - cron: "0 0/4 * * *"
-  pull_request:
-    branches:
-      - main
-    paths:
-      - cli/{project_dir}/**
-      - .github/workflows/cli-{hyphenated}.yml
-      - cli/setup.sh
-jobs:
-  build:
-    runs-on: ubuntu-latest
-    steps:
-    - name: check out repo
-      uses: actions/checkout@v2
-    - name: azure login
-      uses: azure/login@v1
-      with:
-        creds: {creds}
-    - name: setup
-      run: bash setup.sh
-      working-directory: cli
-      continue-on-error: true
-    - name: run job
-      run: bash -x {os.path.relpath(".", project_dir)}/run-job.sh {filename}.yml
-      working-directory: cli/{project_dir}\n"""
-
-    # write workflow
-    with open(f"../.github/workflows/cli-{job.replace('/', '-')}.yml", "w") as f:
-        f.write(workflow_yaml)
-
-
-def write_endpoint_workflow(endpoint):
-    filename, project_dir, hyphenated = parse_path(endpoint)
-    creds = "${{secrets.AZ_CREDS}}"
-    workflow_yaml = f"""name: cli-{hyphenated}
-on:
-  workflow_dispatch:
-  schedule:
-    - cron: "0 0/4 * * *"
-  pull_request:
-    branches:
-      - main
-    paths:
-      - cli/{project_dir}/**
-      - .github/workflows/cli-{hyphenated}.yml
-      - cli/setup.sh
-jobs:
-  build:
-    runs-on: ubuntu-latest
-    steps:
-    - name: check out repo
-      uses: actions/checkout@v2
-    - name: azure login
-      uses: azure/login@v1
-      with:
-        creds: {creds}
-    - name: setup
-      run: bash setup.sh
-      working-directory: cli
-      continue-on-error: true
-    - name: create endpoint
-      run: az ml endpoint create -f {endpoint}.yml
-      working-directory: cli\n"""
-
-    # write workflow
-    with open(f"../.github/workflows/cli-{hyphenated}.yml", "w") as f:
-        f.write(workflow_yaml)
-
-
-def write_asset_workflow(asset):
-    filename, project_dir, hyphenated = parse_path(asset)
-    creds = "${{secrets.AZ_CREDS}}"
-    workflow_yaml = f"""name: cli-{hyphenated}
-on:
-  workflow_dispatch:
-  schedule:
-    - cron: "0 0/4 * * *"
-  pull_request:
-    branches:
-      - main
-    paths:
-      - cli/{asset}.yml
-      - .github/workflows/cli-{hyphenated}.yml
-      - cli/setup.sh
-jobs:
-  build:
-    runs-on: ubuntu-latest
-    steps:
-    - name: check out repo
-      uses: actions/checkout@v2
-    - name: azure login
-      uses: azure/login@v1
-      with:
-        creds: {creds}
-    - name: setup
-      run: bash setup.sh
-      working-directory: cli
-      continue-on-error: true
-    - name: create asset
-      run: az ml {asset.split('/')[1]} create -f {asset}.yml
-      working-directory: cli\n"""
-
-    # write workflow
-    with open(f"../.github/workflows/cli-{hyphenated}.yml", "w") as f:
-        f.write(workflow_yaml)
-
-
-def write_script_workflow(script):
-    filename, project_dir, hyphenated = parse_path(script)
-    creds = "${{secrets.AZ_CREDS}}"
-    workflow_yaml = f"""name: cli-scripts-{hyphenated}
-on:
-  workflow_dispatch:
-  schedule:
-    - cron: "0 0/4 * * *"
-  pull_request:
-    branches:
-      - main
-    paths:
-      - cli/{script}.sh
-      - .github/workflows/cli-scripts-{hyphenated}.yml
-      - cli/setup.sh
-jobs:
-  build:
-    runs-on: ubuntu-latest
-    steps:
-    - name: check out repo
-      uses: actions/checkout@v2
-    - name: azure login
-      uses: azure/login@v1
-      with:
-        creds: {creds}
-    - name: setup
-      run: bash setup.sh
-      working-directory: cli
-      continue-on-error: true
-    - name: scripts installs
-      run: sudo apt-get upgrade -y && sudo apt-get install uuid-runtime jq -y
-    - name: test script script
-      run: set -e; bash -x {script}.sh
-      working-directory: cli\n"""
-
-    # write workflow
-    with open(f"../.github/workflows/cli-scripts-{hyphenated}.yml", "w") as f:
-        f.write(workflow_yaml)
-
-
-# run functions
-if __name__ == "__main__":
-    # issue #146
-    if "posix" not in os.name:
-        print(
-            "windows is not supported, see issue #146 (https://github.com/Azure/azureml-examples/issues/146)"
-        )
-        exit(1)
-
-    # setup argparse
-    parser = argparse.ArgumentParser()
-    parser.add_argument("--check-readme", type=bool, default=False)
-    args = parser.parse_args()
-
-    # call main
-    main(args)
-=======
-# imports
-import os
-import json
-import glob
-import argparse
-
-# define constants
-EXCLUDED_JOBS = ["java"]
-EXCLUDED_ENDPOINTS = ["batch", "online", "amlarc"]
-EXCLUDED_RESOURCES = [
-    "workspace",
-    "datastore",
-    "vm-attach",
-    "instance",
-    "connections",
-]
-EXCLUDED_ASSETS = [
-    "conda-yamls",
-    "mlflow-models",
-]
-EXCLUDED_SCRIPTS = ["setup", "cleanup", "run-job"]
-
-# define functions
-def main(args):
-    # get list of notebooks
-    notebooks = sorted(glob.glob("**/*.ipynb", recursive=True))
-
-    # make all notebooks consistent
-    modify_notebooks(notebooks)
-
-    # get list of jobs
-    jobs = sorted(glob.glob("jobs/**/*job*.yml", recursive=True))
-    jobs += sorted(glob.glob("jobs/basics/*.yml", recursive=False))
-    jobs += sorted(glob.glob("jobs/*/basics/**/*job*.yml", recursive=True))
-    jobs += sorted(glob.glob("jobs/pipelines/**/*pipeline*.yml", recursive=True))
-    jobs += sorted(
-        glob.glob("jobs/pipelines-with-components/**/*pipeline*.yml", recursive=True)
-    )
-    jobs += sorted(glob.glob("jobs/*/basics/**/*pipeline*.yml", recursive=True))
     jobs = [
         job.replace(".yml", "")
         for job in jobs
@@ -782,8 +321,8 @@
       working-directory: cli
       continue-on-error: true
     - name: run job
-      run: bash -x run-job.sh {job}.yml
-      working-directory: cli\n"""
+      run: bash -x {os.path.relpath(".", project_dir)}/run-job.sh {filename}.yml
+      working-directory: cli/{project_dir}\n"""
 
     # write workflow
     with open(f"../.github/workflows/cli-{job.replace('/', '-')}.yml", "w") as f:
@@ -930,5 +469,4 @@
     args = parser.parse_args()
 
     # call main
-    main(args)
->>>>>>> 348e9273
+    main(args)