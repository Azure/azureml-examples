name: model-env
channels:
  - conda-forge
dependencies:
  - python=3.7
  - numpy=1.21.2
  - pip=21.2.4
  - scikit-learn=0.24.2
  - scipy=1.7.1
  - pip:
    - azureml-defaults==1.47.0
<<<<<<< HEAD
=======
    - inference-schema[numpy-support]==1.5
>>>>>>> 9bb07ed2
    - joblib==1.0.1<|MERGE_RESOLUTION|>--- conflicted
+++ resolved
@@ -9,8 +9,5 @@
   - scipy=1.7.1
   - pip:
     - azureml-defaults==1.47.0
-<<<<<<< HEAD
-=======
     - inference-schema[numpy-support]==1.5
->>>>>>> 9bb07ed2
-    - joblib==1.0.1+    - joblib==1.0.1
