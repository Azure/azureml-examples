set -x

# script inputs
registry_name="azureml"
subscription_id="<SUBSCRIPTION_ID>"
resource_group_name="<RESOURCE_GROUP>"
workspace_name="<WORKSPACE_NAME>"

# This is the model from system registry that needs to be deployed
model_name="runwayml-stable-diffusion-v1-5"
model_label="latest"
response_file="generated_image.json"

version=$(date +%s)
endpoint_name="text-to-image-$version"

# Todo: fetch deployment_sku from the min_inference_sku tag of the model
deployment_sku="Standard_NC6s_v3"

# sample_request_data
sample_request_data="./sample_request_data.json"

# 1. Setup pre-requisites
if [ "$subscription_id" = "<SUBSCRIPTION_ID>" ] || \
   ["$resource_group_name" = "<RESOURCE_GROUP>" ] || \
   [ "$workspace_name" = "<WORKSPACE_NAME>" ]; then 
    echo "Please update the script with the subscription_id, resource_group_name and workspace_name"
    exit 1
fi

az account set -s $subscription_id
workspace_info="--resource-group $resource_group_name --workspace-name $workspace_name"

# 2. Check if the model exists in the registry
if ! az ml model show --name $model_name --label $model_label --registry-name $registry_name 
then
    echo "Model $model_name:$model_label does not exist in registry $registry_name"
    exit 1
fi

# Get the latest model version
model_version=$(az ml model show --name $model_name --label $model_label --registry-name $registry_name --query version --output tsv)

# 3. Deploy the model to an endpoint
# Create online endpoint 
az ml online-endpoint create --name $endpoint_name $workspace_info || {
    echo "endpoint create failed"; exit 1;
}

# 3.1 Setup Deployment Parameters
max_concurrent_request=2  # the maximum number of concurrent requests supported by the endpoint

# Note: We have set the value of `max_concurrent_request` to 2, 
# as we are utilizing the `Standard_NC6s_v3` SKU for deployment, which has one GPU. 
# If you are using a larger SKU, please increase this value to get the maximum performance.

# Deploy model from registry to endpoint in workspace
<<<<<<< HEAD
az ml online-deployment create --file deploy-online.yaml $workspace_info --set \
endpoint_name=$endpoint_name model=azureml://registries/$registry_name/models/$model_name/versions/$model_version \
instance_type=$deployment_sku || {
echo "deployment create failed"; exit 1;
=======
az ml online-deployment create --file deploy-online.yaml $workspace_info --all-traffic --set \
  endpoint_name=$endpoint_name model=azureml://registries/$registry_name/models/$model_name/versions/$model_version \
  request_settings.max_concurrent_requests_per_instance=$max_concurrent_request \
  environment_variables.WORKER_COUNT=$max_concurrent_request \
  instance_type=$deployment_sku || {
    echo "deployment create failed"; exit 1;
>>>>>>> 342e602d
}
yaml_file="deploy-online.yaml"
get_yaml_value() {
    grep "$1:" "$yaml_file" | awk '{print $2}' | sed 's/[",]//g'
}
deployment_name=$(get_yaml_value "name")

az ml online-endpoint update $workspace_info --name=$endpoint_name --traffic="$deployment_name=100"
# 4. Submit a sample request to endpoint
python utils/prepare_data.py --payload-path $sample_request_data --mode "online"
# Check if scoring data file exists
if [ -f $sample_request_data ]; then
    echo "Invoking endpoint $endpoint_name with following input:\n\n"
    cat $sample_request_data
    echo "\n\n"
else
    echo "Request file $sample_request_data does not exist"
    exit 1
fi

az ml online-endpoint invoke --name $endpoint_name --request-file $sample_request_data $workspace_info  -o json > $response_file || {
    echo "endpoint invoke failed"; exit 1;
}

# 5. Convert bas64 form of image to jpeg
python ./utils/base64_to_jpeg.py --response_file $response_file

# 6. Delete the endpoint and sample_request_data.json
az ml online-endpoint delete --name $endpoint_name $workspace_info --yes || {
    echo "endpoint delete failed"; exit 1;
}<|MERGE_RESOLUTION|>--- conflicted
+++ resolved
@@ -55,19 +55,14 @@
 # If you are using a larger SKU, please increase this value to get the maximum performance.
 
 # Deploy model from registry to endpoint in workspace
-<<<<<<< HEAD
-az ml online-deployment create --file deploy-online.yaml $workspace_info --set \
-endpoint_name=$endpoint_name model=azureml://registries/$registry_name/models/$model_name/versions/$model_version \
-instance_type=$deployment_sku || {
-echo "deployment create failed"; exit 1;
-=======
+
 az ml online-deployment create --file deploy-online.yaml $workspace_info --all-traffic --set \
   endpoint_name=$endpoint_name model=azureml://registries/$registry_name/models/$model_name/versions/$model_version \
   request_settings.max_concurrent_requests_per_instance=$max_concurrent_request \
   environment_variables.WORKER_COUNT=$max_concurrent_request \
   instance_type=$deployment_sku || {
     echo "deployment create failed"; exit 1;
->>>>>>> 342e602d
+
 }
 yaml_file="deploy-online.yaml"
 get_yaml_value() {
