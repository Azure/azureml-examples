--- conflicted
+++ resolved
@@ -19,11 +19,13 @@
 gpus_per_node=1
 
 # This is the foundation model for finetuning
+# TODO: update the model name once it registered in preview registry
+# using the latest version of the model - not working yet
 mmdetection_model_name="yolof_r50_c5_8x8_1x_coco"
 model_label="latest"
 
 version=$(date +%s)
-finetuned_mmdetection_model_name="$mmdetection_model_name-fridge-od"
+finetuned_mmdetection_model_name="yolof_r50_c5_8x8_1x_coco_fridge_od"
 mmdetection_endpoint_name="mmd-od-fridge-items-$version"
 deployment_sku="Standard_DS3_V2"
 
@@ -34,64 +36,21 @@
 mmdetection_sample_request_data="./mmdetection_sample_request_data.json"
 
 # finetuning job parameters
+# TODO: update with preview registry component name
 finetuning_pipeline_component="mmdetection_image_objectdetection_instancesegmentation_pipeline"
 
 # Training settings
 process_count_per_instance=$gpus_per_node # set to the number of GPUs available in the compute
 
 # 1. Install dependencies
-<<<<<<< HEAD
-pip install azure-ai-ml==1.0.0
-pip install azure-identity
-=======
 pip install azure-ai-ml==1.8.0
 pip install azure-identity==1.13.0
-pip install datasets==2.12.0
-
-unameOut=$(uname -a)
-case "${unameOut}" in
-    *Microsoft*)     OS="WSL";; #must be first since Windows subsystem for linux will have Linux in the name too
-    *microsoft*)     OS="WSL2";; #WARNING: My v2 uses ubuntu 20.4 at the moment slightly different name may not always work
-    Linux*)     OS="Linux";;
-    Darwin*)    OS="Mac";;
-    CYGWIN*)    OS="Cygwin";;
-    MINGW*)     OS="Windows";;
-    *Msys)      OS="Windows";;
-    *)          OS="UNKNOWN:${unameOut}"
-esac
-if [[ ${OS} == "Mac" ]] && sysctl -n machdep.cpu.brand_string | grep -q 'Apple M1'; then
-    OS="MacM1"
-fi
-echo ${OS};
-
-jq_version=$(jq --version)
-echo ${jq_version};
-if [[ $? -eq 0 ]]; then
-    echo "jq already installed"
-else
-    echo "Installing jq"
-    # Install jq
-    if [[ ${OS} == "Mac" ]] || [[ ${OS} == "MacM1" ]]; then
-        # Install jq on mac
-        brew install jq
-    elif [[ ${OS} == "WSL" ]] || [[ ${OS}=="WSL2" ]] || [[ ${OS} == "Linux" ]]; then
-        # Install jq on WSL
-        sudo apt-get install jq
-    elif [[ ${OS} == "Windows" ]] || [[ ${OS} == "Cygwin" ]]; then
-        # Install jq on windows
-        curl -L -o ./jq.exe https://github.com/stedolan/jq/releases/latest/download/jq-win64.exe
-    else
-        echo "Failed to install jq! This might cause issues"
-    fi
-fi
-
->>>>>>> 956faa7e
 
 # 2. Setup pre-requisites
 az account set -s $subscription_id
 workspace_info="--resource-group $resource_group_name --workspace-name $workspace_name"
 
-# Check if $compute_cluster_model_import exists, else create it
+# check if $compute_cluster_model_import exists, else create it
 if az ml compute show --name $compute_cluster_model_import $workspace_info
 then
     echo "Compute cluster $compute_cluster_model_import already exists"
@@ -103,7 +62,7 @@
     }
 fi
 
-# Check if $compute_cluster_finetune exists, else create it
+# check if $compute_cluster_finetune exists, else create it
 if az ml compute show --name $compute_cluster_finetune $workspace_info
 then
     echo "Compute cluster $compute_cluster_finetune already exists"
@@ -115,7 +74,7 @@
     }
 fi
 
-# Check if the finetuning pipeline component exists
+# check if the finetuning pipeline component exists
 if ! az ml component show --name $finetuning_pipeline_component --label latest --registry-name $registry_name
 then
     echo "Finetuning pipeline component $finetuning_pipeline_component does not exist"
@@ -153,7 +112,6 @@
 fi
 
 # 5. Submit finetuning job using pipeline.yaml for a open-mmlab mmdetection model
-
 # If you want to use a MMDetection model, specify the inputs.model_name instead of inputs.mlflow_model_path.path like below
 # inputs.model_name="conditional_detr_r50_8xb2-50e_coco"
 
@@ -184,12 +142,12 @@
 }
 
 # 7. Deploy the fine-tuned mmdetection model to an endpoint
-# Create online endpoint 
+# create online endpoint 
 az ml online-endpoint create --name $mmdetection_endpoint_name $workspace_info  || {
     echo "endpoint create failed"; exit 1;
 }
 
-# Deploy registered model to endpoint in workspace
+# deploy registered model to endpoint in workspace
 az ml online-deployment create --file ./deploy.yaml $workspace_info --all-traffic --set \
   endpoint_name=$mmdetection_endpoint_name model=azureml:$finetuned_mmdetection_model_name:$version \
   instance_type=$deployment_sku || {
