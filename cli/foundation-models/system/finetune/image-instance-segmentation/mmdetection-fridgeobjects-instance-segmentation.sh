--- conflicted
+++ resolved
@@ -34,63 +34,15 @@
 # Scoring file
 mmdetection_sample_request_data="./mmdetection_sample_request_data.json"
 
-<<<<<<< HEAD
-# finetuning job parameters
-=======
 # Finetuning job parameters
->>>>>>> 956faa7e
 finetuning_pipeline_component="mmdetection_image_objectdetection_instancesegmentation_pipeline"
 
 # Training settings
 process_count_per_instance=$gpus_per_node # set to the number of GPUs available in the compute
 
 # 1. Install dependencies
-<<<<<<< HEAD
-pip install azure-ai-ml==1.0.0
-pip install azure-identity
-=======
 pip install azure-ai-ml==1.8.0
 pip install azure-identity==1.13.0
-pip install datasets==2.12.0
-
-unameOut=$(uname -a)
-case "${unameOut}" in
-    *Microsoft*)     OS="WSL";; #must be first since Windows subsystem for linux will have Linux in the name too
-    *microsoft*)     OS="WSL2";; #WARNING: My v2 uses ubuntu 20.4 at the moment slightly different name may not always work
-    Linux*)     OS="Linux";;
-    Darwin*)    OS="Mac";;
-    CYGWIN*)    OS="Cygwin";;
-    MINGW*)     OS="Windows";;
-    *Msys)      OS="Windows";;
-    *)          OS="UNKNOWN:${unameOut}"
-esac
-if [[ ${OS} == "Mac" ]] && sysctl -n machdep.cpu.brand_string | grep -q 'Apple M1'; then
-    OS="MacM1"
-fi
-echo ${OS};
-
-jq_version=$(jq --version)
-echo ${jq_version};
-if [[ $? -eq 0 ]]; then
-    echo "jq already installed"
-else
-    echo "Installing jq"
-    # Install jq
-    if [[ ${OS} == "Mac" ]] || [[ ${OS} == "MacM1" ]]; then
-        # Install jq on mac
-        brew install jq
-    elif [[ ${OS} == "WSL" ]] || [[ ${OS}=="WSL2" ]] || [[ ${OS} == "Linux" ]]; then
-        # Install jq on WSL
-        sudo apt-get install jq
-    elif [[ ${OS} == "Windows" ]] || [[ ${OS} == "Cygwin" ]]; then
-        # Install jq on windows
-        curl -L -o ./jq.exe https://github.com/stedolan/jq/releases/latest/download/jq-win64.exe
-    else
-        echo "Failed to install jq! This might cause issues"
-    fi
-fi
-
->>>>>>> 956faa7e
 
 # 2. Setup pre-requisites
 az account set -s $subscription_id
