--- conflicted
+++ resolved
@@ -7,17 +7,10 @@
 
 inputs:
   target_column_name: income
-<<<<<<< HEAD
-=======
-  my_training_data:
-    type: uri_file
-    path: azureml:adult_train_pq:1
-    mode: download
   my_test_data:
     type: uri_file
     path: azureml:adult_test_pq:1
     mode: download
->>>>>>> c3d05f27
 
 settings:
   default_datastore: azureml:workspaceblobstore
