$schema: https://azuremlschemas.azureedge.net/latest/pipelineJob.schema.json
type: pipeline
jobs:
  hello_job:
    command: echo "hello"
<<<<<<< HEAD
    environment: azureml:AzureML-pytorch-1.9-ubuntu18.04-py37-cuda11-gpu:6
    compute: azureml:cpu-cluster
  world_job:
    command: echo "world"
    environment: azureml:AzureML-pytorch-1.9-ubuntu18.04-py37-cuda11-gpu:6
=======
    environment: azureml:AzureML-sklearn-0.24-ubuntu18.04-py37-cpu:23
    compute: azureml:cpu-cluster
  world_job:
    command: echo "world"
    environment: azureml:AzureML-sklearn-0.24-ubuntu18.04-py37-cpu:23
>>>>>>> 99d60d7a
    compute: azureml:cpu-cluster
 <|MERGE_RESOLUTION|>--- conflicted
+++ resolved
@@ -3,18 +3,10 @@
 jobs:
   hello_job:
     command: echo "hello"
-<<<<<<< HEAD
-    environment: azureml:AzureML-pytorch-1.9-ubuntu18.04-py37-cuda11-gpu:6
-    compute: azureml:cpu-cluster
-  world_job:
-    command: echo "world"
-    environment: azureml:AzureML-pytorch-1.9-ubuntu18.04-py37-cuda11-gpu:6
-=======
     environment: azureml:AzureML-sklearn-0.24-ubuntu18.04-py37-cpu:23
     compute: azureml:cpu-cluster
   world_job:
     command: echo "world"
     environment: azureml:AzureML-sklearn-0.24-ubuntu18.04-py37-cpu:23
->>>>>>> 99d60d7a
     compute: azureml:cpu-cluster
  