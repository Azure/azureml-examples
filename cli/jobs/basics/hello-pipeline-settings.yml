--- conflicted
+++ resolved
@@ -1,13 +1,8 @@
 $schema: https://azuremlschemas.azureedge.net/latest/pipelineJob.schema.json
 type: pipeline
-# compute: azureml:cpu-cluster
+compute: azureml:cpu-cluster
 settings:
-<<<<<<< HEAD
-  default_datestore: azureml:workspaceblobstore  
-=======
   default_datestore: azureml:workspaceblobstore
-  default_compute: azureml:cpu-cluster
->>>>>>> 2250b2e1
 jobs:
   hello_job:
     command: echo "hello"
