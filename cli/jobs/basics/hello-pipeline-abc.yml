$schema: https://azuremlschemas.azureedge.net/latest/pipelineJob.schema.json
type: pipeline
compute: azureml:cpu-cluster
  
inputs:
  hello_string_top_level_input: "hello world"
jobs:
  A:
    command: echo hello ${{inputs.hello_string}}
    environment: azureml:AzureML-sklearn-0.24-ubuntu18.04-py37-cpu@latest
    inputs:
      hello_string: ${{parent.inputs.hello_string_top_level_input}}
  B:
    command: echo "world" >> ${{outputs.world_output}}/world.txt
<<<<<<< HEAD
    environment: azureml:AzureML-sklearn-0.24-ubuntu18.04-py37-cpu:23
=======
    environment: azureml:AzureML-sklearn-0.24-ubuntu18.04-py37-cpu@latest
>>>>>>> b356c575
    outputs:
      world_output:
  C:
    command: echo ${{inputs.world_input}}/world.txt
<<<<<<< HEAD
    environment: azureml:AzureML-sklearn-0.24-ubuntu18.04-py37-cpu:23
=======
    environment: azureml:AzureML-sklearn-0.24-ubuntu18.04-py37-cpu@latest
>>>>>>> b356c575
    inputs:
      world_input: ${{parent.jobs.B.outputs.world_output}}
 <|MERGE_RESOLUTION|>--- conflicted
+++ resolved
@@ -12,20 +12,12 @@
       hello_string: ${{parent.inputs.hello_string_top_level_input}}
   B:
     command: echo "world" >> ${{outputs.world_output}}/world.txt
-<<<<<<< HEAD
-    environment: azureml:AzureML-sklearn-0.24-ubuntu18.04-py37-cpu:23
-=======
     environment: azureml:AzureML-sklearn-0.24-ubuntu18.04-py37-cpu@latest
->>>>>>> b356c575
     outputs:
       world_output:
   C:
     command: echo ${{inputs.world_input}}/world.txt
-<<<<<<< HEAD
-    environment: azureml:AzureML-sklearn-0.24-ubuntu18.04-py37-cpu:23
-=======
     environment: azureml:AzureML-sklearn-0.24-ubuntu18.04-py37-cpu@latest
->>>>>>> b356c575
     inputs:
       world_input: ${{parent.jobs.B.outputs.world_output}}
  