--- conflicted
+++ resolved
@@ -14,10 +14,4 @@
       - azureml-core
       - scikit-learn~=0.20.0
       - cloudpickle==1.1.1
-<<<<<<< HEAD
-      - tensorflow==1.15.2
-      - mltable==1.1.0
-      - setuptools<58.0.0
-=======
-      - tensorflow==2.1.4
->>>>>>> a1eab224
+      - tensorflow==2.1.4