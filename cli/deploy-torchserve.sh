#/bin/bash

set -e

BASE_PATH=endpoints/online/custom-container
AML_MODEL_NAME=torchserve-densenet161
echo $AML_MODEL_NAME
AZUREML_MODEL_DIR=azureml-models/$AML_MODEL_NAME/1
MODEL_BASE_PATH=/var/azureml-app/$AZUREML_MODEL_DIR
<<<<<<< HEAD
export ENDPOINT_NAME=torchserve-endpoint-`echo $RANDOM`
=======
ENDPOINT_NAME=endpt-torchserve-`echo $RANDOM`
>>>>>>> 1408d37f
DEPLOYMENT_NAME=torchserve-deployment

# Download model and config file
echo "Downling model and config file..."
mkdir $BASE_PATH/torchserve
wget --progress=dot:mega https://aka.ms/torchserve-densenet161 -O $BASE_PATH/torchserve/densenet161.mar

# Get name of workspace ACR, build image
WORKSPACE=$(az config get --query "defaults[?name == 'workspace'].value" -o tsv)
ACR_NAME=$(az ml workspace show --name $WORKSPACE --query container_registry -o tsv | cut -d'/' -f9-)

if [[ $ACR_NAME == "" ]]; then
  echo "ACR login failed, exiting"
  exit 1
fi

az acr login -n $ACR_NAME
IMAGE_TAG=${ACR_NAME}.azurecr.io/torchserve:8080
az acr build $BASE_PATH/ -f $BASE_PATH/torchserve.dockerfile -t $IMAGE_TAG -r $ACR_NAME

# Run image locally for testing
docker run --rm -d -p 8080:8080 --name torchserve-test \
  -e MODEL_BASE_PATH=$MODEL_BASE_PATH \
  -v $PWD/$BASE_PATH/torchserve:$MODEL_BASE_PATH/torchserve $IMAGE_TAG

sleep 10

cleanTestingFiles() {
  rm -r $BASE_PATH/torchserve
  rm kitten_small.jpg
}

# Check Torchserve health
echo "Checking Torchserve health..."
curl http://localhost:8080/ping

# Download test image
echo "Downloading test image..."
wget https://aka.ms/torchserve-test-image -O kitten_small.jpg

# Check scoring locally
echo "Uploading testing image, the scoring is..."
curl http://localhost:8080/predictions/densenet161 -T kitten_small.jpg

docker stop torchserve-test

# Deploy model to online endpoint
echo "Deploying the model to a managed online endpoint..."
sed -i 's/{{acr_name}}/'$ACR_NAME'/' $BASE_PATH/$DEPLOYMENT_NAME.yml
<<<<<<< HEAD

EXISTS=$(az ml online-endpoint show -n $ENDPOINT_NAME --query name -o tsv)
# Update endpoint if exists, else create
if [[ $EXISTS == $ENDPOINT_NAME ]]
then 
  az ml online-endpoint update -n $ENDPOINT_NAME -f $BASE_PATH/torchserve-endpoint.yml
else
  az ml online-endpoint create -n $ENDPOINT_NAME -f $BASE_PATH/torchserve-endpoint.yml
fi
=======
az ml online-endpoint create --name $ENDPOINT_NAME -f $BASE_PATH/torchserve-endpoint.yml
>>>>>>> 1408d37f

ENDPOINT_STATUS=$(az ml online-endpoint show --name $ENDPOINT_NAME --query "provisioning_state" -o tsv)
echo "Endpoint status is $ENDPOINT_STATUS"

if [[ $ENDPOINT_STATUS == "Succeeded" ]]; then
  echo "Endpoint created successfully"
else
  echo "Something went wrong when creating endpoint. Cleaning up..."
  az ml online-endpoint delete --name $ENDPOINT_NAME --yes
  exit 1
fi

# Create deployment
echo "Creating deployment..."
az ml online-deployment create --name $DEPLOYMENT_NAME --endpoint $ENDPOINT_NAME --file $BASE_PATH/$DEPLOYMENT_NAME.yml --all-traffic

deploy_status=$(az ml online-deployment show --name $DEPLOYMENT_NAME --endpoint $ENDPOINT_NAME --query "provisioning_state" -o tsv)
echo $deploy_status
if [[ $deploy_status == "Succeeded" ]]; then
  echo "Deployment completed successfully"
else
  echo "Deployment failed"
  cleanTestingFiles
<<<<<<< HEAD
  # az ml online-endpoint delete -n $ENDPOINT_NAME --yes
  model_archive=$(az ml model archive -n $AML_MODEL_NAME --version 1 || true)
=======
  az ml online-endpoint delete -n $ENDPOINT_NAME --yes
  az ml model archive -n $AML_MODEL_NAME --version 1
>>>>>>> 1408d37f
  exit 1
fi

# Get accessToken
echo "Getting access token..."
TOKEN=$(az ml online-endpoint get-credentials -n $ENDPOINT_NAME --query accessToken -o tsv)

# Get scoring url
echo "Getting scoring url..."
SCORING_URL=$(az ml online-endpoint show -n $ENDPOINT_NAME --query scoring_uri -o tsv)
echo "Scoring url is $SCORING_URL"

# Check scoring
echo "Uploading testing image, the scoring is..."
curl -H "Authorization: {Bearer $TOKEN}" -T kitten_small.jpg $SCORING_URL

echo "Tested successfully, cleaning up"

cleanTestingFiles

# Delete endpoint
echo "Deleting endpoint..."
az ml online-endpoint delete -n $ENDPOINT_NAME --yes

# Delete model
echo "Deleting model..."
model_archive=$(az ml model archive -n $AML_MODEL_NAME --version 1 || true)<|MERGE_RESOLUTION|>--- conflicted
+++ resolved
@@ -7,11 +7,7 @@
 echo $AML_MODEL_NAME
 AZUREML_MODEL_DIR=azureml-models/$AML_MODEL_NAME/1
 MODEL_BASE_PATH=/var/azureml-app/$AZUREML_MODEL_DIR
-<<<<<<< HEAD
-export ENDPOINT_NAME=torchserve-endpoint-`echo $RANDOM`
-=======
 ENDPOINT_NAME=endpt-torchserve-`echo $RANDOM`
->>>>>>> 1408d37f
 DEPLOYMENT_NAME=torchserve-deployment
 
 # Download model and config file
@@ -61,19 +57,7 @@
 # Deploy model to online endpoint
 echo "Deploying the model to a managed online endpoint..."
 sed -i 's/{{acr_name}}/'$ACR_NAME'/' $BASE_PATH/$DEPLOYMENT_NAME.yml
-<<<<<<< HEAD
-
-EXISTS=$(az ml online-endpoint show -n $ENDPOINT_NAME --query name -o tsv)
-# Update endpoint if exists, else create
-if [[ $EXISTS == $ENDPOINT_NAME ]]
-then 
-  az ml online-endpoint update -n $ENDPOINT_NAME -f $BASE_PATH/torchserve-endpoint.yml
-else
-  az ml online-endpoint create -n $ENDPOINT_NAME -f $BASE_PATH/torchserve-endpoint.yml
-fi
-=======
 az ml online-endpoint create --name $ENDPOINT_NAME -f $BASE_PATH/torchserve-endpoint.yml
->>>>>>> 1408d37f
 
 ENDPOINT_STATUS=$(az ml online-endpoint show --name $ENDPOINT_NAME --query "provisioning_state" -o tsv)
 echo "Endpoint status is $ENDPOINT_STATUS"
@@ -82,7 +66,7 @@
   echo "Endpoint created successfully"
 else
   echo "Something went wrong when creating endpoint. Cleaning up..."
-  az ml online-endpoint delete --name $ENDPOINT_NAME --yes
+  az ml online-endpoint delete --name $ENDPOINT_NAME
   exit 1
 fi
 
@@ -97,13 +81,8 @@
 else
   echo "Deployment failed"
   cleanTestingFiles
-<<<<<<< HEAD
-  # az ml online-endpoint delete -n $ENDPOINT_NAME --yes
-  model_archive=$(az ml model archive -n $AML_MODEL_NAME --version 1 || true)
-=======
   az ml online-endpoint delete -n $ENDPOINT_NAME --yes
   az ml model archive -n $AML_MODEL_NAME --version 1
->>>>>>> 1408d37f
   exit 1
 fi
 
@@ -130,4 +109,4 @@
 
 # Delete model
 echo "Deleting model..."
-model_archive=$(az ml model archive -n $AML_MODEL_NAME --version 1 || true)+az ml model archive -n $AML_MODEL_NAME --version 1