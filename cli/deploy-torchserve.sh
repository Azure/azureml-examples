--- conflicted
+++ resolved
@@ -115,10 +115,5 @@
 
 # Delete model
 echo "Deleting model..."
-<<<<<<< HEAD
-az ml model delete -n $AML_MODEL_NAME --version 1
-
-az ml online-endpoint delete -n $ENDPOINT_NAME --yes
-=======
-az ml model delete -n $AML_MODEL_NAME --version 1
->>>>>>> 3959525e
+az ml model archive -n $AML_MODEL_NAME --version 1
+az ml online-endpoint delete -n $ENDPOINT_NAME --yes