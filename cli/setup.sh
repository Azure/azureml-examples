<<<<<<< HEAD
#!/bin/bash
=======
# <az_ml_install>
# az extension add -n ml -y
# </az_ml_install>

>>>>>>> f28eb53c
# rc install - uncomment and adjust below to run all tests on a CLI release candidate
# az extension remove -n ml

# Use a daily build
az extension add --source https://azuremlsdktestpypi.blob.core.windows.net/wheels/sdk-cli-v2-public/ml-2.8.0-py3-none-any.whl --yes
 
# <set_variables>
GROUP="azureml-examples"
LOCATION="eastus"
WORKSPACE="main"
# </set_variables>

# If RESOURCE_GROUP_NAME is empty, the az configure is pending.
RESOURCE_GROUP_NAME=${RESOURCE_GROUP_NAME:-}
if [[ -z "$RESOURCE_GROUP_NAME" ]]
then
    echo "No resource group name [RESOURCE_GROUP_NAME] specified, defaulting to ${GROUP}."
    # Installing extension temporarily assuming the run is on old subscription
    # without bootstrap script.

    # <az_ml_install>
    az extension add -n ml -y
    # </az_ml_install>

    # <az_configure_defaults>
    az configure --defaults group=$GROUP workspace=$WORKSPACE location=$LOCATION
    # </az_configure_defaults>
    echo "Default resource group set to $GROUP"
else
    echo "Workflows are using the new subscription."
fi<|MERGE_RESOLUTION|>--- conflicted
+++ resolved
@@ -1,17 +1,15 @@
-<<<<<<< HEAD
 #!/bin/bash
-=======
+# rc install - uncomment and adjust below to run all tests on a CLI release candidate
+# az extension remove -n ml
+
 # <az_ml_install>
 # az extension add -n ml -y
 # </az_ml_install>
 
->>>>>>> f28eb53c
-# rc install - uncomment and adjust below to run all tests on a CLI release candidate
-# az extension remove -n ml
-
 # Use a daily build
 az extension add --source https://azuremlsdktestpypi.blob.core.windows.net/wheels/sdk-cli-v2-public/ml-2.8.0-py3-none-any.whl --yes
  
+ ## For backward compatibility - running on old subscription
 # <set_variables>
 GROUP="azureml-examples"
 LOCATION="eastus"
@@ -26,10 +24,6 @@
     # Installing extension temporarily assuming the run is on old subscription
     # without bootstrap script.
 
-    # <az_ml_install>
-    az extension add -n ml -y
-    # </az_ml_install>
-
     # <az_configure_defaults>
     az configure --defaults group=$GROUP workspace=$WORKSPACE location=$LOCATION
     # </az_configure_defaults>
