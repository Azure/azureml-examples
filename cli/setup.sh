# <az_ml_install>
<<<<<<< HEAD
#az extension add -n ml -y
# </az_ml_install>

# rc install - uncomment and adjust below to run all tests on a CLI release candidate
az extension remove -n ml
az extension add --source https://azuremlsdktestpypi.blob.core.windows.net/wheels/sdk-cli-v2-public/ml-2.2.1-py3-none-any.whl --yes
#az extension add --source https://azuremlsdktestpypi.blob.core.windows.net/wheels/sdk-cli-v2/ml-0.0.22_october_cand-py3-none-any.whl --yes
=======
# az extension add -n ml -y
# </az_ml_install>

# rc install - uncomment and adjust below to run all tests on a CLI release candidate
#z extension remove -n ml
az extension add --source https://azuremlsdktestpypi.blob.core.windows.net/wheels/sdk-cli-v2-public/ml-2.2.1-py3-none-any.whl --yes
>>>>>>> d15c7d08
 
# <set_variables>
GROUP="azureml-examples"
LOCATION="eastus"
WORKSPACE="main"
# </set_variables>

# <az_configure_defaults>
az configure --defaults group=$GROUP workspace=$WORKSPACE location=$LOCATION
# </az_configure_defaults><|MERGE_RESOLUTION|>--- conflicted
+++ resolved
@@ -1,20 +1,10 @@
 # <az_ml_install>
-<<<<<<< HEAD
-#az extension add -n ml -y
-# </az_ml_install>
-
-# rc install - uncomment and adjust below to run all tests on a CLI release candidate
-az extension remove -n ml
-az extension add --source https://azuremlsdktestpypi.blob.core.windows.net/wheels/sdk-cli-v2-public/ml-2.2.1-py3-none-any.whl --yes
-#az extension add --source https://azuremlsdktestpypi.blob.core.windows.net/wheels/sdk-cli-v2/ml-0.0.22_october_cand-py3-none-any.whl --yes
-=======
 # az extension add -n ml -y
 # </az_ml_install>
 
 # rc install - uncomment and adjust below to run all tests on a CLI release candidate
 #z extension remove -n ml
 az extension add --source https://azuremlsdktestpypi.blob.core.windows.net/wheels/sdk-cli-v2-public/ml-2.2.1-py3-none-any.whl --yes
->>>>>>> d15c7d08
  
 # <set_variables>
 GROUP="azureml-examples"
