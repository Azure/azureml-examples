--- conflicted
+++ resolved
@@ -7,8 +7,7 @@
 # </az_ml_install>
 
 # Use a daily build
-<<<<<<< HEAD
-# az extension add --source https://azuremlsdktestpypi.blob.core.windows.net/wheels/sdk-cli-v2-public/ml-2.8.0-py3-none-any.whl --yes
+# az extension add --source https://azuremlsdktestpypi.blob.core.windows.net/wheels/sdk-cli-v2-public/ml-2.9.0-py3-none-any.whl --yes
 # remove ml extension if it is installed
 if az extension show -n ml &>/dev/null; then
     echo -n 'Removing ml extension...'
@@ -18,7 +17,7 @@
     echo -n 'Re-installing ml...'
 fi
 
-if ! az extension add --yes --source "https://azuremlsdktestpypi.blob.core.windows.net/wheels/sdk-cli-v2-public/ml-2.8.0-py3-none-any.whl" -o none --only-show-errors &>/dev/null; then
+if ! az extension add --yes --source "https://azuremlsdktestpypi.blob.core.windows.net/wheels/sdk-cli-v2-public/ml-2.9.0-py3-none-any.whl" -o none --only-show-errors &>/dev/null; then
     echo 'Error failed to install ml azure-cli extension' >&2
     exit 1
 fi
@@ -26,10 +25,6 @@
 az version
 
 ## For backward compatibility - running on old subscription
-=======
-az extension add --source https://azuremlsdktestpypi.blob.core.windows.net/wheels/sdk-cli-v2-public/ml-2.9.0-py3-none-any.whl --yes
- 
->>>>>>> 112f898b
 # <set_variables>
 GROUP="azureml-examples"
 LOCATION="eastus"
