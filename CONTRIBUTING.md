# Contributing

This repository is entirely open source and welcomes contributions! These are official examples for Azure Machine Learning used throughout documentation. Due to this and some technical limitations, contributions from people external to the Azure Machine Learning team may experience delays. Please read through the contributing guide below to avoid frustration!

## Contributor License Agreement

This project welcomes contributions and suggestions.  Most contributions require you to agree to a
Contributor License Agreement (CLA) declaring that you have the right to, and actually do, grant us
the rights to use your contribution. For details, visit https://cla.opensource.microsoft.com.

When you submit a pull request, a CLA bot will automatically determine whether you need to provide
a CLA and decorate the PR appropriately (e.g., status check, comment). Simply follow the instructions
provided by the bot. You will only need to do this once across all repos using our CLA.

## Code of Conduct

This project has adopted the [Microsoft Open Source Code of Conduct](https://opensource.microsoft.com/codeofconduct/).
For more information see the [Code of Conduct FAQ](https://opensource.microsoft.com/codeofconduct/faq/) or
contact [opencode@microsoft.com](mailto:opencode@microsoft.com) with any additional questions or comments.

## Goals

This repository contains notebooks and sample code that demonstrate how to develop and manage ML workflows using Azure Machine Learning v2 SDK and CLI. Use the samples in this repository to try out AzureML SDK and CLI scenarios from your local machine.

## Non-goals

<<<<<<< HEAD
- This repository is not meant to serve as reference documentation. Small code examples that are just comprehensive enough to show how an object or function works are categorized as reference documentation and should be placed in the object or function docstring in the [azure-ai-ml repository](https://learn.microsoft.com/en-us/python/api/azure-ai-ml/?view=azure-python).
=======
- This repository is not meant to serve as reference documentation. Small code examples that are just comprehensive enough to show how an object or function works are categorized as reference documentation and should be placed in the object or function docstring in the [azure-ai-ml folder of the azure-sdk-for-python repository](https://github.com/Azure/azure-sdk-for-python/tree/main/sdk/ml/azure-ai-ml) following [these guidelines](https://github.com/Azure/azure-sdk-for-python/blob/main/sdk/ml/azure-ai-ml/documentation_guidelines.md).
>>>>>>> 7f444534
- This repository is not the place for long-form textual documentation. Documentation resources containing minimal or no code should be added in the [azure-docs repository](https://github.com/MicrosoftDocs/azure-docs).

## Issues

All forms of feedback are welcome through [issues](https://github.com/Azure/azureml-examples/issues/new/choose) - please follow the pre-defined templates where applicable.

## Repository structure

Azure Machine Learning has multiple developer experiences. The subdirectories at the root of the repo correspond to a developer experience, with the slight exception of `notebooks`.

The `notebooks` directory is intended for iterative, interactive code development examples such as exploratory data anlysis or querying logged metrics.

## Pull Requests

Pull requests (PRs) to this repo require review and approval by the Azure Machine Learning team to merge. Please follow the pre-defined template and read all relevant sections below.

**Important:** PRs from forks of this repository are likely to fail automated workflows due to access to secrets. PRs from forks will be considered but may experience additional delay for testing.


### Set up and pre-PR

Clone the repository and install the required Python packages for contributing:

```terminal
git clone https://github.com/Azure/azureml-examples --depth 1
cd azureml-examples
pip install -r dev-requirements.txt
```

Before opening a PR, format all Python code and notebooks:

```terminal
black .
black-nb .
```

Also if adding new examples or changing existing descriptions, run the `readme.py` script in the respective subdirectory to generate the `README.md` file with the table of examples:

```terminal
python readme.py
```

This will also generate a GitHub Actions workflow file for any new examples in the `.github/workflows` directory (with exceptions) to test the examples on the PR and regularly after merging into the main branch. PRs which edit existing examples will generally trigger a workflow to test the example. See the specific contributing guidelines for the subdirectories for further details. If the new notebook uses compute cluster, please add it to the `sdk/python/notebooks_config.ini` file so the compute clusters will be properly deleted after notebook run was finished. Create a section with the notebook name and add the option `COMPUTE_NAMES` with the compute cluster name. 

### Discoverability

Examples in this repository can be indexed in the [Microsoft code samples browser](https://docs.microsoft.com/samples), enabling organic discoverability. To accomplish this:

- add an excellent `README.md` file in the example directory
- add required YAML frontmatter at the top of the `README.md`

The YAML frontmatter is this:

```YAML
---
page_type: sample
languages:
- azurecli
- python
products:
- azure-machine-learning
description: Example description.
---
```

**Edit the description** and update the languages as needed.

### Other resources
* [CLI contributing guide.](cli/CONTRIBUTING.md)<|MERGE_RESOLUTION|>--- conflicted
+++ resolved
@@ -24,11 +24,7 @@
 
 ## Non-goals
 
-<<<<<<< HEAD
-- This repository is not meant to serve as reference documentation. Small code examples that are just comprehensive enough to show how an object or function works are categorized as reference documentation and should be placed in the object or function docstring in the [azure-ai-ml repository](https://learn.microsoft.com/en-us/python/api/azure-ai-ml/?view=azure-python).
-=======
 - This repository is not meant to serve as reference documentation. Small code examples that are just comprehensive enough to show how an object or function works are categorized as reference documentation and should be placed in the object or function docstring in the [azure-ai-ml folder of the azure-sdk-for-python repository](https://github.com/Azure/azure-sdk-for-python/tree/main/sdk/ml/azure-ai-ml) following [these guidelines](https://github.com/Azure/azure-sdk-for-python/blob/main/sdk/ml/azure-ai-ml/documentation_guidelines.md).
->>>>>>> 7f444534
 - This repository is not the place for long-form textual documentation. Documentation resources containing minimal or no code should be added in the [azure-docs repository](https://github.com/MicrosoftDocs/azure-docs).
 
 ## Issues
