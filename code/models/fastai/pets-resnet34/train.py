import mlflow.fastai 
from fastai.vision.all import *

# enable auto logging 
#mlflow.fastai.autolog() # broken

path = untar_data(URLs.PETS)
path.ls()

files = get_image_files(path/"images")
len(files)

#(Path('/home/ashwin/.fastai/data/oxford-iiit-pet/images/yorkshire_terrier_102.jpg'),Path('/home/ashwin/.fastai/data/oxford-iiit-pet/images/great_pyrenees_102.jpg'))

def label_func(f): return f[0].isupper()

#To get our data ready for a model, we need to put it in a DataLoaders object. Here we have a function that labels using the file names, so we will use ImageDataLoaders.from_name_func. There are other factory methods of ImageDataLoaders that could be more suitable for your problem, so make sure to check them all in vision.data.

dls = ImageDataLoaders.from_name_func(path, files, label_func, item_tfms=Resize(224))

<<<<<<< HEAD
# TODO: remove this
with mlflow.start_run():    

    # enable auto logging 
    mlflow.fastai.autolog()

    learn = vis.cnn_learner(dls, resnet34, metrics=error_rate)

    learn.fine_tune(1)
=======
#We have passed to this function the directory we're working in, the files we grabbed, our label_func and one last piece as item_tfms: this is a Transform applied on all items of our dataset that will resize each imge to 224 by 224, by using a random crop on the largest dimension to make it a square, then resizing to 224 by 224. If we didn't pass this, we would get an error later as it would be impossible to batch the items together.

dls.show_batch()

learn = cnn_learner(dls, resnet34, metrics=error_rate)
learn.fine_tune(1)

mlflow.fastai.log_model(learn, 'model')
>>>>>>> 0fc93c72
<|MERGE_RESOLUTION|>--- conflicted
+++ resolved
@@ -18,23 +18,13 @@
 
 dls = ImageDataLoaders.from_name_func(path, files, label_func, item_tfms=Resize(224))
 
-<<<<<<< HEAD
 # TODO: remove this
 with mlflow.start_run():    
 
     # enable auto logging 
-    mlflow.fastai.autolog()
+    #mlflow.fastai.autolog() # broken
 
     learn = vis.cnn_learner(dls, resnet34, metrics=error_rate)
 
     learn.fine_tune(1)
-=======
-#We have passed to this function the directory we're working in, the files we grabbed, our label_func and one last piece as item_tfms: this is a Transform applied on all items of our dataset that will resize each imge to 224 by 224, by using a random crop on the largest dimension to make it a square, then resizing to 224 by 224. If we didn't pass this, we would get an error later as it would be impossible to batch the items together.
-
-dls.show_batch()
-
-learn = cnn_learner(dls, resnet34, metrics=error_rate)
-learn.fine_tune(1)
-
-mlflow.fastai.log_model(learn, 'model')
->>>>>>> 0fc93c72
+    mlflow.fastai.log_model(learn, 'model')