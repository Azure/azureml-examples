--- conflicted
+++ resolved
@@ -506,16 +506,11 @@
    "source": [
     "## View job output and wait for job completion\n",
     "\n",
-<<<<<<< HEAD
     "View the job in AzureML studio by selecting the link in the output of the previous cell.\n",
-    "\n",
-    "The output of this job will look like this in the AzureML studio. Explore the tabs for various details like metrics, outputs etc. Once completed, the job will register a model in your workspace as a result of training. \n",
-    "\n",
-    "![Screenshot that shows the job overview](media/job-overview.png \"Overview of the job\")\n",
     "\n",
     "> [!IMPORTANT]\n",
     "> Wait until the status of the job is complete before returning to this notebook to continue. The job will take 2 to 3 minutes to run. It could take longer (up to 10 minutes) if the compute cluster has been scaled down to zero nodes and custom environment is still building."
-=======
+    "The output of this job will look like this in the AzureML studio. Explore the tabs for various details like metrics, outputs etc. Once completed, the job will register a model in your workspace as a result of training. \n",
     "![Screenshot that shows the job overview](media/job-overview.png \"Overview of the job\")\n",
     "\n",
     "Note that the metrics tab has multiple metrics automatically logged by `mlflow`\n",
@@ -529,7 +524,6 @@
     "![Screenshot that shows recall precision curve graph](media/graph2.png \"Recall Precision Graph\")\n",
     "\n",
     "![Screenshot that shows ROC curve graph](media/graph3.png \"ROC Graph\")\n"
->>>>>>> 2189bc7a
    ]
   },
   {
