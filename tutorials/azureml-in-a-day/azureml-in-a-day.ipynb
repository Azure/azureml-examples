--- conflicted
+++ resolved
@@ -184,12 +184,6 @@
     "\n",
     "    # Now, we pass the object to MLClient's create_or_update method\n",
     "    cpu_cluster = ml_client.compute.begin_create_or_update(cpu_cluster)\n",
-<<<<<<< HEAD
-    "    print(\n",
-    "    f\"AMLCompute with name {cpu_cluster.name} is created, the compute size is {cpu_cluster.size}\"\n",
-    "    )\n",
-=======
->>>>>>> 282c940d
     "\n"
    ]
   },
@@ -342,13 +336,9 @@
    "source": [
     "This script handles the preprocessing of the data, splitting it into test and train data. It then consumes this data to train a tree based model and return the output model. \n",
     "\n",
-<<<<<<< HEAD
-    "[MLFlow](https://mlflow.org/docs/latest/tracking.html) will be used to log the parameters and metrics during our train run."
-=======
     "[MLFlow](https://mlflow.org/docs/latest/tracking.html) will be used to log the parameters and metrics during our pipeline run. \n",
     "\n",
     "The cell below uses IPython magic to write the training script into the directory you just created."
->>>>>>> 282c940d
    ]
   },
   {
