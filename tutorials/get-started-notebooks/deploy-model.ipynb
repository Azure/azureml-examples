--- conflicted
+++ resolved
@@ -801,15 +801,9 @@
    "name": "python310-sdkv2"
   },
   "kernelspec": {
-<<<<<<< HEAD
-   "display_name": "Python 3",
-   "language": "python",
-   "name": "python3"
-=======
    "display_name": "Python 3.10 - SDK V2",
    "language": "python",
    "name": "python310-sdkv2"
->>>>>>> 9c65e364
   },
   "language_info": {
    "codemirror_mode": {
