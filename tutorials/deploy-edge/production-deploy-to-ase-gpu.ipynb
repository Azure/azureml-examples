--- conflicted
+++ resolved
@@ -13,13 +13,8 @@
    "cell_type": "markdown",
    "metadata": {},
    "source": [
-<<<<<<< HEAD
-    "# See file requirements.txt for the packages you need.\n",
-    "# !pip install --upgrade azureml-sdk --user"
-=======
     "# Deploying a ML model as web service on Azure Stack\n",
     "This notebook shows the steps to : registering a model, creating an image, provisioning,deploying a service using Iot Edge on Azure Edge. ![aml-flow](img/ml-flow-edge.png)"
->>>>>>> e7b40294
    ]
   },
   {
