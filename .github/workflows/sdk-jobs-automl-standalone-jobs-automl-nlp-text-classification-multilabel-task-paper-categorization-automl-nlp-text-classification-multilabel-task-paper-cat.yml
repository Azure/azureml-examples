--- conflicted
+++ resolved
@@ -51,9 +51,6 @@
       uses: actions/upload-artifact@v2
       with:
         name: automl-nlp-text-classification-multilabel-task-paper-cat
-<<<<<<< HEAD
-        path: sdk/python/jobs/automl-standalone-jobs/automl-nlp-text-classification-multilabel-task-paper-categorization
-=======
         path: sdk/python/jobs/automl-standalone-jobs/automl-nlp-text-classification-multilabel-task-paper-categorization
 
     - name: Send IcM on failure
@@ -73,5 +70,4 @@
                 RoutingId: "github://azureml-examples"
                 Status: Active
                 Source:
-                    IncidentId: "jobs/automl-standalone-jobs/automl-nlp-text-classification-multilabel-task-paper-categorization/automl-nlp-text-classification-multilabel-task-paper-cat.ipynb[${{ github.ref_name }}]"
->>>>>>> 112f898b
+                    IncidentId: "jobs/automl-standalone-jobs/automl-nlp-text-classification-multilabel-task-paper-categorization/automl-nlp-text-classification-multilabel-task-paper-cat.ipynb[${{ github.ref_name }}]"