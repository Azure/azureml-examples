name: sdk-jobs-single-step-tensorflow-mnist-distributed-horovod-tensorflow-mnist-distributed-horovod
on:
  workflow_dispatch:
  schedule:
    - cron: "0 */8 * * *"
  pull_request:
    branches:
      - main
      - sdk-preview
<<<<<<< HEAD
      - may-sdk-preview
=======
>>>>>>> 3bab1c94
    paths:
      - sdk/**
      - .github/workflows/sdk-jobs-single-step-tensorflow-mnist-distributed-horovod-tensorflow-mnist-distributed-horovod.yml
      - sdk/dev-requirements.txt
jobs:
  build:
    runs-on: ubuntu-latest
    steps:
    - name: check out repo
      uses: actions/checkout@v2
<<<<<<< HEAD
      with:
        ref: may-sdk-preview
=======
>>>>>>> 3bab1c94
    - name: setup python
      uses: actions/setup-python@v2
      with: 
        python-version: "3.8"
    - name: pip install notebook reqs
      run: pip install -r sdk/dev-requirements.txt
    - name: azure login
      uses: azure/login@v1
      with:
        creds: ${{secrets.AZ_CREDS}}
    - name: setup SDK
      run: bash setup.sh
      working-directory: sdk
      continue-on-error: true
    - name: setup CLI
      run: bash setup.sh
      working-directory: cli
      continue-on-error: true
    - name: run jobs/single-step/tensorflow/mnist-distributed-horovod/tensorflow-mnist-distributed-horovod.ipynb
      run: |
          sed -i -e "s/<SUBSCRIPTION_ID>/6560575d-fa06-4e7d-95fb-f962e74efd7a/g" tensorflow-mnist-distributed-horovod.ipynb
          sed -i -e "s/<RESOURCE_GROUP>/azureml-examples/g" tensorflow-mnist-distributed-horovod.ipynb
          sed -i -e "s/<AML_WORKSPACE_NAME>/main/g" tensorflow-mnist-distributed-horovod.ipynb
          sed -i -e "s/DefaultAzureCredential/AzureCliCredential/g" tensorflow-mnist-distributed-horovod.ipynb

          papermill -k python tensorflow-mnist-distributed-horovod.ipynb tensorflow-mnist-distributed-horovod.output.ipynb
      working-directory: sdk/jobs/single-step/tensorflow/mnist-distributed-horovod
    - name: upload notebook's working folder as an artifact
      if: ${{ always() }}
      uses: actions/upload-artifact@v2
      with:
        name: tensorflow-mnist-distributed-horovod
        path: sdk/jobs/single-step/tensorflow/mnist-distributed-horovod<|MERGE_RESOLUTION|>--- conflicted
+++ resolved
@@ -7,10 +7,6 @@
     branches:
       - main
       - sdk-preview
-<<<<<<< HEAD
-      - may-sdk-preview
-=======
->>>>>>> 3bab1c94
     paths:
       - sdk/**
       - .github/workflows/sdk-jobs-single-step-tensorflow-mnist-distributed-horovod-tensorflow-mnist-distributed-horovod.yml
@@ -21,11 +17,6 @@
     steps:
     - name: check out repo
       uses: actions/checkout@v2
-<<<<<<< HEAD
-      with:
-        ref: may-sdk-preview
-=======
->>>>>>> 3bab1c94
     - name: setup python
       uses: actions/setup-python@v2
       with: 
