name: sdk-assets-data-data
# This file is created by sdk/python/readme.py.
# Please do not edit directly.
on:
  workflow_dispatch:
  schedule:
    - cron: "0 */8 * * *"
  pull_request:
    branches:
      - main
    paths:
      - sdk/python/assets/data/**
      - .github/workflows/sdk-assets-data-data.yml
      - sdk/python/dev-requirements.txt
      - sdk/python/setup.sh
jobs:
  build:
    runs-on: ubuntu-latest
    steps:
    - name: check out repo
      uses: actions/checkout@v2
    - name: setup python
      uses: actions/setup-python@v2
      with: 
        python-version: "3.8"
    - name: pip install notebook reqs
      run: pip install -r sdk/python/dev-requirements.txt
    - name: azure login
      uses: azure/login@v1
      with:
        creds: ${{secrets.AZ_CREDS}}
    - name: setup SDK
      run: bash setup.sh
      working-directory: sdk/python
      continue-on-error: true
    - name: setup CLI
      run: bash setup.sh
      working-directory: cli
      continue-on-error: true
    - name: run assets/data/data.ipynb
      run: |
          sed -i -e "s/<SUBSCRIPTION_ID>/6560575d-fa06-4e7d-95fb-f962e74efd7a/g" data.ipynb
          sed -i -e "s/<RESOURCE_GROUP>/azureml-examples/g" data.ipynb
          sed -i -e "s/<AML_WORKSPACE_NAME>/main/g" data.ipynb
          sed -i -e "s/DefaultAzureCredential/AzureCliCredential/g" data.ipynb

          papermill -k python data.ipynb data.output.ipynb
      working-directory: sdk/python/assets/data
    - name: upload notebook's working folder as an artifact
      if: ${{ always() }}
      uses: actions/upload-artifact@v2
      with:
        name: data
<<<<<<< HEAD
        path: sdk/python/assets/data
=======
        path: sdk/python/assets/data

    - name: Send IcM on failure
      if: ${{ failure() && github.ref_type == 'branch' && (github.ref_name == 'main' || contains(github.ref_name, 'release')) }}
      uses: ./.github/actions/generate-icm
      with:
        host: ${{ secrets.AZUREML_ICM_CONNECTOR_HOST_NAME }}
        connector_id: ${{ secrets.AZUREML_ICM_CONNECTOR_CONNECTOR_ID }}
        certificate: ${{ secrets.AZUREML_ICM_CONNECTOR_CERTIFICATE }}
        private_key: ${{ secrets.AZUREML_ICM_CONNECTOR_PRIVATE_KEY }}
        args: |
            incident:
                Title: "[azureml-examples] Notebook validation failed on branch '${{ github.ref_name }}' for notebook 'assets/data/data.ipynb'"
                Summary: |
                    Notebook 'assets/data/data.ipynb' is failing on branch '${{ github.ref_name }}': ${{ github.server_url }}/${{ github.repository }}/actions/runs/${{ github.run_id }}
                Severity: 4
                RoutingId: "github://azureml-examples"
                Status: Active
                Source:
                    IncidentId: "assets/data/data.ipynb[${{ github.ref_name }}]"
>>>>>>> 112f898b
<|MERGE_RESOLUTION|>--- conflicted
+++ resolved
@@ -51,9 +51,6 @@
       uses: actions/upload-artifact@v2
       with:
         name: data
-<<<<<<< HEAD
-        path: sdk/python/assets/data
-=======
         path: sdk/python/assets/data
 
     - name: Send IcM on failure
@@ -73,5 +70,4 @@
                 RoutingId: "github://azureml-examples"
                 Status: Active
                 Source:
-                    IncidentId: "assets/data/data.ipynb[${{ github.ref_name }}]"
->>>>>>> 112f898b
+                    IncidentId: "assets/data/data.ipynb[${{ github.ref_name }}]"