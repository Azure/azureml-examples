name: sdk-jobs-automl-standalone-jobs-automl-image-classification-multilabel-task-fridge-items-automl-image-classification-multilabel-task-fridge-items
# This file is created by sdk/python/readme.py.
# Please do not edit directly.
on:
  workflow_dispatch:
  schedule:
    - cron: "0 */8 * * *"
  pull_request:
    branches:
      - main
    paths:
      - sdk/python/jobs/automl-standalone-jobs/automl-image-classification-multilabel-task-fridge-items/**
      - .github/workflows/sdk-jobs-automl-standalone-jobs-automl-image-classification-multilabel-task-fridge-items-automl-image-classification-multilabel-task-fridge-items.yml
      - sdk/python/dev-requirements.txt
      - sdk/python/setup.sh
jobs:
  build:
    runs-on: ubuntu-latest
    steps:
    - name: check out repo
      uses: actions/checkout@v2
    - name: setup python
      uses: actions/setup-python@v2
      with: 
        python-version: "3.8"
    - name: pip install notebook reqs
      run: pip install -r sdk/python/dev-requirements.txt
    - name: pip install mlflow reqs
      run: pip install -r sdk/python/mlflow-requirements.txt
    - name: azure login
      uses: azure/login@v1
      with:
        creds: ${{secrets.AZ_CREDS}}
    - name: setup SDK
      run: bash setup.sh
      working-directory: sdk/python
      continue-on-error: true
    - name: setup CLI
      run: bash setup.sh
      working-directory: cli
      continue-on-error: true
    - name: run jobs/automl-standalone-jobs/automl-image-classification-multilabel-task-fridge-items/automl-image-classification-multilabel-task-fridge-items.ipynb
      run: |
          sed -i -e "s/<SUBSCRIPTION_ID>/6560575d-fa06-4e7d-95fb-f962e74efd7a/g" automl-image-classification-multilabel-task-fridge-items.ipynb
          sed -i -e "s/<RESOURCE_GROUP>/azureml-examples/g" automl-image-classification-multilabel-task-fridge-items.ipynb
          sed -i -e "s/<AML_WORKSPACE_NAME>/main/g" automl-image-classification-multilabel-task-fridge-items.ipynb
          sed -i -e "s/DefaultAzureCredential/AzureCliCredential/g" automl-image-classification-multilabel-task-fridge-items.ipynb
          
          papermill -k python -p compute_name automl-gpu-cluster automl-image-classification-multilabel-task-fridge-items.ipynb automl-image-classification-multilabel-task-fridge-items.output.ipynb
      working-directory: sdk/python/jobs/automl-standalone-jobs/automl-image-classification-multilabel-task-fridge-items
    - name: upload notebook's working folder as an artifact
      if: ${{ always() }}
      uses: actions/upload-artifact@v2
      with:
        name: automl-image-classification-multilabel-task-fridge-items
<<<<<<< HEAD
        path: sdk/python/jobs/automl-standalone-jobs/automl-image-classification-multilabel-task-fridge-items
=======
        path: sdk/python/jobs/automl-standalone-jobs/automl-image-classification-multilabel-task-fridge-items

    - name: Send IcM on failure
      if: ${{ failure() && github.ref_type == 'branch' && (github.ref_name == 'main' || contains(github.ref_name, 'release')) }}
      uses: ./.github/actions/generate-icm
      with:
        host: ${{ secrets.AZUREML_ICM_CONNECTOR_HOST_NAME }}
        connector_id: ${{ secrets.AZUREML_ICM_CONNECTOR_CONNECTOR_ID }}
        certificate: ${{ secrets.AZUREML_ICM_CONNECTOR_CERTIFICATE }}
        private_key: ${{ secrets.AZUREML_ICM_CONNECTOR_PRIVATE_KEY }}
        args: |
            incident:
                Title: "[azureml-examples] Notebook validation failed on branch '${{ github.ref_name }}' for notebook 'jobs/automl-standalone-jobs/automl-image-classification-multilabel-task-fridge-items/automl-image-classification-multilabel-task-fridge-items.ipynb'"
                Summary: |
                    Notebook 'jobs/automl-standalone-jobs/automl-image-classification-multilabel-task-fridge-items/automl-image-classification-multilabel-task-fridge-items.ipynb' is failing on branch '${{ github.ref_name }}': ${{ github.server_url }}/${{ github.repository }}/actions/runs/${{ github.run_id }}
                Severity: 4
                RoutingId: "github://azureml-examples"
                Status: Active
                Source:
                    IncidentId: "jobs/automl-standalone-jobs/automl-image-classification-multilabel-task-fridge-items/automl-image-classification-multilabel-task-fridge-items.ipynb[${{ github.ref_name }}]"
>>>>>>> 112f898b
<|MERGE_RESOLUTION|>--- conflicted
+++ resolved
@@ -53,9 +53,6 @@
       uses: actions/upload-artifact@v2
       with:
         name: automl-image-classification-multilabel-task-fridge-items
-<<<<<<< HEAD
-        path: sdk/python/jobs/automl-standalone-jobs/automl-image-classification-multilabel-task-fridge-items
-=======
         path: sdk/python/jobs/automl-standalone-jobs/automl-image-classification-multilabel-task-fridge-items
 
     - name: Send IcM on failure
@@ -75,5 +72,4 @@
                 RoutingId: "github://azureml-examples"
                 Status: Active
                 Source:
-                    IncidentId: "jobs/automl-standalone-jobs/automl-image-classification-multilabel-task-fridge-items/automl-image-classification-multilabel-task-fridge-items.ipynb[${{ github.ref_name }}]"
->>>>>>> 112f898b
+                    IncidentId: "jobs/automl-standalone-jobs/automl-image-classification-multilabel-task-fridge-items/automl-image-classification-multilabel-task-fridge-items.ipynb[${{ github.ref_name }}]"