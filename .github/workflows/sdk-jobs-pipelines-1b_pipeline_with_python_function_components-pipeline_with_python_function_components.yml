--- conflicted
+++ resolved
@@ -11,17 +11,12 @@
     paths:
       - sdk/python/jobs/pipelines/1b_pipeline_with_python_function_components/**
       - .github/workflows/sdk-jobs-pipelines-1b_pipeline_with_python_function_components-pipeline_with_python_function_components.yml
-<<<<<<< HEAD
-      - sdk/dev-requirements.txt
+      - sdk/python/dev-requirements.txt
       - infra/**
-      - sdk/setup.sh
+      - sdk/python/setup.sh
 concurrency:
   group: ${{ github.workflow }}-${{ github.event.pull_request.number || github.ref }}
   cancel-in-progress: true
-=======
-      - sdk/python/dev-requirements.txt
-      - sdk/python/setup.sh
->>>>>>> 2fe81643
 jobs:
   build:
     runs-on: ubuntu-latest
@@ -45,16 +40,11 @@
       working-directory: infra
       continue-on-error: false
     - name: setup SDK
-<<<<<<< HEAD
       run: |
           source "${{ github.workspace }}/infra/sdk_helpers.sh";
           source "${{ github.workspace }}/infra/init_environment.sh";
           bash setup.sh
-      working-directory: sdk
-=======
-      run: bash setup.sh
       working-directory: sdk/python
->>>>>>> 2fe81643
       continue-on-error: true
     - name: setup-cli
       run: |
