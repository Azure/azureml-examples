name: kubernetes-compute-sdk-jobs-single-step
on:
  schedule:
    - cron: "0 19 * * *"
  workflow_dispatch:
    inputs:
      TEST_REGION:
        description: 'Resource Region'
        required: true
        default: 'eastus'
      JOB_SELECTOR:
        description: 'Job selector used with grep command to select job workflows'
        required: false
        default: '^sdk-jobs-single-step.*yml$'
      JOB_FILTER:
        description: 'Job filter used with grep command to filter out job workflows'
        required: false
        default: ''
      TIMEOUT:
        description: 'Timeout of a single job'
        required: false
        default: '120m'
      FILE_TICKET:
        description: 'Whether to file icm ticket: true or false'
        required: false
        default: 'false'
  pull_request:
    branches:
      - main
    paths:
      - '.github/workflows/kubernetes-compute-training-cli-jobs-single-step.yml'
jobs:
  test:
    runs-on: ubuntu-latest
    env:
      SUBSCRIPTION: 6560575d-fa06-4e7d-95fb-f962e74efd7a
      RESOURCE_GROUP: azureml-examples
      WORKSPACE: amlarc-githubtest-ws
      LOCATION: eastus

      JOB_SELECTOR: '^sdk-jobs-single-step.*yml$'
      JOB_FILTER: ''
      JOB_LIST_FILE: sdk-jobs-single-step.txt
      TIMEOUT: '120m'
      MIN_SUCCESS_NUM: 1

      FILE_TICKET: false
      SEVERITY: 3
      KEY_VAULT_NAME: amlarcgithubworkflowkv
      OWNERS: amlarc@microsoft.com
      TITLE: "[Github Workflow] kubernetes-compute-sdk-jobs-single-step failed"
      GITHUB_REPO: https://github.com/Azure/azureml-examples
      WORKFLOW_URL: https://github.com/Azure/azureml-examples/actions/workflows/kubernetes-compute-sdk-jobs-single-step.yml
      TSG_ID: https://microsoft.sharepoint.com/teams/Vienna/_layouts/15/Doc.aspx?sourcedoc=%7B7ebf9ccd-fa20-4e82-8b2b-6c14c9f1740f%7D&action=edit&wd=target(AMLArcTSG.one%7C69e8bdb1-5734-4b07-967a-5a50a91cf040%2FTroubleshooting%20github%20workflow%7C53a1a232-f9f0-4192-b7d2-0474848ebb18%2F)&share=IgHNnL9-IPqCTosrbBTJ8XQPAVwbVLD_kFe92G2Y9a49ROs
      ICM_MESSAGE: "Failed to run sdk-jobs-single-step jobs on kubernetes compute!"

    steps:
    - name: show test 
      run: echo "Test" 

    - name: replace env from workflow_dispatch
      if: ${{ github.event_name == 'workflow_dispatch' }}
      run: |
        echo "LOCATION=${{ github.event.inputs.TEST_REGION }}" | tee -a $GITHUB_ENV
        echo "JOB_SELECTOR=${{ github.event.inputs.JOB_SELECTOR }}" | tee -a $GITHUB_ENV
        echo "JOB_FILTER=${{ github.event.inputs.JOB_FILTER }}" | tee -a $GITHUB_ENV
        echo "TIMEOUT=${{ github.event.inputs.TIMEOUT }}" | tee -a $GITHUB_ENV
        echo "FILE_TICKET=${{ github.event.inputs.FILE_TICKET }}" | tee -a $GITHUB_ENV

    - name: check out repo
      uses: actions/checkout@v2
<<<<<<< HEAD
      with:
       ref: siyuZL/test-workflow

=======
>>>>>>> f67239f3
    - name: setup python
      uses: actions/setup-python@v2
      with:
        python-version: "3.8"

    - name: pip install notebook reqs
      run: pip install -r sdk/dev-requirements.txt

    - name: azure login
      uses: azure/login@v1
      with:
        creds: ${{secrets.AZ_CREDS}}
      timeout-minutes: 30
    
    - name: setup SDK
      run: bash setup.sh
      working-directory: sdk
      continue-on-error: true

    - name: setup CLI
      run: bash setup.sh
      working-directory: cli
      continue-on-error: true

    - name: collect jobs
      run: |
        python .github/kubernetes-compute/sdk_testcase_collector.py -o "$JOB_LIST_FILE" -r "$JOB_SELECTOR"
      timeout-minutes: 30

    - name: run jobs
      run: |
        for job in $(cat $JOB_LIST_FILE); do
            if [[ "$job" = *"ipynb" ]]; then
                echo "Run job: $job"

                FOLDER=$(dirname "$job")
                FILE=$(basename "$job")
                FOLDERBACK=$(echo $FOLDER | sed -e "s/[a-zA-Z0-9\-]*\//\.\.\//g")
                FOLDERBACK=$(echo $FOLDERBACK | sed -r "s/\/[a-zA-Z0-9\-]+/\/\.\./g")

                echo "$FOLDER|$FILE|$FOLDERBACK"

                cd $FOLDER
                sed -i -e "s/<SUBSCRIPTION_ID>/$SUBSCRIPTION/g" $FILE
                sed -i -e "s/<RESOURCE_GROUP>/$RESOURCE_GROUP/g" $FILE
                sed -i -e "s/<AML_WORKSPACE_NAME>/$WORKSPACE/g" $FILE
                sed -i -e "s/DefaultAzureCredential/AzureCliCredential/g" $FILE
                OUTPUTJOB=$(echo $FILE | sed -e "s/.ipynb/.output.ipynb/g")
                papermill -k python $FILE $OUTPUTJOB &

                sleep 60
                cd $FOLDERBACK
            else
                echo "Found invalid job: $job"
            fi
        done

        wait
      timeout-minutes: 300

    - name: file_icm
      if: ${{ failure() && github.event_name != 'pull_request' }}
      run: |
        if [ "$FILE_TICKET" == "true" ]; then
          # download certificates
          export ICM_HOST_NAME=ICM-HOST-AML-EXAMPLES
          export ICM_CONNECTOR_ID_NAME=ICM-CONNECTOR-ID-AML-EXAMPLES
          export ICM_ROUTING_ID_NAME=ICM-ROUTING-ID-AML-EXAMPLES
          bash .github/kubernetes-compute/tool.sh download_icm_cert
          export ICM_HOST=$(cat icm_host)
          export CONNECTOR_ID=$(cat icm_connector_id)
          export ROUTING_ID=$(cat icm_routing_id)
          export OtherIcmMessage="${ICM_MESSAGE}"
          export SUMMARY=$(bash .github/kubernetes-compute/tool.sh gen_summary_for_github_test)
          bash .github/kubernetes-compute/tool.sh file_icm
        fi
      timeout-minutes: 30<|MERGE_RESOLUTION|>--- conflicted
+++ resolved
@@ -69,12 +69,8 @@
 
     - name: check out repo
       uses: actions/checkout@v2
-<<<<<<< HEAD
       with:
        ref: siyuZL/test-workflow
-
-=======
->>>>>>> f67239f3
     - name: setup python
       uses: actions/setup-python@v2
       with:
