--- conflicted
+++ resolved
@@ -69,12 +69,8 @@
 
     - name: check out repo
       uses: actions/checkout@v2
-<<<<<<< HEAD
       with:
        ref: siyuZL/test-workflow
-
-=======
->>>>>>> c099a4e3
     - name: setup python
       uses: actions/setup-python@v2
       with:
