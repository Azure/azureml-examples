--- conflicted
+++ resolved
@@ -51,9 +51,6 @@
       uses: actions/upload-artifact@v2
       with:
         name: environment
-<<<<<<< HEAD
-        path: sdk/python/assets/environment
-=======
         path: sdk/python/assets/environment
 
     - name: Send IcM on failure
@@ -73,5 +70,4 @@
                 RoutingId: "github://azureml-examples"
                 Status: Active
                 Source:
-                    IncidentId: "assets/environment/environment.ipynb[${{ github.ref_name }}]"
->>>>>>> 112f898b
+                    IncidentId: "assets/environment/environment.ipynb[${{ github.ref_name }}]"