--- conflicted
+++ resolved
@@ -53,9 +53,6 @@
       uses: actions/upload-artifact@v2
       with:
         name: automl-nlp-text-classification-multiclass-task-sentiment-mlflow
-<<<<<<< HEAD
-        path: sdk/python/jobs/automl-standalone-jobs/automl-nlp-text-classification-multiclass-task-sentiment-analysis
-=======
         path: sdk/python/jobs/automl-standalone-jobs/automl-nlp-text-classification-multiclass-task-sentiment-analysis
 
     - name: Send IcM on failure
@@ -75,5 +72,4 @@
                 RoutingId: "github://azureml-examples"
                 Status: Active
                 Source:
-                    IncidentId: "jobs/automl-standalone-jobs/automl-nlp-text-classification-multiclass-task-sentiment-analysis/automl-nlp-text-classification-multiclass-task-sentiment-mlflow.ipynb[${{ github.ref_name }}]"
->>>>>>> 112f898b
+                    IncidentId: "jobs/automl-standalone-jobs/automl-nlp-text-classification-multiclass-task-sentiment-analysis/automl-nlp-text-classification-multiclass-task-sentiment-mlflow.ipynb[${{ github.ref_name }}]"