--- conflicted
+++ resolved
@@ -51,9 +51,6 @@
       uses: actions/upload-artifact@v2
       with:
         name: online-endpoints-triton-cc
-<<<<<<< HEAD
-        path: sdk/python/endpoints/online/custom-container/triton
-=======
         path: sdk/python/endpoints/online/custom-container/triton
 
     - name: Send IcM on failure
@@ -73,5 +70,4 @@
                 RoutingId: "github://azureml-examples"
                 Status: Active
                 Source:
-                    IncidentId: "endpoints/online/custom-container/triton/online-endpoints-triton-cc.ipynb[${{ github.ref_name }}]"
->>>>>>> 112f898b
+                    IncidentId: "endpoints/online/custom-container/triton/online-endpoints-triton-cc.ipynb[${{ github.ref_name }}]"