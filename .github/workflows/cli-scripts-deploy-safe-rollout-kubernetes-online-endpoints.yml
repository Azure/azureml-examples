name: cli-scripts-deploy-safe-rollout-kubernetes-online-endpoints
on:
  workflow_dispatch:
  schedule:
    - cron: "0 9 * * *"
  pull_request:
    branches:
      - main
      - sdk-preview
    paths:
      - cli/endpoints/online/**
      - cli/deploy-safe-rollout-kubernetes-online-endpoints.sh
      - .github/workflows/cli-scripts-deploy-safe-rollout-kubernetes-online-endpoints.yml
      - cli/setup.sh
<<<<<<< HEAD
      - .github/amlarc-tool.sh
=======
      - .github/kubernetes-compute/tool.sh
      - cli/endpoints/online/kubernetes
      - cli/endpoints/online/model-1
      - cli/endpoints/online/model-2
>>>>>>> 1e261a99
jobs:
  build:
    runs-on: ubuntu-latest
    env:
      KEY_VAULT_NAME: amlarcgithubworkflowkv
      OWNERS: amlarc@microsoft.com
      GITHUB_REPO: https://github.com/Azure/azureml-examples
      WORKFLOW_URL: https://github.com/Azure/azureml-examples/actions/workflows/cli-scripts-deploy-safe-rollout-kubernetes-online-endpoints.yml
      TSG_ID: https://microsoft.sharepoint.com/teams/Vienna/_layouts/OneNote.aspx?id=%2Fteams%2FVienna%2FSiteAssets%2FVienna%20Notebook&wd=target%28AMLArcTSG.one%7C69E8BDB1-5734-4B07-967A-5A50A91CF040%2FTroubleshooting%20github%20workflow%7C53A1A232-F9F0-4192-B7D2-0474848EBB18%2F%29
    steps:
    - name: check out repo
      uses: actions/checkout@v2
    - name: azure login
      uses: azure/login@v1
      with:
        creds: ${{secrets.AZ_CREDS}}
    - name: setup
      run: bash setup.sh
      working-directory: cli
      continue-on-error: true
    - name: scripts installs
      run: sudo apt-get upgrade -y && sudo apt-get install uuid-runtime jq -y && sudo apt-get install xmlstarlet
    - name: test script
      run: set -e; bash -x deploy-safe-rollout-kubernetes-online-endpoints.sh
      working-directory: cli
    - name: file IcM when fails
      if: ${{ failure() && github.event_name == 'schedule' }}
      run: |
        # download certificates
        export ICM_HOST_NAME=ICM-HOST-PROD
        export ICM_CONNECTOR_ID_NAME=ICM-CONNECTOR-ID-PROD
        export ICM_ROUTING_ID_NAME=ICM-ROUTING-ID-PROD
        set -e; bash -x .github/amlarc-tool.sh download_icm_cert
        export ICM_HOST=$(cat icm_host)
        export CONNECTOR_ID=$(cat icm_connector_id)
        export ROUTING_ID=$(cat icm_routing_id)
        export SUMMARY=$(set -e; bash -x .github/amlarc-tool.sh gen_summary_for_github_test)
        set -e; bash -x .github/amlarc-tool.sh file_icm
      timeout-minutes: 30<|MERGE_RESOLUTION|>--- conflicted
+++ resolved
@@ -2,30 +2,27 @@
 on:
   workflow_dispatch:
   schedule:
-    - cron: "0 9 * * *"
+    - cron: "0 1 * * *"
   pull_request:
     branches:
       - main
-      - sdk-preview
     paths:
       - cli/endpoints/online/**
       - cli/deploy-safe-rollout-kubernetes-online-endpoints.sh
       - .github/workflows/cli-scripts-deploy-safe-rollout-kubernetes-online-endpoints.yml
       - cli/setup.sh
-<<<<<<< HEAD
-      - .github/amlarc-tool.sh
-=======
       - .github/kubernetes-compute/tool.sh
       - cli/endpoints/online/kubernetes
       - cli/endpoints/online/model-1
       - cli/endpoints/online/model-2
->>>>>>> 1e261a99
 jobs:
   build:
     runs-on: ubuntu-latest
     env:
       KEY_VAULT_NAME: amlarcgithubworkflowkv
+      SEVERITY: 3
       OWNERS: amlarc@microsoft.com
+      TITLE: "[Github Workflow] Faild to run kubernetes-online-endpoints CLI samples"
       GITHUB_REPO: https://github.com/Azure/azureml-examples
       WORKFLOW_URL: https://github.com/Azure/azureml-examples/actions/workflows/cli-scripts-deploy-safe-rollout-kubernetes-online-endpoints.yml
       TSG_ID: https://microsoft.sharepoint.com/teams/Vienna/_layouts/OneNote.aspx?id=%2Fteams%2FVienna%2FSiteAssets%2FVienna%20Notebook&wd=target%28AMLArcTSG.one%7C69E8BDB1-5734-4B07-967A-5A50A91CF040%2FTroubleshooting%20github%20workflow%7C53A1A232-F9F0-4192-B7D2-0474848EBB18%2F%29
@@ -40,8 +37,8 @@
       run: bash setup.sh
       working-directory: cli
       continue-on-error: true
-    - name: scripts installs
-      run: sudo apt-get upgrade -y && sudo apt-get install uuid-runtime jq -y && sudo apt-get install xmlstarlet
+    - name: package installs
+      run: sudo apt-get install xmlstarlet
     - name: test script
       run: set -e; bash -x deploy-safe-rollout-kubernetes-online-endpoints.sh
       working-directory: cli
@@ -52,10 +49,10 @@
         export ICM_HOST_NAME=ICM-HOST-PROD
         export ICM_CONNECTOR_ID_NAME=ICM-CONNECTOR-ID-PROD
         export ICM_ROUTING_ID_NAME=ICM-ROUTING-ID-PROD
-        set -e; bash -x .github/amlarc-tool.sh download_icm_cert
+        set -e; bash -x .github/kubernetes-compute/tool.sh download_icm_cert
         export ICM_HOST=$(cat icm_host)
         export CONNECTOR_ID=$(cat icm_connector_id)
         export ROUTING_ID=$(cat icm_routing_id)
-        export SUMMARY=$(set -e; bash -x .github/amlarc-tool.sh gen_summary_for_github_test)
-        set -e; bash -x .github/amlarc-tool.sh file_icm
+        export SUMMARY=$(set -e; bash -x .github/kubernetes-compute/tool.sh gen_summary_for_github_test)
+        set -e; bash -x .github/kubernetes-compute/tool.sh file_icm
       timeout-minutes: 30