--- conflicted
+++ resolved
@@ -6,11 +6,7 @@
   pull_request:
     branches:
       - main
-<<<<<<< HEAD
-      - may-sdk-preview
-=======
       - sdk-preview
->>>>>>> e2ee8b46
     paths:
       - cli/jobs/basics/**
       - .github/workflows/cli-jobs-basics-hello-iris-datastore-folder.yml
@@ -21,8 +17,6 @@
     steps:
     - name: check out repo
       uses: actions/checkout@v2
-      with:
-        ref: may-sdk-preview
     - name: azure login
       uses: azure/login@v1
       with:
