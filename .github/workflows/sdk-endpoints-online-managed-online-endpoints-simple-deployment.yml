--- conflicted
+++ resolved
@@ -51,9 +51,6 @@
       uses: actions/upload-artifact@v2
       with:
         name: online-endpoints-simple-deployment
-<<<<<<< HEAD
-        path: sdk/python/endpoints/online/managed
-=======
         path: sdk/python/endpoints/online/managed
 
     - name: Send IcM on failure
@@ -73,5 +70,4 @@
                 RoutingId: "github://azureml-examples"
                 Status: Active
                 Source:
-                    IncidentId: "endpoints/online/managed/online-endpoints-simple-deployment.ipynb[${{ github.ref_name }}]"
->>>>>>> 112f898b
+                    IncidentId: "endpoints/online/managed/online-endpoints-simple-deployment.ipynb[${{ github.ref_name }}]"