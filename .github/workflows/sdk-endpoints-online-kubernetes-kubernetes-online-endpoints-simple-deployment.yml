name: sdk-endpoints-online-kubernetes-kubernetes-online-endpoints-simple-deployment
# This file is created by sdk/python/readme.py.
# Please do not edit directly.
on:
  workflow_dispatch:
  schedule:
    - cron: "0 */8 * * *"
  pull_request:
    branches:
      - main
    paths:
      - sdk/python/endpoints/online/kubernetes/**
      - .github/workflows/sdk-endpoints-online-kubernetes-kubernetes-online-endpoints-simple-deployment.yml
      - sdk/python/dev-requirements.txt
      - infra/**
      - sdk/python/setup.sh
concurrency:
  group: ${{ github.workflow }}-${{ github.event.pull_request.number || github.ref }}
  cancel-in-progress: true
jobs:
  build:
    runs-on: ubuntu-latest
    steps:
    - name: check out repo
      uses: actions/checkout@v2
    - name: setup python
      uses: actions/setup-python@v2
      with: 
        python-version: "3.8"
    - name: pip install notebook reqs
      run: pip install -r sdk/python/dev-requirements.txt
    - name: azure login
      uses: azure/login@v1
      with:
        creds: ${{secrets.AZUREML_CREDENTIALS}}
    - name: bootstrap resources
      run: |
          echo '${{ github.workflow }}-${{ github.event.pull_request.number || github.ref }}';
          bash bootstrap.sh
      working-directory: infra
      continue-on-error: false
    - name: setup SDK
<<<<<<< HEAD
      run: |
          source "${{ github.workspace }}/infra/sdk_helpers.sh";
          source "${{ github.workspace }}/infra/init_environment.sh";
          bash setup.sh
=======
      run: bash setup.sh
>>>>>>> 22e5b987
      working-directory: sdk/python
      continue-on-error: true
    - name: setup-cli
      run: |
          source "${{ github.workspace }}/infra/sdk_helpers.sh";
          source "${{ github.workspace }}/infra/init_environment.sh";
          bash setup.sh
      working-directory: cli
      continue-on-error: true
    - name: run endpoints/online/kubernetes/kubernetes-online-endpoints-simple-deployment.ipynb
      run: |
          source "${{ github.workspace }}/infra/sdk_helpers.sh";
          source "${{ github.workspace }}/infra/init_environment.sh";
          bash "${{ github.workspace }}/infra/sdk_helpers.sh" generate_workspace_config "../../.azureml/config.json";
          bash "${{ github.workspace }}/infra/sdk_helpers.sh" replace_template_values "kubernetes-online-endpoints-simple-deployment.ipynb";
          [ -f "../../.azureml/config" ] && cat "../../.azureml/config";
          papermill -k python kubernetes-online-endpoints-simple-deployment.ipynb kubernetes-online-endpoints-simple-deployment.output.ipynb
      working-directory: sdk/python/endpoints/online/kubernetes
    - name: upload notebook's working folder as an artifact
      if: ${{ always() }}
      uses: actions/upload-artifact@v2
      with:
        name: kubernetes-online-endpoints-simple-deployment
        path: sdk/python/endpoints/online/kubernetes<|MERGE_RESOLUTION|>--- conflicted
+++ resolved
@@ -40,14 +40,10 @@
       working-directory: infra
       continue-on-error: false
     - name: setup SDK
-<<<<<<< HEAD
       run: |
           source "${{ github.workspace }}/infra/sdk_helpers.sh";
           source "${{ github.workspace }}/infra/init_environment.sh";
           bash setup.sh
-=======
-      run: bash setup.sh
->>>>>>> 22e5b987
       working-directory: sdk/python
       continue-on-error: true
     - name: setup-cli
@@ -71,4 +67,23 @@
       uses: actions/upload-artifact@v2
       with:
         name: kubernetes-online-endpoints-simple-deployment
-        path: sdk/python/endpoints/online/kubernetes+        path: sdk/python/endpoints/online/kubernetes
+
+    - name: Send IcM on failure
+      if: ${{ failure() && github.ref_type == 'branch' && (github.ref_name == 'main' || contains(github.ref_name, 'release')) }}
+      uses: ./.github/actions/generate-icm
+      with:
+        host: ${{ secrets.AZUREML_ICM_CONNECTOR_HOST_NAME }}
+        connector_id: ${{ secrets.AZUREML_ICM_CONNECTOR_CONNECTOR_ID }}
+        certificate: ${{ secrets.AZUREML_ICM_CONNECTOR_CERTIFICATE }}
+        private_key: ${{ secrets.AZUREML_ICM_CONNECTOR_PRIVATE_KEY }}
+        args: |
+            incident:
+                Title: "[azureml-examples] Notebook validation failed on branch '${{ github.ref_name }}' for notebook 'endpoints/online/kubernetes/kubernetes-online-endpoints-simple-deployment.ipynb'"
+                Summary: |
+                    Notebook 'endpoints/online/kubernetes/kubernetes-online-endpoints-simple-deployment.ipynb' is failing on branch '${{ github.ref_name }}': ${{ github.server_url }}/${{ github.repository }}/actions/runs/${{ github.run_id }}
+                Severity: 4
+                RoutingId: "github://azureml-examples"
+                Status: Active
+                Source:
+                    IncidentId: "endpoints/online/kubernetes/kubernetes-online-endpoints-simple-deployment.ipynb[${{ github.ref_name }}]"