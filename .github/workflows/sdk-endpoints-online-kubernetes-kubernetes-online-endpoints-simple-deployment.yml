--- conflicted
+++ resolved
@@ -1,5 +1,5 @@
 name: sdk-endpoints-online-kubernetes-kubernetes-online-endpoints-simple-deployment
-# This file is created by sdk/readme.py.
+# This file is created by sdk/python/readme.py.
 # Please do not edit directly.
 on:
   workflow_dispatch:
@@ -9,21 +9,14 @@
     branches:
       - main
     paths:
-<<<<<<< HEAD
-      - sdk/endpoints/online/kubernetes/**
+      - sdk/python/endpoints/online/kubernetes/**
       - .github/workflows/sdk-endpoints-online-kubernetes-kubernetes-online-endpoints-simple-deployment.yml
-      - sdk/dev-requirements.txt
+      - sdk/python/dev-requirements.txt
       - infra/**
-      - sdk/setup.sh
+      - sdk/python/setup.sh
 concurrency:
   group: ${{ github.workflow }}-${{ github.event.pull_request.number || github.ref }}
   cancel-in-progress: true
-=======
-      - sdk/python/**
-      - .github/workflows/sdk-endpoints-online-kubernetes-kubernetes-online-endpoints-simple-deployment.yml
-      - sdk/python/dev-requirements.txt
-      - .github/kubernetes-compute/tool.sh
->>>>>>> 2fe81643
 jobs:
   build:
     runs-on: ubuntu-latest
@@ -51,7 +44,7 @@
           source "${{ github.workspace }}/infra/sdk_helpers.sh";
           source "${{ github.workspace }}/infra/init_environment.sh";
           bash setup.sh
-      working-directory: sdk
+      working-directory: sdk/python
       continue-on-error: true
     - name: setup-cli
       run: |
@@ -68,60 +61,7 @@
           bash "${{ github.workspace }}/infra/sdk_helpers.sh" replace_template_values "kubernetes-online-endpoints-simple-deployment.ipynb";
           [ -f "../../.azureml/config" ] && cat "../../.azureml/config";
           papermill -k python kubernetes-online-endpoints-simple-deployment.ipynb kubernetes-online-endpoints-simple-deployment.output.ipynb
-<<<<<<< HEAD
-      working-directory: sdk/endpoints/online/kubernetes
-=======
       working-directory: sdk/python/endpoints/online/kubernetes
-    
-    # report metrics
-    - name: download_metrics_dependency
-      if: ${{ always() && github.event_name != 'pull_request' }}
-      run: |
-        if [ "$FILE_TICKET" == "true" ]; then
-          bash .github/kubernetes-compute/tool.sh install_mdm_dependency
-        fi
-      timeout-minutes: 30
-    - name: start_mdm
-      if: ${{ always() && github.event_name != 'pull_request' }}
-      run: |
-        if [ "$FILE_TICKET" == "true" ]; then
-          # download certificates
-          export METRIC_ENDPOINT_NAME=METRIC-ENDPOINT-PROD
-          export MDM_ACCOUNT_NAME=MDM-ACCOUNT-PROD
-          export MDM_NAMESPACE_NAME=MDM-NAMESPACE-PROD
-          export KEY_PEM_NAME=AMLARC-KEY-PEM
-          export CERT_PEM_NAME=AMLARC-CERT-PEM
-          bash .github/kubernetes-compute/tool.sh download_metrics_info
-          bash .github/kubernetes-compute/tool.sh start_mdm_container
-        fi
-      timeout-minutes: 30
-    - name: report_failure_metrics
-      if: ${{ failure() && github.event_name != 'pull_request' }}
-      run: |
-        if [ "$FILE_TICKET" == "true" ]; then
-          export jobstatus=Failed
-          export job="sdk/python/endpoints/online/kubernetes/kubernetes-online-endpoints-simple-deployment.ipynb"
-          bash .github/kubernetes-compute/tool.sh report_inference_metrics
-        fi
-      timeout-minutes: 30
-    - name: report_succes_metrics
-      if: ${{ success() && github.event_name != 'pull_request' }}
-      run: |
-        if [ "$FILE_TICKET" == "true" ]; then
-          export jobstatus=Completed
-          export job="sdk/python/endpoints/online/kubernetes/kubernetes-online-endpoints-simple-deployment.ipynb"
-          bash .github/kubernetes-compute/tool.sh report_inference_metrics
-        fi
-      timeout-minutes: 30   
-    - name: stop_mdm
-      if: ${{ always() && github.event_name != 'pull_request' }}
-      run: |
-        if [ "$FILE_TICKET" == "true" ]; then
-          bash .github/kubernetes-compute/tool.sh stop_mdm_container
-        fi
-      timeout-minutes: 30
-
->>>>>>> 2fe81643
     - name: upload notebook's working folder as an artifact
       if: ${{ always() }}
       uses: actions/upload-artifact@v2
