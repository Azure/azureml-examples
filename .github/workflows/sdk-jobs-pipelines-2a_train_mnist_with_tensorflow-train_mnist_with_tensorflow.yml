name: sdk-jobs-pipelines-2a_train_mnist_with_tensorflow-train_mnist_with_tensorflow
# This file is created by sdk/python/readme.py.
# Please do not edit directly.
on:
  workflow_dispatch:
  schedule:
    - cron: "0 */8 * * *"
  pull_request:
    branches:
      - main
    paths:
      - sdk/python/jobs/pipelines/2a_train_mnist_with_tensorflow/**
      - .github/workflows/sdk-jobs-pipelines-2a_train_mnist_with_tensorflow-train_mnist_with_tensorflow.yml
      - sdk/python/dev-requirements.txt
      - sdk/python/setup.sh
jobs:
  build:
    runs-on: ubuntu-latest
    steps:
    - name: check out repo
      uses: actions/checkout@v2
    - name: setup python
      uses: actions/setup-python@v2
      with: 
        python-version: "3.8"
    - name: pip install notebook reqs
      run: pip install -r sdk/python/dev-requirements.txt
    - name: azure login
      uses: azure/login@v1
      with:
        creds: ${{secrets.AZ_CREDS}}
    - name: setup SDK
      run: bash setup.sh
      working-directory: sdk/python
      continue-on-error: true
    - name: setup CLI
      run: bash setup.sh
      working-directory: cli
      continue-on-error: true
    - name: run jobs/pipelines/2a_train_mnist_with_tensorflow/train_mnist_with_tensorflow.ipynb
      run: |
          mkdir ../../.azureml
          echo '{"subscription_id": "6560575d-fa06-4e7d-95fb-f962e74efd7a", "resource_group": "azureml-examples", "workspace_name": "main"}' > ../../.azureml/config.json 
          sed -i -e "s/DefaultAzureCredential/AzureCliCredential/g" train_mnist_with_tensorflow.ipynb
          sed -i "s/@pipeline(/&force_rerun=True,/" train_mnist_with_tensorflow.ipynb
          papermill -k python train_mnist_with_tensorflow.ipynb train_mnist_with_tensorflow.output.ipynb
      working-directory: sdk/python/jobs/pipelines/2a_train_mnist_with_tensorflow
    - name: upload notebook's working folder as an artifact
      if: ${{ always() }}
      uses: actions/upload-artifact@v2
      with:
        name: train_mnist_with_tensorflow
<<<<<<< HEAD
        path: sdk/python/jobs/pipelines/2a_train_mnist_with_tensorflow
=======
        path: sdk/python/jobs/pipelines/2a_train_mnist_with_tensorflow

    - name: Send IcM on failure
      if: ${{ failure() && github.ref_type == 'branch' && (github.ref_name == 'main' || contains(github.ref_name, 'release')) }}
      uses: ./.github/actions/generate-icm
      with:
        host: ${{ secrets.AZUREML_ICM_CONNECTOR_HOST_NAME }}
        connector_id: ${{ secrets.AZUREML_ICM_CONNECTOR_CONNECTOR_ID }}
        certificate: ${{ secrets.AZUREML_ICM_CONNECTOR_CERTIFICATE }}
        private_key: ${{ secrets.AZUREML_ICM_CONNECTOR_PRIVATE_KEY }}
        args: |
            incident:
                Title: "[azureml-examples] Notebook validation failed on branch '${{ github.ref_name }}' for notebook 'jobs/pipelines/2a_train_mnist_with_tensorflow/train_mnist_with_tensorflow.ipynb'"
                Summary: |
                    Notebook 'jobs/pipelines/2a_train_mnist_with_tensorflow/train_mnist_with_tensorflow.ipynb' is failing on branch '${{ github.ref_name }}': ${{ github.server_url }}/${{ github.repository }}/actions/runs/${{ github.run_id }}
                Severity: 4
                RoutingId: "github://azureml-examples"
                Status: Active
                Source:
                    IncidentId: "jobs/pipelines/2a_train_mnist_with_tensorflow/train_mnist_with_tensorflow.ipynb[${{ github.ref_name }}]"
>>>>>>> 112f898b
<|MERGE_RESOLUTION|>--- conflicted
+++ resolved
@@ -50,9 +50,6 @@
       uses: actions/upload-artifact@v2
       with:
         name: train_mnist_with_tensorflow
-<<<<<<< HEAD
-        path: sdk/python/jobs/pipelines/2a_train_mnist_with_tensorflow
-=======
         path: sdk/python/jobs/pipelines/2a_train_mnist_with_tensorflow
 
     - name: Send IcM on failure
@@ -72,5 +69,4 @@
                 RoutingId: "github://azureml-examples"
                 Status: Active
                 Source:
-                    IncidentId: "jobs/pipelines/2a_train_mnist_with_tensorflow/train_mnist_with_tensorflow.ipynb[${{ github.ref_name }}]"
->>>>>>> 112f898b
+                    IncidentId: "jobs/pipelines/2a_train_mnist_with_tensorflow/train_mnist_with_tensorflow.ipynb[${{ github.ref_name }}]"