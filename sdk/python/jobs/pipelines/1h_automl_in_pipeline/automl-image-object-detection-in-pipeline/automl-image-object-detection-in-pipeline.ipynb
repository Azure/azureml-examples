{
 "cells": [
  {
   "cell_type": "markdown",
   "metadata": {},
   "source": [
    "# AutoML Image Object Detection in pipeline\n",
    "\n",
    "**Requirements** - In order to benefit from this tutorial, you will need:\n",
    "- A basic understanding of Machine Learning\n",
    "- An Azure account with an active subscription - [Create an account for free](https://azure.microsoft.com/free/?WT.mc_id=A261C142F)\n",
    "- An Azure ML workspace with computer cluster - [Configure workspace](../../configuration.ipynb)\n",
    "- A python environment\n",
    "- Installed Azure Machine Learning Python SDK v2 - [install instructions](../../../README.md) - check the getting started section\n",
    "\n",
    "**Learning Objectives** - By the end of this tutorial, you should be able to:\n",
    "- Create a pipeline with Image Object Detection AutoML task.\n",
    "\n",
    "**Motivations** - This notebook explains how to use Image Object Detection AutoML task inside pipeline."
   ]
  },
  {
   "cell_type": "markdown",
   "metadata": {},
   "source": [
    "# 1. Connect to Azure Machine Learning Workspace\n",
    "\n",
    "The [workspace](https://docs.microsoft.com/en-us/azure/machine-learning/concept-workspace) is the top-level resource for Azure Machine Learning, providing a centralized place to work with all the artifacts you create when you use Azure Machine Learning. In this section we will connect to the workspace in which the job will be run.\n",
    "\n",
    "## 1.1 Import the required libraries"
   ]
  },
  {
   "cell_type": "code",
   "execution_count": null,
   "metadata": {},
   "outputs": [],
   "source": [
    "# import required libraries\n",
    "from azure.identity import DefaultAzureCredential\n",
    "\n",
    "from azure.ai.ml import MLClient, Input, command, Output\n",
    "from azure.ai.ml.automl import (\n",
    "    image_object_detection,\n",
    "    SearchSpace,\n",
    "    ObjectDetectionPrimaryMetrics,\n",
    ")\n",
    "from azure.ai.ml.dsl import pipeline\n",
    "from azure.ai.ml.sweep import BanditPolicy, Choice, Uniform\n",
    "from azure.ai.ml.entities import Environment"
   ]
  },
  {
   "cell_type": "markdown",
   "metadata": {},
   "source": [
    "## 1.2. Configure workspace details and get a handle to the workspace\n",
    "\n",
    "To connect to a workspace, we need identifier parameters - a subscription, resource group and workspace name. We will use these details in the `MLClient` from `azure.ai.ml` to get a handle to the required Azure Machine Learning workspace. We use the default [default azure authentication](https://docs.microsoft.com/en-us/python/api/azure-identity/azure.identity.defaultazurecredential?view=azure-python) for this tutorial. Check the [configuration notebook](../../configuration.ipynb) for more details on how to configure credentials and connect to a workspace."
   ]
  },
  {
   "cell_type": "code",
   "execution_count": null,
   "metadata": {},
   "outputs": [],
   "source": [
    "credential = DefaultAzureCredential()\n",
    "ml_client = None\n",
    "try:\n",
    "    ml_client = MLClient.from_config(credential)\n",
    "except Exception as ex:\n",
    "    print(ex)\n",
    "    # Enter details of your AML workspace\n",
    "    subscription_id = \"<SUBSCRIPTION_ID>\"\n",
    "    resource_group = \"<RESOURCE_GROUP>\"\n",
    "    workspace = \"<AML_WORKSPACE_NAME>\"\n",
    "    ml_client = MLClient(credential, subscription_id, resource_group, workspace)\n",
    "print(ml_client)"
   ]
  },
  {
   "cell_type": "markdown",
   "metadata": {},
   "source": [
    "# 2. MLTable with input Training Data\n",
    "\n",
    "In order to generate models for computer vision tasks with automated machine learning, you need to bring labeled image data as input for model training in the form of an MLTable. You can create an MLTable from labeled training data in JSONL format. If your labeled training data is in a different format (like, pascal VOC or COCO), you can use a conversion script to first convert it to JSONL, and then create an MLTable. Alternatively, you can use Azure Machine Learning's [data labeling tool](https://docs.microsoft.com/en-us/azure/machine-learning/how-to-create-image-labeling-projects) to manually label images, and export the labeled data to use for training your AutoML model.\n",
    "\n",
    "In this notebook, we use a toy dataset called Fridge Objects, which consists of 128 images of 4 labels of beverage container {`can`, `carton`, `milk bottle`, `water bottle`} photos taken on different backgrounds.\n",
    "\n",
    "All images in this notebook are hosted in [this repository](https://github.com/microsoft/computervision-recipes) and are made available under the [MIT license](https://github.com/microsoft/computervision-recipes/blob/master/LICENSE)."
   ]
  },
  {
   "cell_type": "markdown",
   "metadata": {},
   "source": [
    "## 2.1 Download Data\n",
    "\n",
    "We first download and unzip the data locally. By default, the data would be downloaded in `./data` folder in current directory. \n",
    "If you prefer to download the data at a different location, update it in `dataset_parent_dir = ...` in the next cell."
   ]
  },
  {
   "cell_type": "code",
   "execution_count": null,
   "metadata": {},
   "outputs": [],
   "source": [
    "import os\n",
    "import urllib\n",
    "from zipfile import ZipFile\n",
    "\n",
    "# Change to a different location if you prefer\n",
    "dataset_parent_dir = \"./data\"\n",
    "\n",
    "# create data folder if it doesnt exist.\n",
    "os.makedirs(dataset_parent_dir, exist_ok=True)\n",
    "\n",
    "# download data\n",
    "download_url = \"https://cvbp-secondary.z19.web.core.windows.net/datasets/object_detection/odFridgeObjects.zip\"\n",
    "\n",
    "# Extract current dataset name from dataset url\n",
    "dataset_name = os.path.split(download_url)[-1].split(\".\")[0]\n",
    "# Get dataset path for later use\n",
    "dataset_dir = os.path.join(dataset_parent_dir, dataset_name)\n",
    "\n",
    "# Get the data zip file path\n",
    "data_file = os.path.join(dataset_parent_dir, f\"{dataset_name}.zip\")\n",
    "\n",
    "# Download the dataset\n",
    "urllib.request.urlretrieve(download_url, filename=data_file)\n",
    "\n",
    "# extract files\n",
    "with ZipFile(data_file, \"r\") as zip:\n",
    "    print(\"extracting files...\")\n",
    "    zip.extractall(path=dataset_parent_dir)\n",
    "    print(\"done\")\n",
    "# delete zip file\n",
    "os.remove(data_file)"
   ]
  },
  {
   "cell_type": "markdown",
   "metadata": {},
   "source": [
    "This is a sample image from this dataset:"
   ]
  },
  {
   "cell_type": "code",
   "execution_count": null,
   "metadata": {},
   "outputs": [],
   "source": [
    "from IPython.display import Image\n",
    "\n",
    "sample_image = os.path.join(dataset_dir, \"images\", \"31.jpg\")\n",
    "Image(filename=sample_image)"
   ]
  },
  {
   "cell_type": "markdown",
   "metadata": {},
   "source": [
    "## 2.2. Upload the images to Datastore through an AML Data asset (URI Folder)\n",
    "\n",
    "In order to use the data for training in Azure ML, we upload it to our default Azure Blob Storage of our  Azure ML Workspace.\n",
    "\n",
    "[Check this notebook for AML data asset example](../../../assets/data/data.ipynb)"
   ]
  },
  {
   "cell_type": "code",
   "execution_count": null,
   "metadata": {},
   "outputs": [],
   "source": [
    "# Uploading image files by creating a 'data asset URI FOLDER':\n",
    "\n",
    "from azure.ai.ml.entities import Data\n",
    "from azure.ai.ml.constants import AssetTypes, InputOutputModes\n",
    "from azure.ai.ml import Input\n",
    "\n",
    "my_data = Data(\n",
    "    path=dataset_dir,\n",
    "    type=AssetTypes.URI_FOLDER,\n",
    "    description=\"Fridge-items images Object detection\",\n",
    "    name=\"fridge-items-images-object-detection\",\n",
    ")\n",
    "\n",
    "uri_folder_data_asset = ml_client.data.create_or_update(my_data)\n",
    "\n",
    "print(uri_folder_data_asset)\n",
    "print(\"\")\n",
    "print(\"Path to folder in Blob Storage:\")\n",
    "print(uri_folder_data_asset.path)"
   ]
  },
  {
   "cell_type": "markdown",
   "metadata": {},
   "source": [
    "## 2.3 Convert the downloaded data to JSONL\n",
    "\n",
    "In this example, the fridge object dataset is annotated in Pascal VOC format, where each image corresponds to an xml file. Each xml file contains information on where its corresponding image file is located and also contains information about the bounding boxes and the object labels. \n",
    "\n",
    "For documentation on preparing the datasets beyond this notebook, please refer to the [documentation on how to prepare datasets](https://docs.microsoft.com/en-us/azure/machine-learning/how-to-prepare-datasets-for-automl-images).\n",
    "\n",
    "\n",
    "In order to use this data to create an AzureML MLTable, we first need to convert it to the required JSONL format. The following script is creating two `.jsonl` files (one for training and one for validation) in the corresponding MLTable folder. The train / validation ratio corresponds to 20% of the data going into the validation file. For further details on jsonl file used for image classification task in automated ml, please refer to the [data schema documentation for image object-detection task](https://learn.microsoft.com/en-us/azure/machine-learning/reference-automl-images-schema#object-detection)."
   ]
  },
  {
   "cell_type": "code",
   "execution_count": null,
   "metadata": {},
   "outputs": [],
   "source": [
    "import json\n",
    "import os\n",
    "import xml.etree.ElementTree as ET\n",
    "\n",
    "# We'll copy each JSONL file within its related MLTable folder\n",
    "training_mltable_path = os.path.join(dataset_parent_dir, \"training-mltable-folder\")\n",
    "validation_mltable_path = os.path.join(dataset_parent_dir, \"validation-mltable-folder\")\n",
    "\n",
    "# First, let's create the folders if they don't exist\n",
    "os.makedirs(training_mltable_path, exist_ok=True)\n",
    "os.makedirs(validation_mltable_path, exist_ok=True)\n",
    "\n",
    "train_validation_ratio = 5\n",
    "\n",
    "# Path to the training and validation files\n",
    "train_annotations_file = os.path.join(training_mltable_path, \"train_annotations.jsonl\")\n",
    "validation_annotations_file = os.path.join(\n",
    "    validation_mltable_path, \"validation_annotations.jsonl\"\n",
    ")\n",
    "\n",
    "# Baseline of json line dictionary\n",
    "json_line_sample = {\n",
    "    \"image_url\": uri_folder_data_asset.path,\n",
    "    \"image_details\": {\"format\": None, \"width\": None, \"height\": None},\n",
    "    \"label\": [],\n",
    "}\n",
    "\n",
    "# Path to the annotations\n",
    "annotations_folder = os.path.join(dataset_dir, \"annotations\")\n",
    "\n",
    "# Read each annotation and convert it to jsonl line\n",
    "with open(train_annotations_file, \"w\") as train_f:\n",
    "    with open(validation_annotations_file, \"w\") as validation_f:\n",
    "        for i, filename in enumerate(os.listdir(annotations_folder)):\n",
    "            if not filename.endswith(\".xml\"):\n",
    "                print(f\"Skipping unknown file: {filename}\")\n",
    "                continue\n",
    "\n",
    "            annotation_filename = os.path.join(annotations_folder, filename)\n",
    "            print(f\"Parsing {annotation_filename}\")\n",
    "\n",
    "            root = ET.parse(annotation_filename).getroot()\n",
    "            width = int(root.find(\"size/width\").text)\n",
    "            height = int(root.find(\"size/height\").text)\n",
    "\n",
    "            labels = []\n",
    "            for object in root.findall(\"object\"):\n",
    "                name = object.find(\"name\").text\n",
    "                xmin = object.find(\"bndbox/xmin\").text\n",
    "                ymin = object.find(\"bndbox/ymin\").text\n",
    "                xmax = object.find(\"bndbox/xmax\").text\n",
    "                ymax = object.find(\"bndbox/ymax\").text\n",
    "                isCrowd = int(object.find(\"difficult\").text)\n",
    "                labels.append(\n",
    "                    {\n",
    "                        \"label\": name,\n",
    "                        \"topX\": float(xmin) / width,\n",
    "                        \"topY\": float(ymin) / height,\n",
    "                        \"bottomX\": float(xmax) / width,\n",
    "                        \"bottomY\": float(ymax) / height,\n",
    "                        \"isCrowd\": isCrowd,\n",
    "                    }\n",
    "                )\n",
    "            # build the jsonl file\n",
    "            image_filename = root.find(\"filename\").text\n",
    "            _, file_extension = os.path.splitext(image_filename)\n",
    "            json_line = dict(json_line_sample)\n",
    "            json_line[\"image_url\"] = json_line[\"image_url\"] + \"images/\" + image_filename\n",
    "            json_line[\"image_details\"][\"format\"] = file_extension[1:]\n",
    "            json_line[\"image_details\"][\"width\"] = width\n",
    "            json_line[\"image_details\"][\"height\"] = height\n",
    "            json_line[\"label\"] = labels\n",
    "\n",
    "            if i % train_validation_ratio == 0:\n",
    "                # validation annotation\n",
    "                validation_f.write(json.dumps(json_line) + \"\\n\")\n",
    "            else:\n",
    "                # train annotation\n",
    "                train_f.write(json.dumps(json_line) + \"\\n\")"
   ]
  },
  {
   "cell_type": "markdown",
   "metadata": {},
   "source": [
    "## 2.4 Create MLTable data input\n",
    "Create MLTable data input using the jsonl files created above.\n",
    "\n",
    "For documentation on creating your own MLTable assets for jobs beyond this notebook, please refer to below resources\n",
    "- [MLTable YAML Schema](https://learn.microsoft.com/en-us/azure/machine-learning/reference-yaml-mltable) - covers how to write MLTable YAML, which is required for each MLTable asset.\n",
    "- [Create MLTable data asset](https://learn.microsoft.com/en-us/azure/machine-learning/how-to-create-data-assets?tabs=Python-SDK#create-a-mltable-data-asset) - covers how to create MLTable data asset. "
   ]
  },
  {
   "cell_type": "code",
   "execution_count": null,
   "metadata": {},
   "outputs": [],
   "source": [
    "def create_ml_table_file(filename):\n",
    "    \"\"\"Create ML Table definition\"\"\"\n",
    "\n",
    "    return (\n",
    "        \"paths:\\n\"\n",
    "        \"  - file: ./{0}\\n\"\n",
    "        \"transformations:\\n\"\n",
    "        \"  - read_json_lines:\\n\"\n",
    "        \"        encoding: utf8\\n\"\n",
    "        \"        invalid_lines: error\\n\"\n",
    "        \"        include_path_column: false\\n\"\n",
    "        \"  - convert_column_types:\\n\"\n",
    "        \"      - columns: image_url\\n\"\n",
    "        \"        column_type: stream_info\"\n",
    "    ).format(filename)\n",
    "\n",
    "\n",
    "def save_ml_table_file(output_path, mltable_file_contents):\n",
    "    with open(os.path.join(output_path, \"MLTable\"), \"w\") as f:\n",
    "        f.write(mltable_file_contents)\n",
    "\n",
    "\n",
    "# Create and save train mltable\n",
    "train_mltable_file_contents = create_ml_table_file(\n",
    "    os.path.basename(train_annotations_file)\n",
    ")\n",
    "save_ml_table_file(training_mltable_path, train_mltable_file_contents)\n",
    "\n",
    "# Save train and validation mltable\n",
    "validation_mltable_file_contents = create_ml_table_file(\n",
    "    os.path.basename(validation_annotations_file)\n",
    ")\n",
    "save_ml_table_file(validation_mltable_path, validation_mltable_file_contents)"
   ]
  },
  {
   "cell_type": "markdown",
   "metadata": {},
   "source": [
    "# 3. Basic pipeline job with Image Object Detection task\n",
    "\n",
    "## 3.1 Build pipeline"
   ]
  },
  {
   "cell_type": "code",
   "execution_count": null,
   "metadata": {},
   "outputs": [],
   "source": [
    "# note that the used docker image doesn't suit for all size of gpu compute. Please use the following command to create gpu compute if experiment failed\n",
    "# !az ml compute create -n gpu-cluster --type amlcompute --min-instances 0 --max-instances 4 --size Standard_NC12"
   ]
  },
  {
   "cell_type": "code",
   "execution_count": null,
   "metadata": {},
   "outputs": [],
   "source": [
    "# Define pipeline\n",
    "@pipeline(\n",
    "    description=\"AutoML Image Object Detection Pipeline\",\n",
    ")\n",
    "def automl_image_object_detection(\n",
    "    image_object_detection_train_data, image_object_detection_validation_data\n",
    "):\n",
    "    # define the automl image_object-detection task with automl function\n",
    "    image_object_detection_node = image_object_detection(\n",
    "        training_data=image_object_detection_train_data,\n",
    "        validation_data=image_object_detection_validation_data,\n",
    "        target_column_name=\"label\",\n",
    "        primary_metric=ObjectDetectionPrimaryMetrics.MEAN_AVERAGE_PRECISION,\n",
    "        # currently need to specify outputs \"mlflow_model\" explictly to reference it in following nodes\n",
    "        outputs={\"best_model\": Output(type=\"mlflow_model\")},\n",
    "    )\n",
    "    image_object_detection_node.set_limits(\n",
    "        max_trials=10, max_concurrent_trials=2, timeout_minutes=180\n",
    "    )\n",
    "\n",
    "    image_object_detection_node.extend_search_space(\n",
    "        [\n",
    "            SearchSpace(\n",
    "                model_name=Choice([\"fasterrcnn_resnet50_fpn\"]),\n",
    "                learning_rate=Uniform(0.0001, 0.001),\n",
    "                optimizer=Choice([\"sgd\", \"adam\", \"adamw\"]),\n",
    "                min_size=Choice([600, 800]),  # model-specific\n",
    "            ),\n",
    "        ]\n",
    "    )\n",
    "\n",
    "    image_object_detection_node.set_training_parameters(\n",
    "        early_stopping=True, evaluation_frequency=1\n",
    "    )\n",
    "    image_object_detection_node.set_sweep(\n",
    "        sampling_algorithm=\"Random\",\n",
    "        early_termination=BanditPolicy(\n",
    "            evaluation_interval=2, slack_factor=0.2, delay_evaluation=6\n",
    "        ),\n",
    "    )\n",
    "\n",
    "    # define command function for registering the model\n",
    "    command_func = command(\n",
    "        inputs=dict(\n",
    "            model_input_path=Input(type=\"mlflow_model\"),\n",
    "            model_base_name=\"image_object_detection_example_model\",\n",
    "        ),\n",
    "        outputs=dict(model_id_path=Output(type=\"uri_folder\")),\n",
    "        code=\"./register.py\",\n",
    "        command=\"python register.py \"\n",
    "        + \"--model_input_path ${{inputs.model_input_path}} \"\n",
    "        + \"--model_base_name ${{inputs.model_base_name}} \"\n",
    "        + \"--model_id_path ${{outputs.model_id_path}}\",\n",
    "        environment=\"AzureML-ACPT-pytorch-1.11-py38-cuda11.3-gpu:4\",\n",
    "        compute=\"gpu-cluster-msi\"\n",
    "    )\n",
    "    register_model = command_func(\n",
    "        model_input_path=image_object_detection_node.outputs.best_model\n",
    "    )\n",
    "\n",
    "    # define command function for the deployment\n",
    "    deploy_command_func = command(\n",
    "        inputs=dict(\n",
    "            model_id_path = Input(type=\"uri_folder\"),\n",
    "            endpoint_name = \"imgdetection-endpoint\",\n",
    "            deployment_name = \"imgdetection-deployment\"\n",
    "        ),\n",
    "        code=\"./deploy.py\",\n",
    "        command=\"python deploy.py \" +\n",
    "                \"--model_id_path ${{inputs.model_id_path}} \" +\n",
    "                \"--endpoint_name ${{inputs.endpoint_name}} \" +\n",
    "                \"--deployment_name ${{inputs.deployment_name}}\",\n",
    "\n",
    "        environment=\"AzureML-ACPT-pytorch-1.11-py38-cuda11.3-gpu:4\",\n",
    "        compute=\"gpu-cluster-msi\"\n",
    "    )\n",
    "    deploy_model = deploy_command_func(model_id_path = register_model.outputs.model_id_path)\n",
    "\n",
    "\n",
    "pipeline = automl_image_object_detection(\n",
    "    image_object_detection_train_data=Input(path=training_mltable_path, type=\"mltable\"),\n",
    "    image_object_detection_validation_data=Input(\n",
    "        path=validation_mltable_path, type=\"mltable\"\n",
    "    ),\n",
    ")\n",
    "\n",
    "# set pipeline level compute\n",
    "pipeline.settings.default_compute = \"gpu-cluster\""
   ]
  },
  {
   "cell_type": "markdown",
   "metadata": {},
   "source": [
    "## 3.2 Submit pipeline job"
   ]
  },
  {
   "cell_type": "code",
   "execution_count": null,
   "metadata": {},
   "outputs": [],
   "source": [
    "# submit the pipeline job\n",
    "pipeline_job = ml_client.jobs.create_or_update(\n",
    "    pipeline, experiment_name=\"pipeline_samples\"\n",
    ")\n",
    "pipeline_job"
   ]
  },
  {
   "cell_type": "code",
   "execution_count": null,
   "metadata": {},
   "outputs": [],
   "source": [
    "# Wait until the job completes\n",
    "ml_client.jobs.stream(pipeline_job.name)"
   ]
  },
  {
   "cell_type": "markdown",
   "metadata": {},
   "source": [
    "# Next Steps\n",
    "You can see further examples of running a pipeline job [here](../)"
   ]
  }
 ],
 "metadata": {
  "description": {
   "description": "Create pipeline with automl node"
  },
  "kernelspec": {
<<<<<<< HEAD
   "display_name": "Python 3 (ipykernel)",
   "language": "python",
   "name": "python3"
=======
   "display_name": "Python 3.10 - SDK V2",
   "language": "python",
   "name": "python310-sdkv2"
>>>>>>> 6386422f
  },
  "language_info": {
   "codemirror_mode": {
    "name": "ipython",
    "version": 3
   },
   "file_extension": ".py",
   "mimetype": "text/x-python",
   "name": "python",
   "nbconvert_exporter": "python",
   "pygments_lexer": "ipython3",
   "version": "3.10.7"
  },
  "vscode": {
   "interpreter": {
    "hash": "a3e1ce86190527341b095dce2d981b591205330162e59d5b85eea3038817dc05"
   }
  }
 },
 "nbformat": 4,
 "nbformat_minor": 4
}<|MERGE_RESOLUTION|>--- conflicted
+++ resolved
@@ -511,15 +511,9 @@
    "description": "Create pipeline with automl node"
   },
   "kernelspec": {
-<<<<<<< HEAD
-   "display_name": "Python 3 (ipykernel)",
-   "language": "python",
-   "name": "python3"
-=======
    "display_name": "Python 3.10 - SDK V2",
    "language": "python",
    "name": "python310-sdkv2"
->>>>>>> 6386422f
   },
   "language_info": {
    "codemirror_mode": {
