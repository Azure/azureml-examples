--- conflicted
+++ resolved
@@ -693,18 +693,12 @@
     "models = registry_ml_client.models.list()\n",
     "object_detection_models = []\n",
     "for model in models:\n",
-<<<<<<< HEAD
-    "    model = registry_ml_client.models.get(model.name, label=\"latest\")\n",
-    "    if model.tags.get(\"task\", \"\") == \"object-detection\":\n",
-    "        object_detection_models.append(model.name)\n",
-=======
     "    try:\n",
     "        model = registry_ml_client.models.get(model.name, label=\"latest\")\n",
     "        if model.tags.get('task', '') == 'object-detection':\n",
     "            object_detection_models.append(model.name)\n",
     "    except:\n",
     "        pass\n",
->>>>>>> d4e22489
     "\n",
     "object_detection_models"
    ]
