{
 "cells": [
  {
   "cell_type": "markdown",
   "metadata": {},
   "source": [
    "# AutoML: Train \"the best\" Image Object Detection model for a 'Fridge items' dataset.\n",
    "\n",
    "**Requirements** - In order to benefit from this tutorial, you will need:\n",
    "- A basic understanding of Machine Learning\n",
    "- An Azure account with an active subscription. [Create an account for free](https://azure.microsoft.com/free/?WT.mc_id=A261C142F)\n",
    "- An Azure ML workspace. [Check this notebook for creating a workspace](../../../resources/workspace/workspace.ipynb) \n",
    "- A Compute Cluster. [Check this notebook to create a compute cluster](../../../resources/compute/compute.ipynb)\n",
    "- A python environment\n",
    "- Installed Azure Machine Learning Python SDK v2 - [install instructions](../../../README.md) - check the getting started section\n",
    "\n",
    "**Learning Objectives** - By the end of this tutorial, you should be able to:\n",
    "- Connect to your AML workspace from the Python SDK\n",
    "- Create an `AutoML Image Object Detection Training Job` with the 'image_object_detection()' factory-function.\n",
    "- Train the model using AmlCompute by submitting/running the AutoML training job\n",
    "- Obtaing the model and score predictions with it\n",
    "\n",
    "**Motivations** - This notebook explains how to setup and run an AutoML image object detection job. This is one of the nine ML-tasks supported by AutoML. Other ML-tasks are 'forecasting', 'classification', 'image object detection', 'nlp text classification', etc.\n",
    "\n",
    "In this notebook, we go over how you can use AutoML for training an Image Object Detection model. We will use a small dataset to train the model, demonstrate how you can tune hyperparameters of the model to optimize model performance and deploy the model to use in inference scenarios. "
   ]
  },
  {
   "cell_type": "markdown",
   "metadata": {},
   "source": [
    "# 1. Connect to Azure Machine Learning Workspace\n",
    "\n",
    "The [workspace](https://docs.microsoft.com/en-us/azure/machine-learning/concept-workspace) is the top-level resource for Azure Machine Learning, providing a centralized place to work with all the artifacts you create when you use Azure Machine Learning. In this section we will connect to the workspace in which the job will be run.\n",
    "\n",
    "## 1.1. Import the required libraries"
   ]
  },
  {
   "cell_type": "code",
   "execution_count": null,
   "metadata": {
    "gather": {
     "logged": 1634852261599
    }
   },
   "outputs": [],
   "source": [
    "# Import required libraries\n",
    "from azure.identity import DefaultAzureCredential\n",
    "from azure.ai.ml import MLClient\n",
    "\n",
    "from azure.ai.ml.automl import SearchSpace, ObjectDetectionPrimaryMetrics\n",
    "from azure.ai.ml.sweep import (\n",
    "    Choice,\n",
    "    Uniform,\n",
    "    BanditPolicy,\n",
    ")\n",
    "\n",
    "from azure.ai.ml import automl"
   ]
  },
  {
   "cell_type": "markdown",
   "metadata": {},
   "source": [
    "## 1.2. Configure workspace details and get a handle to the workspace\n",
    "\n",
    "To connect to a workspace, we need identifier parameters - a subscription, resource group and workspace name. We will use these details in the `MLClient` from `azure.ai.ml` to get a handle to the required Azure Machine Learning workspace. We use the default [default azure authentication](https://docs.microsoft.com/en-us/python/api/azure-identity/azure.identity.defaultazurecredential?view=azure-python) for this tutorial. Check the [configuration notebook](../../configuration.ipynb) for more details on how to configure credentials and connect to a workspace."
   ]
  },
  {
   "cell_type": "code",
   "execution_count": null,
   "metadata": {
    "gather": {
     "logged": 1634852261744
    },
    "jupyter": {
     "outputs_hidden": false,
     "source_hidden": false
    },
    "nteract": {
     "transient": {
      "deleting": false
     }
    },
    "tags": [
     "validation-workspace"
    ]
   },
   "outputs": [],
   "source": [
    "credential = DefaultAzureCredential()\n",
    "ml_client = None\n",
    "try:\n",
    "    ml_client = MLClient.from_config(credential)\n",
    "except Exception as ex:\n",
    "    print(ex)\n",
    "    # Enter details of your AML workspace\n",
    "    subscription_id = \"<SUBSCRIPTION_ID>\"\n",
    "    resource_group = \"<RESOURCE_GROUP>\"\n",
    "    workspace = \"<AML_WORKSPACE_NAME>\"\n",
    "    ml_client = MLClient(credential, subscription_id, resource_group, workspace)"
   ]
  },
  {
   "cell_type": "markdown",
   "metadata": {},
   "source": [
    "# 2. MLTable with input Training Data\n",
    "\n",
    "In order to generate models for computer vision tasks with automated machine learning, you need to bring labeled image data as input for model training in the form of an MLTable. You can create an MLTable from labeled training data in JSONL format. If your labeled training data is in a different format (like, pascal VOC or COCO), you can use a conversion script to first convert it to JSONL, and then create an MLTable. Alternatively, you can use Azure Machine Learning's [data labeling tool](https://docs.microsoft.com/en-us/azure/machine-learning/how-to-create-image-labeling-projects) to manually label images, and export the labeled data to use for training your AutoML model.\n",
    "\n",
    "In this notebook, we use a toy dataset called Fridge Objects, which consists of 128 images of 4 labels of beverage container {`can`, `carton`, `milk bottle`, `water bottle`} photos taken on different backgrounds.\n",
    "\n",
    "All images in this notebook are hosted in [this repository](https://github.com/microsoft/computervision-recipes) and are made available under the [MIT license](https://github.com/microsoft/computervision-recipes/blob/master/LICENSE)."
   ]
  },
  {
   "cell_type": "markdown",
   "metadata": {},
   "source": [
    "## 2.1. Download the Data\n",
    "We first download and unzip the data locally. By default, the data would be downloaded in `./data` folder in current directory. \n",
    "If you prefer to download the data at a different location, update it in `dataset_parent_dir = ...` in the next cell."
   ]
  },
  {
   "cell_type": "code",
   "execution_count": null,
   "metadata": {},
   "outputs": [],
   "source": [
    "import os\n",
    "import urllib\n",
    "from zipfile import ZipFile\n",
    "\n",
    "# Change to a different location if you prefer\n",
    "dataset_parent_dir = \"./data\"\n",
    "\n",
    "# create data folder if it doesnt exist.\n",
    "os.makedirs(dataset_parent_dir, exist_ok=True)\n",
    "\n",
    "# download data\n",
    "download_url = \"https://cvbp-secondary.z19.web.core.windows.net/datasets/object_detection/odFridgeObjects.zip\"\n",
    "\n",
    "# Extract current dataset name from dataset url\n",
    "dataset_name = os.path.split(download_url)[-1].split(\".\")[0]\n",
    "# Get dataset path for later use\n",
    "dataset_dir = os.path.join(dataset_parent_dir, dataset_name)\n",
    "\n",
    "# Get the data zip file path\n",
    "data_file = os.path.join(dataset_parent_dir, f\"{dataset_name}.zip\")\n",
    "\n",
    "# Download the dataset\n",
    "urllib.request.urlretrieve(download_url, filename=data_file)\n",
    "\n",
    "# extract files\n",
    "with ZipFile(data_file, \"r\") as zip:\n",
    "    print(\"extracting files...\")\n",
    "    zip.extractall(path=dataset_parent_dir)\n",
    "    print(\"done\")\n",
    "# delete zip file\n",
    "os.remove(data_file)"
   ]
  },
  {
   "cell_type": "markdown",
   "metadata": {},
   "source": [
    "This is a sample image from this dataset:"
   ]
  },
  {
   "cell_type": "code",
   "execution_count": null,
   "metadata": {},
   "outputs": [],
   "source": [
    "from IPython.display import Image\n",
    "\n",
    "sample_image = os.path.join(dataset_dir, \"images\", \"31.jpg\")\n",
    "Image(filename=sample_image)"
   ]
  },
  {
   "cell_type": "markdown",
   "metadata": {},
   "source": [
    "## 2.2. Upload the images to Datastore through an AML Data asset (URI Folder)\n",
    "\n",
    "In order to use the data for training in Azure ML, we upload it to our default Azure Blob Storage of our  Azure ML Workspace.\n",
    "\n",
    "[Check this notebook for AML data asset example](../../../assets/data/data.ipynb)"
   ]
  },
  {
   "cell_type": "code",
   "execution_count": null,
   "metadata": {
    "name": "upload-data"
   },
   "outputs": [],
   "source": [
    "# Uploading image files by creating a 'data asset URI FOLDER':\n",
    "\n",
    "from azure.ai.ml.entities import Data\n",
    "from azure.ai.ml.constants import AssetTypes, InputOutputModes\n",
    "from azure.ai.ml import Input\n",
    "\n",
    "my_data = Data(\n",
    "    path=dataset_dir,\n",
    "    type=AssetTypes.URI_FOLDER,\n",
    "    description=\"Fridge-items images Object detection\",\n",
    "    name=\"fridge-items-images-object-detection\",\n",
    ")\n",
    "\n",
    "uri_folder_data_asset = ml_client.data.create_or_update(my_data)\n",
    "\n",
    "print(uri_folder_data_asset)\n",
    "print(\"\")\n",
    "print(\"Path to folder in Blob Storage:\")\n",
    "print(uri_folder_data_asset.path)"
   ]
  },
  {
   "cell_type": "markdown",
   "metadata": {},
   "source": [
    "## 2.3. Convert the downloaded data to JSONL\n",
    "\n",
    "In this example, the fridge object dataset is annotated in Pascal VOC format, where each image corresponds to an xml file. Each xml file contains information on where its corresponding image file is located and also contains information about the bounding boxes and the object labels. \n",
    "\n",
    "For documentation on preparing the datasets beyond this notebook, please refer to the [documentation on how to prepare datasets](https://docs.microsoft.com/en-us/azure/machine-learning/how-to-prepare-datasets-for-automl-images).\n",
    "\n",
    "\n",
    "In order to use this data to create an AzureML MLTable, we first need to convert it to the required JSONL format. The following script is creating two `.jsonl` files (one for training and one for validation) in the corresponding MLTable folder. The train / validation ratio corresponds to 20% of the data going into the validation file. For further details on jsonl file used for image classification task in automated ml, please refer to the [data schema documentation for image object-detection task](https://learn.microsoft.com/en-us/azure/machine-learning/reference-automl-images-schema#object-detection)."
   ]
  },
  {
   "cell_type": "markdown",
   "metadata": {},
   "source": [
    "## First generate JSONL files"
   ]
  },
  {
   "cell_type": "markdown",
   "metadata": {},
   "source": [
    "The JSONL Conversion helpers require pycocotools and simplification packages"
   ]
  },
  {
   "cell_type": "code",
   "execution_count": null,
   "metadata": {},
   "outputs": [],
   "source": [
    "!pip install pycocotools\n",
    "!pip install simplification\n",
    "!pip install scikit-image"
   ]
  },
  {
   "cell_type": "code",
   "execution_count": null,
   "metadata": {},
   "outputs": [],
   "source": [
    "import sys\n",
    "\n",
    "sys.path.insert(0, \"../jsonl-conversion/\")\n",
    "from base_jsonl_converter import write_json_lines\n",
    "from voc_jsonl_converter import VOCJSONLConverter\n",
    "\n",
    "base_url = os.path.join(uri_folder_data_asset.path, \"images/\")\n",
    "converter = VOCJSONLConverter(base_url, os.path.join(dataset_dir, \"annotations\"))\n",
    "jsonl_annotations = os.path.join(dataset_dir, \"annotations_voc.jsonl\")\n",
    "write_json_lines(converter, jsonl_annotations)"
   ]
  },
  {
   "cell_type": "markdown",
   "metadata": {},
   "source": [
    "## Then split into train and validation"
   ]
  },
  {
   "cell_type": "code",
   "execution_count": null,
   "metadata": {},
   "outputs": [],
   "source": [
    "import os\n",
    "\n",
    "# We'll copy each JSONL file within its related MLTable folder\n",
    "training_mltable_path = os.path.join(dataset_parent_dir, \"training-mltable-folder\")\n",
    "validation_mltable_path = os.path.join(dataset_parent_dir, \"validation-mltable-folder\")\n",
    "\n",
    "# First, let's create the folders if they don't exist\n",
    "os.makedirs(training_mltable_path, exist_ok=True)\n",
    "os.makedirs(validation_mltable_path, exist_ok=True)\n",
    "\n",
    "train_validation_ratio = 5\n",
    "\n",
    "# Path to the training and validation files\n",
    "train_annotations_file = os.path.join(training_mltable_path, \"train_annotations.jsonl\")\n",
    "validation_annotations_file = os.path.join(\n",
    "    validation_mltable_path, \"validation_annotations.jsonl\"\n",
    ")\n",
    "\n",
    "with open(jsonl_annotations, \"r\") as annot_f:\n",
    "    json_lines = annot_f.readlines()\n",
    "\n",
    "index = 0\n",
    "with open(train_annotations_file, \"w\") as train_f:\n",
    "    with open(validation_annotations_file, \"w\") as validation_f:\n",
    "        for json_line in json_lines:\n",
    "            if index % train_validation_ratio == 0:\n",
    "                # validation annotation\n",
    "                validation_f.write(json_line)\n",
    "            else:\n",
    "                # train annotation\n",
    "                train_f.write(json_line)\n",
    "            index += 1"
   ]
  },
  {
   "cell_type": "markdown",
   "metadata": {
    "tags": [
     "validation-remove"
    ]
   },
   "source": [
    "## 2.4. Convert annotation file from COCO to JSONL\n",
    "If you want to try with a dataset in COCO format, the scripts below shows how to convert it to `jsonl` format. The file \"odFridgeObjects_coco.json\" consists of annotation information for the `odFridgeObjects` dataset."
   ]
  },
  {
   "cell_type": "code",
   "execution_count": null,
   "metadata": {
    "tags": [
     "validation-remove"
    ]
   },
   "outputs": [],
   "source": [
    "import sys\n",
    "\n",
    "sys.path.insert(0, \"../jsonl-conversion/\")\n",
    "from base_jsonl_converter import write_json_lines\n",
    "from coco_jsonl_converter import COCOJSONLConverter\n",
    "\n",
    "base_url = os.path.join(uri_folder_data_asset.path, \"images/\")\n",
    "print(base_url)\n",
    "converter = COCOJSONLConverter(base_url, \"./odFridgeObjects_coco.json\")\n",
    "jsonl_annotations = os.path.join(dataset_dir, \"annotations_coco.jsonl\")\n",
    "write_json_lines(converter, jsonl_annotations)"
   ]
  },
  {
   "cell_type": "markdown",
   "metadata": {},
   "source": [
    "### Visualize bounding boxes\n",
    "Please refer to the \"Visualize data\" section in the following [tutorial](https://docs.microsoft.com/en-us/azure/machine-learning/tutorial-auto-train-image-models#visualize-data) to see how to easily visualize your ground truth bounding boxes before starting to train."
   ]
  },
  {
   "cell_type": "markdown",
   "metadata": {},
   "source": [
    "## 2.5. Create MLTable data input\n",
    "Create MLTable data input using the jsonl files created above.\n",
    "\n",
    "For documentation on creating your own MLTable assets for jobs beyond this notebook, please refer to below resources\n",
    "- [MLTable YAML Schema](https://learn.microsoft.com/en-us/azure/machine-learning/reference-yaml-mltable) - covers how to write MLTable YAML, which is required for each MLTable asset.\n",
    "- [Create MLTable data asset](https://learn.microsoft.com/en-us/azure/machine-learning/how-to-create-data-assets?tabs=Python-SDK#create-a-mltable-data-asset) - covers how to create MLTable data asset. "
   ]
  },
  {
   "cell_type": "code",
   "execution_count": null,
   "metadata": {},
   "outputs": [],
   "source": [
    "def create_ml_table_file(filename):\n",
    "    \"\"\"Create ML Table definition\"\"\"\n",
    "\n",
    "    return (\n",
    "        \"paths:\\n\"\n",
    "        \"  - file: ./{0}\\n\"\n",
    "        \"transformations:\\n\"\n",
    "        \"  - read_json_lines:\\n\"\n",
    "        \"        encoding: utf8\\n\"\n",
    "        \"        invalid_lines: error\\n\"\n",
    "        \"        include_path_column: false\\n\"\n",
    "        \"  - convert_column_types:\\n\"\n",
    "        \"      - columns: image_url\\n\"\n",
    "        \"        column_type: stream_info\"\n",
    "    ).format(filename)\n",
    "\n",
    "\n",
    "def save_ml_table_file(output_path, mltable_file_contents):\n",
    "    with open(os.path.join(output_path, \"MLTable\"), \"w\") as f:\n",
    "        f.write(mltable_file_contents)\n",
    "\n",
    "\n",
    "# Create and save train mltable\n",
    "train_mltable_file_contents = create_ml_table_file(\n",
    "    os.path.basename(train_annotations_file)\n",
    ")\n",
    "save_ml_table_file(training_mltable_path, train_mltable_file_contents)\n",
    "\n",
    "# Save train and validation mltable\n",
    "validation_mltable_file_contents = create_ml_table_file(\n",
    "    os.path.basename(validation_annotations_file)\n",
    ")\n",
    "save_ml_table_file(validation_mltable_path, validation_mltable_file_contents)"
   ]
  },
  {
   "cell_type": "code",
   "execution_count": null,
   "metadata": {
    "name": "data-load"
   },
   "outputs": [],
   "source": [
    "from azure.ai.ml import Input\n",
    "from azure.ai.ml.constants import AssetTypes\n",
    "\n",
    "# Training MLTable defined locally, with local data to be uploaded\n",
    "my_training_data_input = Input(type=AssetTypes.MLTABLE, path=training_mltable_path)\n",
    "\n",
    "# Validation MLTable defined locally, with local data to be uploaded\n",
    "my_validation_data_input = Input(type=AssetTypes.MLTABLE, path=validation_mltable_path)\n",
    "\n",
    "# WITH REMOTE PATH: If available already in the cloud/workspace-blob-store\n",
    "# my_training_data_input = Input(type=AssetTypes.MLTABLE, path=\"azureml://datastores/workspaceblobstore/paths/vision-classification/train\")\n",
    "# my_validation_data_input = Input(type=AssetTypes.MLTABLE, path=\"azureml://datastores/workspaceblobstore/paths/vision-classification/valid\")"
   ]
  },
  {
   "cell_type": "markdown",
   "metadata": {},
   "source": [
    "To create data input from TabularDataset created using V1 sdk, specify the `type` as `AssetTypes.MLTABLE`, `mode` as `InputOutputModes.DIRECT` and `path` in the following format `azureml:<tabulardataset_name>:<version>`."
   ]
  },
  {
   "cell_type": "code",
   "execution_count": null,
   "metadata": {
    "name": "data-load-v1"
   },
   "outputs": [],
   "source": [
    "\"\"\"\n",
    "# Training MLTable with v1 TabularDataset\n",
    "my_training_data_input = Input(\n",
    "    type=AssetTypes.MLTABLE, path=\"azureml:odFridgeObjectsTrainingDataset:1\",\n",
    "    mode=InputOutputModes.DIRECT\n",
    ")\n",
    "\n",
    "# Validation MLTable with v1 TabularDataset\n",
    "my_validation_data_input = Input(\n",
    "    type=AssetTypes.MLTABLE, path=\"azureml:odFridgeObjectsValidationDataset:1\",\n",
    "    mode=InputOutputModes.DIRECT\n",
    ")\n",
    "\"\"\""
   ]
  },
  {
   "cell_type": "markdown",
   "metadata": {},
   "source": [
    "# 3. Compute target setup\n",
    "\n",
    "We will need to provide a [Compute Target](https://docs.microsoft.com/en-us/azure/machine-learning/concept-azure-machine-learning-architecture#computes) that will be used for your AutoML model training. AutoML models for image tasks require [GPU SKUs](https://docs.microsoft.com/en-us/azure/virtual-machines/sizes-gpu) such as the ones from the NC, NCv2, NCv3, ND, NDv2 and NCasT4 series. We recommend using the NCsv3-series (with v100 GPUs) for faster training. Using a compute target with a multi-GPU VM SKU will leverage the multiple GPUs to speed up training. Additionally, setting up a compute target with multiple nodes will allow for faster model training by leveraging parallelism, when tuning hyperparameters for your model."
   ]
  },
  {
   "cell_type": "code",
   "execution_count": null,
   "metadata": {
    "tags": [
     "validation-compute"
    ]
   },
   "outputs": [],
   "source": [
    "from azure.ai.ml.entities import AmlCompute\n",
    "from azure.core.exceptions import ResourceNotFoundError\n",
    "\n",
    "compute_name = \"gpu-cluster-nc6s\"\n",
    "\n",
    "try:\n",
    "    _ = ml_client.compute.get(compute_name)\n",
    "    print(\"Found existing compute target.\")\n",
    "except ResourceNotFoundError:\n",
    "    print(\"Creating a new compute target...\")\n",
    "    compute_config = AmlCompute(\n",
    "        name=compute_name,\n",
    "        type=\"amlcompute\",\n",
    "        size=\"Standard_NC6s_v3\",\n",
    "        idle_time_before_scale_down=120,\n",
    "        min_instances=0,\n",
    "        max_instances=4,\n",
    "    )\n",
    "    ml_client.begin_create_or_update(compute_config).result()"
   ]
  },
  {
   "cell_type": "markdown",
   "metadata": {},
   "source": [
    "# 4. Configure and run the AutoML for Images Object Detection training job\n",
    "\n",
    "AutoML allows you to easily train models for Image Classification, Object Detection & Instance Segmentation on your image data. You can control the model algorithm and hyperparameters to be used, perform a sweep over a manually specified hyperparameter space, or the system can automatically perform a hyperparameter sweep for you.\n"
   ]
  },
  {
   "cell_type": "markdown",
   "metadata": {
    "tags": [
     "validation-remove"
    ]
   },
   "source": [
    "## 4.1. Automatic hyperparameter sweeping for your models (AutoMode)\n",
    "\n",
    "When using AutoML for Images, we can perform an automatic hyperparameter sweep to find the optimal model (we call this functionality AutoMode). The system will choose a model architecture and values for the learning_rate, number_of_epochs, training_batch_size, etc. based on the number of runs. There is no need to specify the hyperparameter search space, sampling method or early termination policy. A number of runs between 10 and 20 will likely work well on many datasets.\n",
    "\n",
    "AutoMode is triggered by setting `max_trials` to a value greater than 1 in limits and by omitting the hyperparameter space, sampling method and termination policy.\n",
    "\n",
    "The following functions configure AutoML image jobs for automatic sweeps:\n",
    "### image_object_detection() function parameters:\n",
    "The `image_object_detection()` factory function allows user to configure the training job.\n",
    "\n",
    "- `compute` - The compute on which the AutoML job will run. In this example we are using a compute called 'gpu-cluster' present in the workspace. You can replace it any other compute in the workspace.\n",
    "- `experiment_name` - The name of the experiment. An experiment is like a folder with multiple runs in Azure ML Workspace that should be related to the same logical machine learning experiment.\n",
    "- `name` - The name of the Job/Run. This is an optional property. If not specified, a random name will be generated.\n",
    "- `primary_metric` - The metric that AutoML will optimize for model selection.\n",
    "- `target_column_name` - The name of the column to target for predictions. It must always be specified. This parameter is applicable to 'training_data' and 'validation_data'.\n",
    "- `training_data` - The data to be used for training. It should contain both training feature columns and a target column. Optionally, this data can be split for segregating a validation or test dataset. \n",
    "You can use a registered MLTable in the workspace using the format '<mltable_name>:<version>' OR you can use a local file or folder as a MLTable. For e.g Input(mltable='my_mltable:1') OR Input(mltable=MLTable(local_path=\"./data\"))\n",
    "The parameter `training_data` must always be provided.\n",
    "\n",
    "### set_limits() function parameters:\n",
    "This is an optional configuration method to configure limits parameters such as timeouts.\n",
    "\n",
    "- `timeout_minutes` - Maximum amount of time in minutes that the whole AutoML job can take before the job terminates. If not specified, the default job's total timeout is 6 days (8,640 minutes).\n",
    "- `max_trials` - Parameter for maximum number of configurations to sweep. Must be an integer between 1 and 1000. When exploring just the default hyperparameters for a given model algorithm, set this parameter to 1. Default value is 1.\n",
    "- `max_concurrent_trials` - Maximum number of runs that can run concurrently. If not specified, all runs launch in parallel. If specified, must be an integer between 1 and 100. Default value is 1.\n",
    "    NOTE: The number of concurrent runs is gated on the resources available in the specified compute target. Ensure that the compute target has the available resources for the desired concurrency.\n",
    "\n"
   ]
  },
  {
   "cell_type": "code",
   "execution_count": null,
   "metadata": {},
   "outputs": [],
   "source": [
    "# general job parameters\n",
    "exp_name = \"dpv2-image-object-detection-experiment\""
   ]
  },
  {
   "cell_type": "code",
   "execution_count": null,
   "metadata": {
    "tags": [
     "validation-remove"
    ]
   },
   "outputs": [],
   "source": [
    "# Create the AutoML job with the related factory-function.\n",
    "\n",
    "image_object_detection_job = automl.image_object_detection(\n",
    "    compute=compute_name,\n",
    "    experiment_name=exp_name,\n",
    "    training_data=my_training_data_input,\n",
    "    validation_data=my_validation_data_input,\n",
    "    target_column_name=\"label\",\n",
    "    primary_metric=\"mean_average_precision\",\n",
    "    tags={\"my_custom_tag\": \"My custom value\"},\n",
    ")\n",
    "\n",
    "image_object_detection_job.set_limits(\n",
    "    max_trials=10,\n",
    "    max_concurrent_trials=2,\n",
    ")"
   ]
  },
  {
   "cell_type": "markdown",
   "metadata": {
    "tags": [
     "validation-remove"
    ]
   },
   "source": [
    "### Submitting an AutoML job for Computer Vision tasks\n",
    "Once you've configured your job, you can submit it as a job in the workspace in order to train a vision model using your training dataset."
   ]
  },
  {
   "cell_type": "code",
   "execution_count": null,
   "metadata": {
    "tags": [
     "validation-remove"
    ]
   },
   "outputs": [],
   "source": [
    "# Submit the AutoML job\n",
    "returned_job = ml_client.jobs.create_or_update(\n",
    "    image_object_detection_job\n",
    ")  # submit the job to the backend\n",
    "\n",
    "print(f\"Created job: {returned_job}\")"
   ]
  },
  {
   "cell_type": "code",
   "execution_count": null,
   "metadata": {
    "tags": [
     "validation-remove"
    ]
   },
   "outputs": [],
   "source": [
    "ml_client.jobs.stream(returned_job.name)"
   ]
  },
  {
   "cell_type": "markdown",
   "metadata": {
    "tags": [
     "validation-remove"
    ]
   },
   "source": [
    "## 4.2. Individual runs\n",
    "\n",
    "If AutoMode does not meet your needs, you can launch individual runs to explore model algorithms; we provide sensible default hyperparameters for each algorithm. You can also launch individual runs for the same model algorithm and different hyperparameter combinations. The model algorithm is specified using the model_name parameter. Please refer to the [documentation](https://docs.microsoft.com/en-us/azure/machine-learning/how-to-auto-train-image-models?tabs=CLI-v2#configure-model-algorithms-and-hyperparameters) for the list of supported model algorithms.\n",
    "\n",
    "The following function can be used to configure AutoML jobs for individual runs:\n",
    "### set_training_parameters() function parameters:\n",
    "This is an optional configuration method to configure fixed settings or parameters that don't change during the parameter space sweep. Some of the key parameters of this function are:\n",
    "\n",
    "- `model_name` - The name of the ML algorithm that we want to use in training job. Please refer to this [documentation](https://docs.microsoft.com/en-us/azure/machine-learning/how-to-auto-train-image-models?tabs=CLI-v2#supported-model-algorithms) for supported model algorithm.\n",
    "- `number_of_epochs` - The number of training epochs. It must be positive integer (default value is 15).\n",
    "- `layers_to_freeze` - The number of layers to freeze in model for transfer learning. It must be a positive integer (default value is 0).\n",
    "- `early_stopping` - It enable early stopping logic during training, It must be boolean value (default is True).   \n",
    "- `optimizer` - Type of optimizer to use in training. It must be either sgd, adam, adamw (default is sgd).\n",
    "- `distributed` - It enable distributed training if compute target contain multiple GPUs. It must be boolean value (default is True).\n",
    "\n",
    "If you wish to use the default hyperparameter values for a given algorithm (say `yolov5`), you can specify the job for your AutoML Image runs as follows:"
   ]
  },
  {
   "cell_type": "code",
   "execution_count": null,
   "metadata": {
    "tags": [
     "validation-remove"
    ]
   },
   "outputs": [],
   "source": [
    "# Create the AutoML job with the related factory-function.\n",
    "\n",
    "image_object_detection_job = automl.image_object_detection(\n",
    "    compute=compute_name,\n",
    "    experiment_name=exp_name,\n",
    "    training_data=my_training_data_input,\n",
    "    validation_data=my_validation_data_input,\n",
    "    target_column_name=\"label\",\n",
    ")\n",
    "\n",
    "# Set limits\n",
    "image_object_detection_job.set_limits(timeout_minutes=60)\n",
    "\n",
    "# Pass the fixed settings or parameters\n",
    "image_object_detection_job.set_training_parameters(model_name=\"yolov5\")"
   ]
  },
  {
   "cell_type": "code",
   "execution_count": null,
   "metadata": {
    "tags": [
     "validation-remove"
    ]
   },
   "outputs": [],
   "source": [
    "# Submit the AutoML job\n",
    "returned_job = ml_client.jobs.create_or_update(image_object_detection_job)\n",
    "\n",
    "print(f\"Created job: {returned_job}\")"
   ]
  },
  {
   "cell_type": "code",
   "execution_count": null,
   "metadata": {
    "tags": [
     "validation-remove"
    ]
   },
   "outputs": [],
   "source": [
    "ml_client.jobs.stream(returned_job.name)"
   ]
  },
  {
   "cell_type": "markdown",
   "metadata": {
    "tags": [
     "validation-remove"
    ]
   },
   "source": [
    "### 4.2.1 Individual runs with models from MMDetection (Preview)\n",
    "\n",
    "In addition to the models supported natively by AutoML, you can launch individual runs to explore any model from MMDetection version 3.1.0 that supports object detection. Please refer to this [documentation](https://github.com/open-mmlab/mmdetection/blob/v3.1.0/docs/en/model_zoo.md) for the list of models.\n",
    "\n",
    "While you can use any model from MMDetection to support this task, we have curated a set of models in our registry. We provide a set of sensible default hyperparameters for these models. You can fetch the list of curated models using code snippet below."
   ]
  },
  {
   "cell_type": "code",
   "execution_count": null,
   "metadata": {
    "tags": [
     "validation-remove"
    ]
   },
   "outputs": [],
   "source": [
    "registry_ml_client = MLClient(credential, registry_name=\"azureml\")\n",
    "\n",
    "models = registry_ml_client.models.list()\n",
    "object_detection_models = []\n",
    "for model in models:\n",
    "    try:\n",
    "        model = registry_ml_client.models.get(model.name, label=\"latest\")\n",
    "        if model.tags.get(\"task\", \"\") == \"object-detection\":\n",
    "            if model.name.startswith(\"mmd-3x\"):\n",
    "                # Only models from MMDetection version 3.x are supported\n",
    "                object_detection_models.append(model.name)\n",
    "    except Exception as ex:\n",
    "        print(f\"Error while accessing registry model list: {ex}\")\n",
    "\n",
    "object_detection_models"
   ]
  },
  {
   "cell_type": "markdown",
   "metadata": {
    "tags": [
     "validation-remove"
    ]
   },
   "source": [
<<<<<<< HEAD
    "If you wish to try a model (say `vfnet_r50-mdconv-c3-c5_fpn_ms-2x_coco`), you can specify the job for your AutoML Image runs as follows:"
=======
    "If you wish to try a model (say `mmd-3x-vfnet_r50-mdconv-c3-c5_fpn_ms-2x_coco`), you can specify the job for your AutoML Image runs as follows:"
>>>>>>> 7db0fcc0
   ]
  },
  {
   "cell_type": "code",
   "execution_count": null,
   "metadata": {
    "tags": [
     "validation-remove"
    ]
   },
   "outputs": [],
   "source": [
    "# Create the AutoML job with the related factory-function.\n",
    "\n",
    "image_object_detection_job = automl.image_object_detection(\n",
    "    compute=compute_name,\n",
    "    experiment_name=exp_name,\n",
    "    training_data=my_training_data_input,\n",
    "    validation_data=my_validation_data_input,\n",
    "    target_column_name=\"label\",\n",
    ")\n",
    "\n",
    "# Set limits\n",
    "image_object_detection_job.set_limits(timeout_minutes=60)\n",
    "\n",
    "# Pass the fixed settings or parameters\n",
    "image_object_detection_job.set_training_parameters(\n",
<<<<<<< HEAD
    "    model_name=\"vfnet_r50-mdconv-c3-c5_fpn_ms-2x_coco\"\n",
=======
    "    model_name=\"mmd-3x-vfnet_r50-mdconv-c3-c5_fpn_ms-2x_coco\"\n",
>>>>>>> 7db0fcc0
    ")"
   ]
  },
  {
   "cell_type": "code",
   "execution_count": null,
   "metadata": {
    "tags": [
     "validation-remove"
    ]
   },
   "outputs": [],
   "source": [
    "# Submit the AutoML job\n",
    "returned_job = ml_client.jobs.create_or_update(image_object_detection_job)\n",
    "\n",
    "print(f\"Created job: {returned_job}\")"
   ]
  },
  {
   "cell_type": "code",
   "execution_count": null,
   "metadata": {
    "tags": [
     "validation-remove"
    ]
   },
   "outputs": [],
   "source": [
    "ml_client.jobs.stream(returned_job.name)"
   ]
  },
  {
   "cell_type": "markdown",
   "metadata": {},
   "source": [
    "## 4.3. Manual hyperparameter sweeping for your model\n",
    "\n",
    "When using AutoML for Images, you can perform a hyperparameter sweep over a defined parameter space to find the optimal model. In this example, we sweep over the hyperparameters for `yolov5` and `fasterrcnn_resnet50_fpn` models, both of which are pretrained on COCO, a large-scale object detection, segmentation, and captioning dataset that contains over 200K labeled images with over 80 label categories, choosing from a range of values for learning_rate, optimizer, lr_scheduler, etc., to generate a model with the optimal 'mean_average_precision'. If hyperparameter values are not specified, then default values are used for the specified algorithm.\n",
    "\n",
    "set_sweep function is used to configure the sweep settings:\n",
    "### set_sweep() parameters:\n",
    "- `sampling_algorithm` - Sampling method to use for sweeping over the defined parameter space. Please refer to this [documentation](https://docs.microsoft.com/en-us/azure/machine-learning/how-to-auto-train-image-models?tabs=SDK-v2#sampling-methods-for-the-sweep) for list of supported sampling methods.\n",
    "- `early_termination` - Early termination policy to end poorly performing runs. If no termination policy is specified, all configurations are run to completion. Please refer to this [documentation](https://docs.microsoft.com/en-us/azure/machine-learning/how-to-auto-train-image-models?tabs=SDK-v2#early-termination-policies) for supported early termination policies.\n",
    "\n",
    "We use Random Sampling to pick samples from this parameter space and try a total of 10 iterations with these different samples, running 2 iterations at a time on our compute target. Please note that the more parameters the space has, the more iterations you need to find optimal models.\n",
    "\n",
    "We leverage the Bandit early termination policy which will terminate poor performing configs (those that are not within 20% slack of the best performing config), thus significantly saving compute resources.\n",
    "\n",
    "For more details on model and hyperparameter sweeping, please refer to the [documentation](https://docs.microsoft.com/en-us/azure/machine-learning/how-to-tune-hyperparameters)."
   ]
  },
  {
   "cell_type": "code",
   "execution_count": null,
   "metadata": {
    "gather": {
     "logged": 1634852262026
    },
    "jupyter": {
     "outputs_hidden": false,
     "source_hidden": false
    },
    "name": "image-object-detection-configuration",
    "nteract": {
     "transient": {
      "deleting": false
     }
    },
    "tags": [
     "validation-scenario"
    ]
   },
   "outputs": [],
   "source": [
    "# Create the AutoML job with the related factory-function.\n",
    "\n",
    "image_object_detection_job = automl.image_object_detection(\n",
    "    compute=compute_name,\n",
    "    experiment_name=exp_name,\n",
    "    training_data=my_training_data_input,\n",
    "    validation_data=my_validation_data_input,\n",
    "    target_column_name=\"label\",\n",
    "    primary_metric=ObjectDetectionPrimaryMetrics.MEAN_AVERAGE_PRECISION,\n",
    "    tags={\"my_custom_tag\": \"My custom value\"},\n",
    ")"
   ]
  },
  {
   "cell_type": "code",
   "execution_count": null,
   "metadata": {
    "name": "limit-settings",
    "tags": [
     "validation-trials"
    ]
   },
   "outputs": [],
   "source": [
    "# Set limits\n",
    "image_object_detection_job.set_limits(\n",
    "    timeout_minutes=60,\n",
    "    max_trials=10,\n",
    "    max_concurrent_trials=2,\n",
    ")"
   ]
  },
  {
   "cell_type": "code",
   "execution_count": null,
   "metadata": {
    "name": "pass-arguments"
   },
   "outputs": [],
   "source": [
    "# Pass the fixed settings or parameters\n",
    "image_object_detection_job.set_training_parameters(\n",
    "    early_stopping=True, evaluation_frequency=1\n",
    ")"
   ]
  },
  {
   "cell_type": "code",
   "execution_count": null,
   "metadata": {
    "name": "sweep-settings"
   },
   "outputs": [],
   "source": [
    "# Configure sweep settings\n",
    "image_object_detection_job.set_sweep(\n",
    "    sampling_algorithm=\"random\",\n",
    "    early_termination=BanditPolicy(\n",
    "        evaluation_interval=2, slack_factor=0.2, delay_evaluation=6\n",
    "    ),\n",
    ")"
   ]
  },
  {
   "cell_type": "code",
   "execution_count": null,
   "metadata": {
    "name": "search-space-settings"
   },
   "outputs": [],
   "source": [
    "# Define search space\n",
    "image_object_detection_job.extend_search_space(\n",
    "    [\n",
    "        SearchSpace(\n",
    "            model_name=Choice([\"yolov5\"]),\n",
    "            learning_rate=Uniform(0.0001, 0.01),\n",
    "            model_size=Choice([\"small\", \"medium\"]),  # model-specific\n",
    "            # image_size=Choice(640, 704, 768),  # model-specific; might need GPU with large memory\n",
    "        ),\n",
    "        SearchSpace(\n",
    "            model_name=Choice([\"fasterrcnn_resnet50_fpn\"]),\n",
    "            learning_rate=Uniform(0.0001, 0.001),\n",
    "            optimizer=Choice([\"sgd\", \"adam\", \"adamw\"]),\n",
    "            min_size=Choice([600, 800]),  # model-specific\n",
    "            # warmup_cosine_lr_warmup_epochs=Choice([0, 3]),\n",
    "        ),\n",
    "    ]\n",
    ")"
   ]
  },
  {
   "cell_type": "code",
   "execution_count": null,
   "metadata": {
    "gather": {
     "logged": 1634852267930
    },
    "jupyter": {
     "outputs_hidden": false,
     "source_hidden": false
    },
    "name": "submit-run",
    "nteract": {
     "transient": {
      "deleting": false
     }
    }
   },
   "outputs": [],
   "source": [
    "# Submit the AutoML job\n",
    "returned_job = ml_client.jobs.create_or_update(\n",
    "    image_object_detection_job\n",
    ")  # submit the job to the backend\n",
    "\n",
    "print(f\"Created job: {returned_job}\")"
   ]
  },
  {
   "cell_type": "code",
   "execution_count": null,
   "metadata": {},
   "outputs": [],
   "source": [
    "ml_client.jobs.stream(returned_job.name)"
   ]
  },
  {
   "cell_type": "markdown",
   "metadata": {},
   "source": [
    "When doing a hyperparameter sweep, it can be useful to visualize the different configurations that were tried using the HyperDrive UI. You can navigate to this UI by going to the 'Child jobs' tab in the UI of the main automl image job from above, which is the HyperDrive parent run. Then you can go into the 'Trials' tab of this HyperDrive parent run. Alternatively, here below you can see directly the HyperDrive parent run and navigate to its 'Trials' tab:"
   ]
  },
  {
   "cell_type": "code",
   "execution_count": null,
   "metadata": {},
   "outputs": [],
   "source": [
    "hd_job = ml_client.jobs.get(returned_job.name + \"_HD\")\n",
    "hd_job"
   ]
  },
  {
   "cell_type": "markdown",
   "metadata": {
    "tags": [
     "validation-remove"
    ]
   },
   "source": [
    "### 4.3.1 Manual hyperparameter sweeping for models from MMDetection (Preview)\n",
    "\n",
    "Similar to how you can use any model from MMDetection version 3.1.0 for individual runs, you can also include these models to perform a hyperparameter sweep. You can also choose a combination of models supported natively by [AutoML](https://docs.microsoft.com/en-us/azure/machine-learning/how-to-auto-train-image-models?tabs=CLI-v2#configure-model-algorithms-and-hyperparameters) and models from [MMDetection](https://github.com/open-mmlab/mmdetection/blob/v3.1.0/docs/en/model_zoo.md).\n",
    "\n",
<<<<<<< HEAD
    "In this example, we sweep over `deformable-detr_refine_twostage_r50_16xb2-50e_coco`, `sparse-rcnn_r50_fpn_300-proposals_crop-ms-480-800-3x_coco`, and `yolov5`, models choosing from a range of values for learning_rate, model_size, etc., to generate a model with the optimal 'MeanAveragePrecision'.."
=======
    "In this example, we sweep over `mmd-3x-deformable-detr_refine_twostage_r50_16xb2-50e_coco`, `mmd-3x-sparse-rcnn_r50_fpn_300-proposals_crop-ms-480-800-3x_coco`, and `yolov5`, models choosing from a range of values for learning_rate, model_size, etc., to generate a model with the optimal 'MeanAveragePrecision'.."
>>>>>>> 7db0fcc0
   ]
  },
  {
   "cell_type": "code",
   "execution_count": null,
   "metadata": {
    "tags": [
     "validation-remove"
    ]
   },
   "outputs": [],
   "source": [
    "# Create the AutoML job with the related factory-function.\n",
    "\n",
    "image_object_detection_job = automl.image_object_detection(\n",
    "    compute=compute_name,\n",
    "    experiment_name=exp_name,\n",
    "    training_data=my_training_data_input,\n",
    "    validation_data=my_validation_data_input,\n",
    "    target_column_name=\"label\",\n",
    "    primary_metric=ObjectDetectionPrimaryMetrics.MEAN_AVERAGE_PRECISION,\n",
    "    tags={\"my_custom_tag\": \"My custom value\"},\n",
    ")\n",
    "\n",
    "# Set limits\n",
    "image_object_detection_job.set_limits(\n",
    "    timeout_minutes=240,\n",
    "    max_trials=10,\n",
    "    max_concurrent_trials=2,\n",
    ")\n",
    "\n",
    "# Configure sweep settings\n",
    "image_object_detection_job.set_sweep(\n",
    "    sampling_algorithm=\"random\",\n",
    "    early_termination=BanditPolicy(\n",
    "        evaluation_interval=2, slack_factor=0.2, delay_evaluation=6\n",
    "    ),\n",
    ")\n",
    "\n",
    "# Define search space\n",
    "image_object_detection_job.extend_search_space(\n",
    "    [\n",
    "        SearchSpace(\n",
    "            model_name=Choice([\"yolov5\"]),\n",
    "            learning_rate=Uniform(0.0001, 0.01),\n",
    "            model_size=Choice([\"small\", \"medium\"]),  # model-specific\n",
    "        ),\n",
    "        SearchSpace(\n",
    "            model_name=Choice(\n",
    "                [\n",
<<<<<<< HEAD
    "                    \"deformable-detr_refine_twostage_r50_16xb2-50e_coco\",\n",
    "                    \"sparse-rcnn_r50_fpn_300-proposals_crop-ms-480-800-3x_coco\",\n",
=======
    "                    \"mmd-3x-deformable-detr_refine_twostage_r50_16xb2-50e_coco\",\n",
    "                    \"mmd-3x-sparse-rcnn_r50_fpn_300-proposals_crop-ms-480-800-3x_coco\",\n",
>>>>>>> 7db0fcc0
    "                ]\n",
    "            ),\n",
    "            learning_rate=Uniform(0.00001, 0.0001),\n",
    "            number_of_epochs=Choice([15, 20]),\n",
    "        ),\n",
    "    ]\n",
    ")"
   ]
  },
  {
   "cell_type": "code",
   "execution_count": null,
   "metadata": {
    "tags": [
     "validation-remove"
    ]
   },
   "outputs": [],
   "source": [
    "# Submit the AutoML job\n",
    "returned_job = ml_client.jobs.create_or_update(\n",
    "    image_object_detection_job\n",
    ")  # submit the job to the backend\n",
    "\n",
    "print(f\"Created job: {returned_job}\")"
   ]
  },
  {
   "cell_type": "code",
   "execution_count": null,
   "metadata": {
    "tags": [
     "validation-remove"
    ]
   },
   "outputs": [],
   "source": [
    "ml_client.jobs.stream(returned_job.name)"
   ]
  },
  {
   "cell_type": "markdown",
   "metadata": {},
   "source": [
    "# 5. Retrieve the Best Trial (Best Model's trial/run)\n",
    "Use the MLFLowClient to access the results (such as Models, Artifacts, Metrics) of a previously completed AutoML Trial."
   ]
  },
  {
   "cell_type": "markdown",
   "metadata": {},
   "source": [
    "## Initialize MLFlow Client\n",
    "\n",
    "The models and artifacts that are produced by AutoML can be accessed via the MLFlow interface.\n",
    "Initialize the MLFlow client here, and set the backend as Azure ML, via. the MLFlow Client.\n",
    "\n",
    "IMPORTANT, you need to have installed the latest MLFlow packages with:\n",
    "\n",
    "    pip install azureml-mlflow\n",
    "\n",
    "    pip install mlflow"
   ]
  },
  {
   "cell_type": "markdown",
   "metadata": {},
   "source": [
    "### Obtain the tracking URI for MLFlow"
   ]
  },
  {
   "cell_type": "code",
   "execution_count": null,
   "metadata": {
    "name": "get_mlflow_tracking_uri"
   },
   "outputs": [],
   "source": [
    "import mlflow\n",
    "\n",
    "# Obtain the tracking URL from MLClient\n",
    "MLFLOW_TRACKING_URI = ml_client.workspaces.get(\n",
    "    name=ml_client.workspace_name\n",
    ").mlflow_tracking_uri\n",
    "\n",
    "print(MLFLOW_TRACKING_URI)"
   ]
  },
  {
   "cell_type": "code",
   "execution_count": null,
   "metadata": {
    "name": "set_mlflow_tracking_uri"
   },
   "outputs": [],
   "source": [
    "# Set the MLFLOW TRACKING URI\n",
    "mlflow.set_tracking_uri(MLFLOW_TRACKING_URI)\n",
    "print(f\"\\nCurrent tracking uri: {mlflow.get_tracking_uri()}\")"
   ]
  },
  {
   "cell_type": "code",
   "execution_count": null,
   "metadata": {},
   "outputs": [],
   "source": [
    "from mlflow.tracking.client import MlflowClient\n",
    "\n",
    "# Initialize MLFlow client\n",
    "mlflow_client = MlflowClient()"
   ]
  },
  {
   "cell_type": "markdown",
   "metadata": {},
   "source": [
    "### Get the AutoML parent Job"
   ]
  },
  {
   "cell_type": "code",
   "execution_count": null,
   "metadata": {
    "name": "parent_run"
   },
   "outputs": [],
   "source": [
    "job_name = returned_job.name\n",
    "\n",
    "# Example if providing an specific Job name/ID\n",
    "# job_name = \"salmon_camel_5sdf05xvb3\"\n",
    "\n",
    "# Get the parent run\n",
    "mlflow_parent_run = mlflow_client.get_run(job_name)\n",
    "\n",
    "print(\"Parent Run: \")\n",
    "print(mlflow_parent_run)"
   ]
  },
  {
   "cell_type": "code",
   "execution_count": null,
   "metadata": {},
   "outputs": [],
   "source": [
    "# Print parent run tags. 'automl_best_child_run_id' tag should be there.\n",
    "print(mlflow_parent_run.data.tags)"
   ]
  },
  {
   "cell_type": "markdown",
   "metadata": {},
   "source": [
    "### Get the AutoML best child run"
   ]
  },
  {
   "cell_type": "code",
   "execution_count": null,
   "metadata": {
    "name": "best_run"
   },
   "outputs": [],
   "source": [
    "# Get the best model's child run\n",
    "\n",
    "best_child_run_id = mlflow_parent_run.data.tags[\"automl_best_child_run_id\"]\n",
    "print(f\"Found best child run id: {best_child_run_id}\")\n",
    "\n",
    "best_run = mlflow_client.get_run(best_child_run_id)\n",
    "\n",
    "print(\"Best child run: \")\n",
    "print(best_run)"
   ]
  },
  {
   "cell_type": "markdown",
   "metadata": {},
   "source": [
    "## Get best model run's metrics\n",
    "Access the results (such as Models, Artifacts, Metrics) of a previously completed AutoML Run."
   ]
  },
  {
   "cell_type": "code",
   "execution_count": null,
   "metadata": {},
   "outputs": [],
   "source": [
    "import pandas as pd\n",
    "\n",
    "pd.DataFrame(best_run.data.metrics, index=[0]).T"
   ]
  },
  {
   "cell_type": "markdown",
   "metadata": {},
   "source": [
    "## Download the best model locally\n",
    "Access the results (such as Models, Artifacts, Metrics) of a previously completed AutoML Run."
   ]
  },
  {
   "cell_type": "code",
   "execution_count": null,
   "metadata": {
    "name": "create_local_dir"
   },
   "outputs": [],
   "source": [
    "# Create local folder\n",
    "local_dir = \"./artifact_downloads\"\n",
    "if not os.path.exists(local_dir):\n",
    "    os.mkdir(local_dir)"
   ]
  },
  {
   "cell_type": "code",
   "execution_count": null,
   "metadata": {
    "name": "download_model"
   },
   "outputs": [],
   "source": [
    "# Download run's artifacts/outputs\n",
    "local_path = mlflow_client.download_artifacts(\n",
    "    best_run.info.run_id, \"outputs\", local_dir\n",
    ")\n",
    "print(f\"Artifacts downloaded in: {local_path}\")\n",
    "print(f\"Artifacts: {os.listdir(local_path)}\")"
   ]
  },
  {
   "cell_type": "code",
   "execution_count": null,
   "metadata": {},
   "outputs": [],
   "source": [
    "import os\n",
    "\n",
    "mlflow_model_dir = os.path.join(local_dir, \"outputs\", \"mlflow-model\")\n",
    "\n",
    "# Show the contents of the MLFlow model folder\n",
    "os.listdir(mlflow_model_dir)\n",
    "\n",
    "# You should see a list of files such as the following:\n",
    "# ['artifacts', 'conda.yaml', 'MLmodel', 'python_env.yaml', 'python_model.pkl', 'requirements.txt']"
   ]
  },
  {
   "cell_type": "markdown",
   "metadata": {},
   "source": [
    "# 6. Register best model and deploy"
   ]
  },
  {
   "cell_type": "markdown",
   "metadata": {},
   "source": [
    "## 6.1 Create managed online endpoint"
   ]
  },
  {
   "cell_type": "code",
   "execution_count": null,
   "metadata": {
    "name": "import_endpoint_lib"
   },
   "outputs": [],
   "source": [
    "# import required libraries\n",
    "from azure.ai.ml.entities import (\n",
    "    ManagedOnlineEndpoint,\n",
    "    ManagedOnlineDeployment,\n",
    "    Model,\n",
    "    Environment,\n",
    "    CodeConfiguration,\n",
    "    ProbeSettings,\n",
    ")"
   ]
  },
  {
   "cell_type": "code",
   "execution_count": null,
   "metadata": {
    "name": "endpoint"
   },
   "outputs": [],
   "source": [
    "# Creating a unique endpoint name with current datetime to avoid conflicts\n",
    "import datetime\n",
    "\n",
    "online_endpoint_name = \"od-fridge-items-\" + datetime.datetime.now().strftime(\n",
    "    \"%m%d%H%M%f\"\n",
    ")\n",
    "\n",
    "# create an online endpoint\n",
    "endpoint = ManagedOnlineEndpoint(\n",
    "    name=online_endpoint_name,\n",
    "    description=\"this is a sample online endpoint for deploying model\",\n",
    "    auth_mode=\"key\",\n",
    "    tags={\"foo\": \"bar\"},\n",
    ")\n",
    "print(online_endpoint_name)"
   ]
  },
  {
   "cell_type": "code",
   "execution_count": null,
   "metadata": {
    "name": "create_endpoint"
   },
   "outputs": [],
   "source": [
    "ml_client.begin_create_or_update(endpoint).result()"
   ]
  },
  {
   "cell_type": "markdown",
   "metadata": {},
   "source": [
    "## 6.2 Register best model and deploy"
   ]
  },
  {
   "cell_type": "markdown",
   "metadata": {},
   "source": [
    "### Register model"
   ]
  },
  {
   "cell_type": "code",
   "execution_count": null,
   "metadata": {
    "name": "register_model"
   },
   "outputs": [],
   "source": [
    "model_name = \"od-fridge-items-mlflow-model\"\n",
    "model = Model(\n",
    "    path=f\"azureml://jobs/{best_run.info.run_id}/outputs/artifacts/outputs/mlflow-model/\",\n",
    "    name=model_name,\n",
    "    description=\"my sample object detection model\",\n",
    "    type=AssetTypes.MLFLOW_MODEL,\n",
    ")\n",
    "\n",
    "# for downloaded file\n",
    "# model = Model(\n",
    "#     path=mlflow_model_dir,\n",
    "#     name=model_name,\n",
    "#     description=\"my sample object detection model\",\n",
    "#     type=AssetTypes.MLFLOW_MODEL,\n",
    "# )\n",
    "\n",
    "registered_model = ml_client.models.create_or_update(model)"
   ]
  },
  {
   "cell_type": "code",
   "execution_count": null,
   "metadata": {},
   "outputs": [],
   "source": [
    "registered_model.id"
   ]
  },
  {
   "cell_type": "markdown",
   "metadata": {},
   "source": [
    "### Deploy"
   ]
  },
  {
   "cell_type": "code",
   "execution_count": null,
   "metadata": {},
   "outputs": [],
   "source": [
    "from azure.ai.ml.entities import OnlineRequestSettings\n",
    "\n",
    "# Setting the request timeout to 90 seconds. Please note that if you use a GPU compute, inference would be faster\n",
    "# and this setting may not be required.\n",
    "req_timeout = OnlineRequestSettings(request_timeout_ms=90000)"
   ]
  },
  {
   "cell_type": "code",
   "execution_count": null,
   "metadata": {
    "name": "deploy",
    "tags": [
     "validation-deployment"
    ]
   },
   "outputs": [],
   "source": [
    "deployment = ManagedOnlineDeployment(\n",
    "    name=\"od-fridge-items-mlflow-deploy\",\n",
    "    endpoint_name=online_endpoint_name,\n",
    "    model=registered_model.id,\n",
    "    instance_type=\"Standard_DS4_V2\",\n",
    "    instance_count=1,\n",
    "    request_settings=req_timeout,\n",
    "    liveness_probe=ProbeSettings(\n",
    "        failure_threshold=30,\n",
    "        success_threshold=1,\n",
    "        timeout=2,\n",
    "        period=10,\n",
    "        initial_delay=2000,\n",
    "    ),\n",
    "    readiness_probe=ProbeSettings(\n",
    "        failure_threshold=10,\n",
    "        success_threshold=1,\n",
    "        timeout=10,\n",
    "        period=10,\n",
    "        initial_delay=2000,\n",
    "    ),\n",
    ")"
   ]
  },
  {
   "cell_type": "code",
   "execution_count": null,
   "metadata": {
    "name": "create_deploy"
   },
   "outputs": [],
   "source": [
    "ml_client.online_deployments.begin_create_or_update(deployment).result()"
   ]
  },
  {
   "cell_type": "code",
   "execution_count": null,
   "metadata": {
    "name": "update_traffic"
   },
   "outputs": [],
   "source": [
    "# od fridge items deployment to take 100% traffic\n",
    "endpoint.traffic = {\"od-fridge-items-mlflow-deploy\": 100}\n",
    "ml_client.begin_create_or_update(endpoint).result()"
   ]
  },
  {
   "cell_type": "markdown",
   "metadata": {},
   "source": [
    "### Get endpoint details"
   ]
  },
  {
   "cell_type": "code",
   "execution_count": null,
   "metadata": {},
   "outputs": [],
   "source": [
    "# Get the details for online endpoint\n",
    "endpoint = ml_client.online_endpoints.get(name=online_endpoint_name)\n",
    "\n",
    "# existing traffic details\n",
    "print(endpoint.traffic)\n",
    "\n",
    "# Get the scoring URI\n",
    "print(endpoint.scoring_uri)"
   ]
  },
  {
   "cell_type": "markdown",
   "metadata": {},
   "source": [
    "### Test the deployment"
   ]
  },
  {
   "cell_type": "code",
   "execution_count": null,
   "metadata": {
    "name": "create_inference_request"
   },
   "outputs": [],
   "source": [
    "# Create request json\n",
    "import base64\n",
    "\n",
    "sample_image = os.path.join(dataset_dir, \"images\", \"1.jpg\")\n",
    "\n",
    "\n",
    "def read_image(image_path):\n",
    "    with open(image_path, \"rb\") as f:\n",
    "        return f.read()\n",
    "\n",
    "\n",
    "request_json = {\n",
    "    \"input_data\": {\n",
    "        \"columns\": [\"image\"],\n",
    "        \"data\": [base64.encodebytes(read_image(sample_image)).decode(\"utf-8\")],\n",
    "    }\n",
    "}"
   ]
  },
  {
   "cell_type": "code",
   "execution_count": null,
   "metadata": {
    "name": "dump_inference_request"
   },
   "outputs": [],
   "source": [
    "import json\n",
    "\n",
    "request_file_name = \"sample_request_data.json\"\n",
    "\n",
    "with open(request_file_name, \"w\") as request_file:\n",
    "    json.dump(request_json, request_file)"
   ]
  },
  {
   "cell_type": "code",
   "execution_count": null,
   "metadata": {
    "name": "invoke_inference"
   },
   "outputs": [],
   "source": [
    "resp = ml_client.online_endpoints.invoke(\n",
    "    endpoint_name=online_endpoint_name,\n",
    "    deployment_name=deployment.name,\n",
    "    request_file=request_file_name,\n",
    ")"
   ]
  },
  {
   "cell_type": "markdown",
   "metadata": {},
   "source": [
    "## Visualize detections\n",
    "Now that we have scored a test image, we can visualize the bounding boxes for this image."
   ]
  },
  {
   "cell_type": "code",
   "execution_count": null,
   "metadata": {
    "name": "visualize_detections"
   },
   "outputs": [],
   "source": [
    "%matplotlib inline\n",
    "import matplotlib.pyplot as plt\n",
    "import matplotlib.image as mpimg\n",
    "import matplotlib.patches as patches\n",
    "from PIL import Image\n",
    "import numpy as np\n",
    "import json\n",
    "\n",
    "IMAGE_SIZE = (18, 12)\n",
    "plt.figure(figsize=IMAGE_SIZE)\n",
    "img_np = mpimg.imread(sample_image)\n",
    "img = Image.fromarray(img_np.astype(\"uint8\"), \"RGB\")\n",
    "x, y = img.size\n",
    "\n",
    "fig, ax = plt.subplots(1, figsize=(15, 15))\n",
    "# Display the image\n",
    "ax.imshow(img_np)\n",
    "\n",
    "# draw box and label for each detection\n",
    "detections = json.loads(resp)\n",
    "for detect in detections[0][\"boxes\"]:\n",
    "    label = detect[\"label\"]\n",
    "    box = detect[\"box\"]\n",
    "    conf_score = detect[\"score\"]\n",
    "    if conf_score > 0.6:\n",
    "        ymin, xmin, ymax, xmax = (\n",
    "            box[\"topY\"],\n",
    "            box[\"topX\"],\n",
    "            box[\"bottomY\"],\n",
    "            box[\"bottomX\"],\n",
    "        )\n",
    "        topleft_x, topleft_y = x * xmin, y * ymin\n",
    "        width, height = x * (xmax - xmin), y * (ymax - ymin)\n",
    "        print(\n",
    "            f\"{detect['label']}: [{round(topleft_x, 3)}, {round(topleft_y, 3)}, \"\n",
    "            f\"{round(width, 3)}, {round(height, 3)}], {round(conf_score, 3)}\"\n",
    "        )\n",
    "\n",
    "        color = np.random.rand(3)  #'red'\n",
    "        rect = patches.Rectangle(\n",
    "            (topleft_x, topleft_y),\n",
    "            width,\n",
    "            height,\n",
    "            linewidth=3,\n",
    "            edgecolor=color,\n",
    "            facecolor=\"none\",\n",
    "        )\n",
    "        ax.add_patch(rect)\n",
    "        plt.text(topleft_x, topleft_y - 10, label, color=color, fontsize=20)\n",
    "plt.show()"
   ]
  },
  {
   "cell_type": "markdown",
   "metadata": {},
   "source": [
    "### Delete the deployment and endopoint"
   ]
  },
  {
   "cell_type": "code",
   "execution_count": null,
   "metadata": {
    "name": "delte_endpoint"
   },
   "outputs": [],
   "source": [
    "ml_client.online_endpoints.begin_delete(name=online_endpoint_name)"
   ]
  },
  {
   "cell_type": "markdown",
   "metadata": {},
   "source": [
    "# Next Step: Load the best model and try predictions\n",
    "\n",
    "Loading the models locally assume that you are running the notebook in an environment compatible with the model. The list of dependencies that is expected by the model is specified in the MLFlow model produced by AutoML (in the 'conda.yaml' file within the mlflow-model folder).\n",
    "\n",
    "Since the AutoML model was trained remotelly in a different environment with different dependencies to your current local conda environment where you are running this notebook, if you want to load the model you have several options:\n",
    "\n",
    "1. A recommended way to locally load the model in memory and try predictions is to create a new/clean conda environment with the dependencies specified in the conda.yaml file within the MLFlow model's folder, then use MLFlow to load the model and call .predict() as explained in the notebook **mlflow-model-local-inference-test.ipynb** in this same folder.\n",
    "\n",
    "2. You can install all the packages/dependencies specified in conda.yaml into your current conda environment you used for using Azure ML SDK and AutoML. MLflow SDK also have a method to install the dependencies in the current environment. However, this option could have risks of package version conflicts depending on what's installed in your current environment.\n",
    "\n",
    "3. You can also use: mlflow models serve -m 'xxxxxxx'"
   ]
  },
  {
   "cell_type": "markdown",
   "metadata": {},
   "source": [
    "# Next Steps\n",
    "You can see further examples of other AutoML tasks such as Regression, Image-Classification, NLP-Text-Classification, Time-Series-Forcasting, etc."
   ]
  }
 ],
 "metadata": {
  "kernel_info": {
   "name": "python3-azureml"
  },
  "kernelspec": {
   "display_name": "Python 3.10 - SDK V2",
   "language": "python",
   "name": "python310-sdkv2"
  },
  "language_info": {
   "codemirror_mode": {
    "name": "ipython",
    "version": 3
   },
   "file_extension": ".py",
   "mimetype": "text/x-python",
   "name": "python",
   "nbconvert_exporter": "python",
   "pygments_lexer": "ipython3",
   "version": "3.8.13"
  },
  "microsoft": {
   "host": {
    "AzureML": {
     "notebookHasBeenCompleted": true
    }
   }
  },
  "nteract": {
   "version": "nteract-front-end@1.0.0"
  }
 },
 "nbformat": 4,
 "nbformat_minor": 4
}<|MERGE_RESOLUTION|>--- conflicted
+++ resolved
@@ -775,11 +775,7 @@
     ]
    },
    "source": [
-<<<<<<< HEAD
-    "If you wish to try a model (say `vfnet_r50-mdconv-c3-c5_fpn_ms-2x_coco`), you can specify the job for your AutoML Image runs as follows:"
-=======
     "If you wish to try a model (say `mmd-3x-vfnet_r50-mdconv-c3-c5_fpn_ms-2x_coco`), you can specify the job for your AutoML Image runs as follows:"
->>>>>>> 7db0fcc0
    ]
   },
   {
@@ -807,11 +803,7 @@
     "\n",
     "# Pass the fixed settings or parameters\n",
     "image_object_detection_job.set_training_parameters(\n",
-<<<<<<< HEAD
-    "    model_name=\"vfnet_r50-mdconv-c3-c5_fpn_ms-2x_coco\"\n",
-=======
     "    model_name=\"mmd-3x-vfnet_r50-mdconv-c3-c5_fpn_ms-2x_coco\"\n",
->>>>>>> 7db0fcc0
     ")"
    ]
   },
@@ -1044,11 +1036,7 @@
     "\n",
     "Similar to how you can use any model from MMDetection version 3.1.0 for individual runs, you can also include these models to perform a hyperparameter sweep. You can also choose a combination of models supported natively by [AutoML](https://docs.microsoft.com/en-us/azure/machine-learning/how-to-auto-train-image-models?tabs=CLI-v2#configure-model-algorithms-and-hyperparameters) and models from [MMDetection](https://github.com/open-mmlab/mmdetection/blob/v3.1.0/docs/en/model_zoo.md).\n",
     "\n",
-<<<<<<< HEAD
-    "In this example, we sweep over `deformable-detr_refine_twostage_r50_16xb2-50e_coco`, `sparse-rcnn_r50_fpn_300-proposals_crop-ms-480-800-3x_coco`, and `yolov5`, models choosing from a range of values for learning_rate, model_size, etc., to generate a model with the optimal 'MeanAveragePrecision'.."
-=======
     "In this example, we sweep over `mmd-3x-deformable-detr_refine_twostage_r50_16xb2-50e_coco`, `mmd-3x-sparse-rcnn_r50_fpn_300-proposals_crop-ms-480-800-3x_coco`, and `yolov5`, models choosing from a range of values for learning_rate, model_size, etc., to generate a model with the optimal 'MeanAveragePrecision'.."
->>>>>>> 7db0fcc0
    ]
   },
   {
@@ -1099,13 +1087,8 @@
     "        SearchSpace(\n",
     "            model_name=Choice(\n",
     "                [\n",
-<<<<<<< HEAD
-    "                    \"deformable-detr_refine_twostage_r50_16xb2-50e_coco\",\n",
-    "                    \"sparse-rcnn_r50_fpn_300-proposals_crop-ms-480-800-3x_coco\",\n",
-=======
     "                    \"mmd-3x-deformable-detr_refine_twostage_r50_16xb2-50e_coco\",\n",
     "                    \"mmd-3x-sparse-rcnn_r50_fpn_300-proposals_crop-ms-480-800-3x_coco\",\n",
->>>>>>> 7db0fcc0
     "                ]\n",
     "            ),\n",
     "            learning_rate=Uniform(0.00001, 0.0001),\n",
