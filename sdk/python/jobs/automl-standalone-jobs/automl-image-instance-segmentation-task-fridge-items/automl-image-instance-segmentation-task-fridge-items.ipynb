--- conflicted
+++ resolved
@@ -731,18 +731,12 @@
     "models = registry_ml_client.models.list()\n",
     "instance_segmentation_models = []\n",
     "for model in models:\n",
-<<<<<<< HEAD
-    "    model = registry_ml_client.models.get(model.name, label=\"latest\")\n",
-    "    if model.tags.get(\"task\", \"\") == \"image-segmentation\":\n",
-    "        instance_segmentation_models.append(model.name)\n",
-=======
     "    try:\n",
     "        model = registry_ml_client.models.get(model.name, label=\"latest\")\n",
     "        if model.tags.get('task', '') == 'image-segmentation':\n",
     "            instance_segmentation_models.append(model.name)\n",
     "    except:\n",
     "        pass\n",
->>>>>>> d4e22489
     "\n",
     "instance_segmentation_models"
    ]
