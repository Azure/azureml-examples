{
 "cells": [
  {
   "cell_type": "markdown",
   "metadata": {
    "hideCode": false,
    "hidePrompt": false
   },
   "source": [
    "Copyright (c) Microsoft Corporation. All rights reserved.\n",
    "\n",
    "Licensed under the MIT License."
   ]
  },
  {
   "cell_type": "markdown",
   "metadata": {
    "hideCode": false,
    "hidePrompt": false
   },
   "source": [
    "![Impressions](https://PixelServer20190423114238.azurewebsites.net/api/impressions/MachineLearningNotebooks/how-to-use-azureml/automated-machine-learning/forecasting-beer-remote/auto-ml-forecasting-beer-remote.png)"
   ]
  },
  {
   "cell_type": "markdown",
   "metadata": {
    "hideCode": false,
    "hidePrompt": false
   },
   "source": [
    "# AutoML: Train a TCNForecaster (DNN) model on Github Daily Active Users (DAU) dataset\n",
    "\n",
    "**Requirements** - In order to benefit from this tutorial, you will need:\n",
    "- A basic understanding of Machine Learning\n",
    "- An Azure account with an active subscription. [Create an account for free](https://azure.microsoft.com/free/?WT.mc_id=A261C142F)\n",
    "- An Azure ML workspace. [Check this notebook for creating a workspace](../../../resources/workspace/workspace.ipynb) \n",
    "- A Compute Cluster. [Check this notebook to create a compute cluster](../../../resources/compute/compute.ipynb)\n",
    "- A python environment\n",
    "- Installation instructions - [install instructions](../../../README.md)\n",
    "\n",
    "**Learning Objectives** - By the end of this tutorial, you should be able to:\n",
    "- Connect to your AML workspace from the Python SDK\n",
    "- Create an `AutoML time-series forecasting Job` with the 'forecasting()' factory-fuction\n",
    "- Train the model using AmlCompute by submitting/running the AutoML forecasting training job\n",
    "- Obtain the model and use it to generate forecast\n",
    "\n",
    "**Motivations** - This notebook explains how to setup and run an AutoML forecasting job. This is one of the nine ML-tasks supported by AutoML. Other ML-tasks are 'regression', 'classification', 'image classification', 'image object detection', 'nlp text classification', etc.\n",
    "\n",
    "In this example we use the associated Github DAU (Daily Active Users) dataset to showcase how you can use AutoML Deep Learning forecasts for a forecasting problem and explore the results. The goal is predict the users for the next 14 days based on historic time-series data."
   ]
  },
  {
   "cell_type": "markdown",
   "metadata": {
    "hideCode": false,
    "hidePrompt": false
   },
   "source": [
    "# 1. Connect to Azure Machine Learning Workspace\n",
    "\n",
    "The [workspace](https://docs.microsoft.com/en-us/azure/machine-learning/concept-workspace) is the top-level resource for Azure Machine Learning, providing a centralized place to work with all the artifacts you create when you use Azure Machine Learning. In this section we will connect to the workspace in which the job will be run.\n",
    "\n",
    "## 1.1. Import the required libraries"
   ]
  },
  {
   "cell_type": "code",
   "execution_count": 6,
   "metadata": {
    "hideCode": false,
    "hidePrompt": false
   },
   "outputs": [],
   "source": [
    "# Import required libraries\n",
    "from azure.identity import DefaultAzureCredential\n",
    "from azure.ai.ml import MLClient\n",
    "\n",
    "from azure.ai.ml.constants import AssetTypes\n",
    "from azure.ai.ml import automl\n",
    "from azure.ai.ml import Input"
   ]
  },
  {
   "cell_type": "markdown",
   "metadata": {},
   "source": [
    "## 1.2. Configure workspace details and get a handle to the workspace\n",
    "\n",
    "To connect to a workspace, we need identifier parameters - a subscription, resource group and workspace name. We will use these details in the `MLClient` from `azure.ai.ml` to get a handle to the required Azure Machine Learning workspace. We use the default [default azure authentication](https://docs.microsoft.com/en-us/python/api/azure-identity/azure.identity.defaultazurecredential?view=azure-python) for this tutorial. Check the [configuration notebook](../../configuration.ipynb) for more details on how to configure credentials and connect to a workspace."
   ]
  },
  {
   "cell_type": "code",
   "execution_count": null,
   "metadata": {},
   "outputs": [],
   "source": [
    "credential = DefaultAzureCredential()\n",
    "ml_client = None\n",
    "try:\n",
    "    ml_client = MLClient.from_config(credential)\n",
    "except Exception as ex:\n",
    "    print(ex)\n",
    "    # Enter details of your AML workspace\n",
    "    subscription_id = \"<SUBSCRIPTION_ID>\"\n",
    "    resource_group = \"<RESOURCE_GROUP>\"\n",
    "    workspace = \"<AML_WORKSPACE_NAME>\"\n",
    "    ml_client = MLClient(credential, subscription_id, resource_group, workspace)"
   ]
  },
  {
   "cell_type": "markdown",
   "metadata": {
    "hideCode": false,
    "hidePrompt": false
   },
   "source": [
    "### Show Azure ML Workspace information"
   ]
  },
  {
   "cell_type": "code",
   "execution_count": null,
   "metadata": {
    "hideCode": false,
    "hidePrompt": false
   },
   "outputs": [],
   "source": [
    "workspace = ml_client.workspaces.get(name=ml_client.workspace_name)\n",
    "\n",
    "output = {}\n",
    "output[\"Workspace\"] = ml_client.workspace_name\n",
    "output[\"Subscription ID\"] = ml_client.connections._subscription_id\n",
    "output[\"Resource Group\"] = workspace.resource_group\n",
    "output[\"Location\"] = workspace.location\n",
    "output"
   ]
  },
  {
   "cell_type": "markdown",
   "metadata": {
    "hideCode": false,
    "hidePrompt": false
   },
   "source": [
    "# 2. Data\n",
    "\n",
    "We will use github active user (DAU) count for model training. The data is stored in a tabular format.\n",
    "\n",
    "With Azure Machine Learning MLTables you can keep a single copy of data in your storage, easily access data during model training, share data and collaborate with other users. \n",
    "Below, we will upload the data by creating an MLTable to be used for training.\n",
    "\n",
    "**NOTE:** In this PRIVATE PREVIEW we're defining the MLTable in a separate folder and .YAML file.\n",
    "In later versions, you'll be able to do it all in Python APIs."
   ]
  },
  {
   "cell_type": "code",
   "execution_count": 4,
   "metadata": {
    "hideCode": false,
    "hidePrompt": false
   },
   "outputs": [],
   "source": [
    "from helpers.generate_ml_table import create_ml_table\n",
    "\n",
    "create_ml_table(\"github_dau_2011-2018_train.csv\", \"./data/training-mltable-folder\")\n",
    "\n",
    "# Training MLTable defined locally, with local data to be uploaded\n",
    "my_training_data_input = Input(\n",
    "    type=AssetTypes.MLTABLE, path=\"./data/training-mltable-folder\"\n",
    ")\n",
    "\n",
    "import os\n",
    "import shutil\n",
    "\n",
    "os.makedirs(\"test_dataset\", exist_ok=True)\n",
    "shutil.copy(\n",
    "    \"github_dau_2011-2018_test.csv\",\n",
    "    \"test_dataset/github_dau_2011-2018_test.csv\",\n",
    ")\n",
    "\n",
    "my_test_data_input = Input(\n",
    "    type=AssetTypes.URI_FOLDER,\n",
    "    path=\"test_dataset/\",\n",
    ")"
   ]
  },
  {
   "cell_type": "markdown",
   "metadata": {},
   "source": [
    "# 3. Create or Attach existing AmlCompute.\n",
    "Azure Machine Learning Compute is a managed-compute infrastructure that allows the user to easily create a single or multi-node compute. In this tutorial, you will create and an AmlCompute cluster as your training compute resource.\n",
    "\n",
    "### Creation of AmlCompute takes approximately 5 minutes.\n",
    "If the AmlCompute with that name is already in your workspace this code will skip the creation process. As with other Azure services, there are limits on certain resources (e.g. AmlCompute) associated with the Azure Machine Learning service. Please read this article on the default limits and how to request more quota."
   ]
  },
  {
   "cell_type": "code",
   "execution_count": null,
   "metadata": {},
   "outputs": [],
   "source": [
    "from azure.core.exceptions import ResourceNotFoundError\n",
    "from azure.ai.ml.entities import AmlCompute\n",
    "\n",
    "compute_name = \"github-cluster-sdkv2\"\n",
    "\n",
    "try:\n",
    "    # Retrieve an already attached Azure Machine Learning Compute.\n",
    "    compute = ml_client.compute.get(compute_name)\n",
    "except ResourceNotFoundError as e:\n",
    "    compute = AmlCompute(\n",
    "        name=compute_name,\n",
    "        size=\"STANDARD_DS12_V2\",\n",
    "        type=\"amlcompute\",\n",
    "        min_instances=0,\n",
    "        max_instances=4,\n",
    "        idle_time_before_scale_down=120,\n",
    "    )\n",
    "    poller = ml_client.begin_create_or_update(compute)\n",
    "    poller.wait()"
   ]
  },
  {
   "cell_type": "markdown",
   "metadata": {},
   "source": [
    "# 4. Configure and run the AutoML Forecasting training job\n",
    "In this section we will configure and run the AutoML job, for training the model.\n",
    "\n",
    "## 4.1 Configure the job through the forecasting() factory function\n",
    "\n",
    "### forecasting() function parameters:\n",
    "\n",
    "The `forecasting()` factory function allows user to configure AutoML for the forecasting task for the most common scenarios with the following properties.\n",
    "\n",
    "|Property|Description|\n",
    "|-|-|\n",
    "|**target_column_name**|The name of the column to target for predictions. It must always be specified. This parameter is applicable to 'training_data', 'validation_data' and 'test_data'.|\n",
    "|**primary_metric**|The metric that AutoML will optimize for model selection.|\n",
    "|**training_data**|The data to be used for training. It should contain both training feature columns and a target column. Optionally, this data can be split for segregating a validation or test dataset. You can use a registered MLTable in the workspace using the format '<mltable_name>:<version>' OR you can use a local file or folder as a MLTable. For e.g Input(mltable='my_mltable:1') OR Input(mltable=MLTable(local_path=\"./data\")). The parameter 'training_data' must always be provided.\n",
    "|**compute**|The compute on which the AutoML job will run. In this example we are using a compute called 'github-cluster-sdkv2' present in the workspace. You can replace it any other compute in the workspace.|\n",
    "|**name**|The name of the Job/Run. This is an optional property. If not specified, a random name will be generated.|\n",
    "|**experiment_name**|The name of the Experiment. An Experiment is like a folder with multiple runs in Azure ML Workspace that should be related to the same logical machine learning experiment.|\n",
    "\n",
    "### set_limits() parameters:\n",
    "This is an optional configuration method to configure limits parameters such as timeouts.     \n",
    "\n",
    "|Property|Description|\n",
    "|-|-|\n",
    "|**timeout_minutes**|Maximum amount of time in minutes that the whole AutoML job can take before the job terminates. This timeout includes setup, featurization and training runs but does not include the ensembling and model explainability runs at the end of the process since those actions need to happen once all the trials (children jobs) are done. If not specified, the default job's total timeout is 6 days (8,640 minutes).|\n",
    "|**trial_timeout_minutes**|Maximum time in minutes that each trial (child job) can run for before it terminates. If not specified, a value of 1 month or 43200 minutes is used.|\n",
    "|**max_trials**|The maximum number of trials/runs each with a different combination of algorithm and hyperparameters to try during an AutoML job. If not specified, the default is 1000 trials. If using 'enable_early_termination' the number of trials used can be smaller.|\n",
    "|**max_concurrent_trials**|Represents the maximum number of trials (children jobs) that would be executed in parallel. We highly recommend to set the number of concurrent runs to the number of nodes in the cluster.|\n"
   ]
  },
  {
   "cell_type": "markdown",
   "metadata": {},
   "source": [
    "## Specialized Forecasting Parameters\n",
    "To define forecasting parameters for your experiment training, you can leverage the .set_forecast_settings() method. \n",
    "The table below details the forecasting parameters we will be passing into our experiment.\n",
    "\n",
    "|Property|Description|\n",
    "|-|-|\n",
    "|**time_column_name**|The name of your time column.|\n",
    "|**forecast_horizon**|The forecast horizon is how many periods forward you would like to forecast. This integer horizon is in units of the timeseries frequency (e.g. daily, weekly).|\n",
    "|**frequency**|Forecast frequency. This optional parameter represents the period with which the forecast is desired, for example, daily, weekly, yearly, etc. Use this parameter for the correction of time series containing irregular data points or for padding of short time series. The frequency needs to be a pandas offset alias. Please refer to [pandas documentation](https://pandas.pydata.org/pandas-docs/stable/user_guide/timeseries.html#dateoffset-objects) for more information."
   ]
  },
  {
   "cell_type": "markdown",
   "metadata": {},
   "source": [
    "## Training Parameters\n",
    "\n",
    "Some parameters specific to this training job can be set by .set_training() method.\n",
    "\n",
    "|Property|Description|\n",
    "|-|-|\n",
    "|**allowed_training_algorithms**|The algorithms that will be allowed to train. All other models will be blocked.|\n",
    "|**enable_dnn_training**|Enable Forecasting DNNs|"
   ]
  },
  {
   "cell_type": "code",
   "execution_count": 4,
   "metadata": {},
   "outputs": [],
   "source": [
    "# general job parameters\n",
    "max_trials = 5\n",
    "exp_name = \"sdkv2-forecasting-github-dau\"\n",
    "\n",
    "target_column_name = \"count\"\n",
    "forecast_horizon = 14\n",
    "time_column_name = \"date\""
   ]
  },
  {
   "cell_type": "code",
   "execution_count": null,
   "metadata": {},
   "outputs": [],
   "source": [
<<<<<<< HEAD
    "from azure.core.exceptions import ResourceNotFoundError\n",
    "from azure.ai.ml.entities import AmlCompute\n",
    "\n",
    "try:\n",
    "    # Retrieve an already attached Azure Machine Learning Compute.\n",
    "    compute = ml_client.compute.get(compute_name)\n",
    "except ResourceNotFoundError as e:\n",
    "    compute = AmlCompute(\n",
    "        name=compute_name,\n",
    "        size=\"STANDARD_DS12_V2\",\n",
    "        type=\"amlcompute\",\n",
    "        min_instances=0,\n",
    "        max_instances=4,\n",
    "        idle_time_before_scale_down=120,\n",
    "    )\n",
    "    poller = ml_client.begin_create_or_update(compute)\n",
    "    poller.wait()"
   ]
  },
  {
   "cell_type": "code",
   "execution_count": null,
   "metadata": {},
   "outputs": [],
   "source": [
=======
>>>>>>> 62aff026
    "# Create the AutoML forecasting job with the related factory-function.\n",
    "\n",
    "forecasting_job = automl.forecasting(\n",
    "    compute=compute_name,\n",
    "    experiment_name=exp_name,\n",
    "    training_data=my_training_data_input,\n",
    "    # validation_data = my_validation_data_input,\n",
    "    target_column_name=target_column_name,\n",
    "    primary_metric=\"NormalizedRootMeanSquaredError\",\n",
    "    n_cross_validations=10,\n",
    ")\n",
    "\n",
    "# Limits are all optional\n",
    "forecasting_job.set_limits(\n",
    "    timeout_minutes=120,\n",
    "    trial_timeout_minutes=30,\n",
    "    max_trials=max_trials,\n",
    "    max_concurrent_trials=4,\n",
    ")\n",
    "\n",
    "# Specialized properties for Time Series Forecasting training\n",
    "forecasting_job.set_forecast_settings(\n",
    "    time_column_name=time_column_name, forecast_horizon=forecast_horizon, frequency=\"D\"\n",
    ")\n",
    "\n",
    "# Enable Dnn training and allow only TCNForecaster model\n",
    "forecasting_job.set_training(\n",
    "    allowed_training_algorithms=[\"TCNForecaster\"], enable_dnn_training=True\n",
    ")"
   ]
  },
  {
   "cell_type": "markdown",
   "metadata": {},
   "source": [
    "## 4.2 Train the AutoML model\n",
    "Using the `MLClient` created earlier, we will now run this Command in the workspace."
   ]
  },
  {
   "cell_type": "code",
   "execution_count": null,
   "metadata": {},
   "outputs": [],
   "source": [
    "# Submit the AutoML job\n",
    "returned_job = ml_client.jobs.create_or_update(\n",
    "    forecasting_job\n",
    ")  # submit the job to the backend\n",
    "\n",
    "print(f\"Created job: {returned_job}\")"
   ]
  },
  {
   "cell_type": "code",
   "execution_count": null,
   "metadata": {},
   "outputs": [],
   "source": [
    "ml_client.jobs.stream(returned_job.name)"
   ]
  },
  {
   "cell_type": "markdown",
   "metadata": {},
   "source": [
    "# 5. Retrieve the Best Trial (Best Model's trial/run)\n",
    "Use the MLFLowClient to access the results (such as Models, Artifacts, Metrics) of a previously completed AutoML Trial."
   ]
  },
  {
   "cell_type": "markdown",
   "metadata": {},
   "source": [
    "## 5.1 Initialize MLFlow Client\n",
    "The models and artifacts that are produced by AutoML can be accessed via the MLFlow interface. \n",
    "Initialize the MLFlow client here, and set the backend as Azure ML, via. the MLFlow Client.\n",
    "\n",
    "*IMPORTANT*, you need to have installed the latest MLFlow packages with:\n",
    "\n",
    "    pip install azureml-mlflow\n",
    "\n",
    "    pip install mlflow"
   ]
  },
  {
   "cell_type": "markdown",
   "metadata": {},
   "source": [
    "### Obtain the tracking URI for MLFlow"
   ]
  },
  {
   "cell_type": "code",
   "execution_count": null,
   "metadata": {},
   "outputs": [],
   "source": [
    "import mlflow\n",
    "\n",
    "# Obtain the tracking URL from MLClient\n",
    "MLFLOW_TRACKING_URI = ml_client.workspaces.get(\n",
    "    name=ml_client.workspace_name\n",
    ").mlflow_tracking_uri\n",
    "\n",
    "print(MLFLOW_TRACKING_URI)"
   ]
  },
  {
   "cell_type": "code",
   "execution_count": null,
   "metadata": {},
   "outputs": [],
   "source": [
    "# Set the MLFLOW TRACKING URI\n",
    "\n",
    "mlflow.set_tracking_uri(MLFLOW_TRACKING_URI)\n",
    "\n",
    "print(\"\\nCurrent tracking uri: {}\".format(mlflow.get_tracking_uri()))"
   ]
  },
  {
   "cell_type": "code",
   "execution_count": 11,
   "metadata": {},
   "outputs": [],
   "source": [
    "from mlflow.tracking.client import MlflowClient\n",
    "\n",
    "# Initialize MLFlow client\n",
    "mlflow_client = MlflowClient()"
   ]
  },
  {
   "cell_type": "markdown",
   "metadata": {},
   "source": [
    "### Get the AutoML parent Job"
   ]
  },
  {
   "cell_type": "code",
   "execution_count": null,
   "metadata": {},
   "outputs": [],
   "source": [
    "job_name = returned_job.name\n",
    "\n",
    "# Example if providing an specific Job name/ID\n",
    "# job_name = \"funny_soursop_2zpkp35pdy\"\n",
    "\n",
    "# Get the parent run\n",
    "mlflow_parent_run = mlflow_client.get_run(job_name)\n",
    "\n",
    "print(\"Parent Run: \")\n",
    "print(mlflow_parent_run)"
   ]
  },
  {
   "cell_type": "code",
   "execution_count": null,
   "metadata": {},
   "outputs": [],
   "source": [
    "# Print parent run tags. 'automl_best_child_run_id' tag should be there.\n",
    "print(mlflow_parent_run.data.tags)"
   ]
  },
  {
   "cell_type": "markdown",
   "metadata": {},
   "source": [
    "### Get the AutoML best child run"
   ]
  },
  {
   "cell_type": "code",
   "execution_count": null,
   "metadata": {},
   "outputs": [],
   "source": [
    "# Get the best model's child run\n",
    "\n",
    "best_child_run_id = mlflow_parent_run.data.tags[\"automl_best_child_run_id\"]\n",
    "print(\"Found best child run id: \", best_child_run_id)\n",
    "\n",
    "best_run = mlflow_client.get_run(best_child_run_id)\n",
    "\n",
    "print(\"Best child run: \")\n",
    "print(best_run)"
   ]
  },
  {
   "cell_type": "markdown",
   "metadata": {},
   "source": [
    "## 5.2 Get best model run's validation metrics"
   ]
  },
  {
   "cell_type": "code",
   "execution_count": null,
   "metadata": {},
   "outputs": [],
   "source": [
    "import pandas as pd\n",
    "\n",
    "pd.DataFrame(best_run.data.metrics, index=[0]).T"
   ]
  },
  {
   "cell_type": "markdown",
   "metadata": {},
   "source": [
    "# 6 Model Evaluation and Deployment\n",
    "\n",
    "## 6.1 Download the best model\n",
    "\n",
    "Access the results (such as Models, Artifacts, Metrics) of a previously completed AutoML Run."
   ]
  },
  {
   "cell_type": "code",
   "execution_count": 16,
   "metadata": {},
   "outputs": [],
   "source": [
    "# Create local folder\n",
    "import os\n",
    "\n",
    "local_dir = \"./artifact_downloads\"\n",
    "if not os.path.exists(local_dir):\n",
    "    os.mkdir(local_dir)"
   ]
  },
  {
   "cell_type": "code",
   "execution_count": null,
   "metadata": {},
   "outputs": [],
   "source": [
    "# Download run's artifacts/outputs\n",
    "local_path = mlflow_client.download_artifacts(\n",
    "    best_run.info.run_id, \"outputs\", local_dir\n",
    ")\n",
    "print(\"Artifacts downloaded in: {}\".format(local_path))\n",
    "print(\"Artifacts: {}\".format(os.listdir(local_path)))"
   ]
  },
  {
   "cell_type": "markdown",
   "metadata": {},
   "source": [
    "## 6.2 Forecasting using batch endpoint\n",
    "Now that we have retrieved the best pipeline/model, it can be used to make predictions on test data. We will do batch scoring on the test dataset which must have the same schema as training dataset.\n",
    "\n",
    "The inference will run on a remote compute. In this example, it will re-use the training compute. First we will load model and environment from the local file.\n",
    "\n",
    "### Create a model endpoint\n",
    "First we need to register the model, environment and batch endpoint."
   ]
  },
  {
   "cell_type": "code",
   "execution_count": 22,
   "metadata": {},
   "outputs": [],
   "source": [
    "import datetime\n",
    "from azure.ai.ml.entities import (\n",
    "    Environment,\n",
    "    BatchEndpoint,\n",
    "    BatchDeployment,\n",
    "    BatchRetrySettings,\n",
    "    Model,\n",
    ")\n",
    "from azure.ai.ml.constants import BatchDeploymentOutputAction\n",
    "\n",
    "model_name = \"github-dau-tcn\"\n",
    "batch_endpoint_name = \"gdau-batch-\" + datetime.datetime.now().strftime(\"%m%d%H%M%f\")\n",
    "\n",
    "model = Model(\n",
    "    path=f\"azureml://jobs/{best_run.info.run_id}/outputs/artifacts/outputs/model.pt\",\n",
    "    name=model_name,\n",
    "    description=\"Github DAU forecasting\",\n",
    ")\n",
    "registered_model = ml_client.models.create_or_update(model)\n",
    "\n",
    "env = Environment(\n",
    "    name=\"automl-tabular-env-tcn\",\n",
    "    description=\"environment for automl TCN inference\",\n",
    "    image=\"mcr.microsoft.com/azureml/openmpi4.1.0-cuda11.1-cudnn8-ubuntu18.04:20220930.v1\",\n",
    "    conda_file=\"artifact_downloads/outputs/conda_env_v_1_0_0.yml\",\n",
    ")\n",
    "\n",
    "endpoint = BatchEndpoint(\n",
    "    name=batch_endpoint_name,\n",
    "    description=\"this is a sample batch endpoint\",\n",
    ")"
   ]
  },
  {
   "cell_type": "code",
   "execution_count": null,
   "metadata": {},
   "outputs": [],
   "source": [
    "ml_client.begin_create_or_update(endpoint).wait()"
   ]
  },
  {
   "cell_type": "markdown",
   "metadata": {},
   "source": [
    "To create a batch deployment, we will use the forecasting_script.py which will load the model and will call forecast each time we will envoke the endpoint."
   ]
  },
  {
   "cell_type": "code",
   "execution_count": 20,
   "metadata": {},
   "outputs": [],
   "source": [
    "output_file = \"forecast.json\"\n",
    "batch_deployment = BatchDeployment(\n",
    "    name=\"non-mlflow-deployment\",\n",
    "    description=\"this is a sample non-mlflow deployment\",\n",
    "    endpoint_name=batch_endpoint_name,\n",
    "    model=registered_model,\n",
    "    code_path=\"./helpers\",\n",
    "    scoring_script=\"forecasting_script.py\",\n",
    "    environment=env,\n",
    "    environment_variables={\n",
    "        \"TARGET_COLUMN_NAME\": target_column_name,\n",
    "    },\n",
    "    compute=compute_name,\n",
    "    instance_count=1,\n",
    "    max_concurrency_per_instance=2,\n",
    "    mini_batch_size=10,\n",
    "    output_action=BatchDeploymentOutputAction.APPEND_ROW,\n",
    "    output_file_name=output_file,\n",
    "    retry_settings=BatchRetrySettings(max_retries=3, timeout=30),\n",
    "    logging_level=\"info\",\n",
    ")"
   ]
  },
  {
   "cell_type": "markdown",
   "metadata": {},
   "source": [
    "Finally, start a model deployment."
   ]
  },
  {
   "cell_type": "code",
   "execution_count": null,
   "metadata": {},
   "outputs": [],
   "source": [
    "ml_client.begin_create_or_update(batch_deployment).wait()"
   ]
  },
  {
   "cell_type": "markdown",
   "metadata": {},
   "source": [
    "We need to create the Input, representing URI folder, because the batch endpoint is intended to process multiple files at a time. In this example we will use only one test file, we have uploaded to the blob storage before. This file must be available through the url link.\n",
    "\n",
    "Create an inference job."
   ]
  },
  {
   "cell_type": "code",
   "execution_count": 22,
   "metadata": {},
   "outputs": [],
   "source": [
    "job = ml_client.batch_endpoints.invoke(\n",
    "    endpoint_name=batch_endpoint_name,\n",
    "    input=my_test_data_input,\n",
    "    deployment_name=\"non-mlflow-deployment\",  # name is required as default deployment is not set\n",
    ")"
   ]
  },
  {
   "cell_type": "markdown",
   "metadata": {},
   "source": [
    "We will stream the job output to monitor the execution."
   ]
  },
  {
   "cell_type": "code",
   "execution_count": null,
   "metadata": {},
   "outputs": [],
   "source": [
    "job_name = job.name\n",
    "batch_job = ml_client.jobs.get(name=job_name)\n",
    "print(batch_job.status)\n",
    "# stream the job logs\n",
    "ml_client.jobs.stream(name=job_name)"
   ]
  },
  {
   "cell_type": "markdown",
   "metadata": {},
   "source": [
    "### Download the prediction result for metrics calculation\n",
    "The output of prediction is saved in JSON format. You can use it to calculate test set metrics and plot predictions and actuals over time."
   ]
  },
  {
   "cell_type": "code",
   "execution_count": null,
   "metadata": {},
   "outputs": [],
   "source": [
    "ml_client.jobs.download(job_name, download_path=\".\")"
   ]
  },
  {
   "cell_type": "code",
   "execution_count": null,
   "metadata": {},
   "outputs": [],
   "source": [
    "fcst_df = pd.read_json(output_file, orient=\"table\")\n",
    "fcst_df.head()"
   ]
  },
  {
   "cell_type": "markdown",
   "metadata": {},
   "source": [
    "Calculate the metrics."
   ]
  },
  {
   "cell_type": "code",
   "execution_count": null,
   "metadata": {},
   "outputs": [],
   "source": [
    "from helpers.metrics_helper import calculate_metrics\n",
    "\n",
    "calculate_metrics(fcst_df[target_column_name], fcst_df[\"predicted\"])"
   ]
  },
  {
   "cell_type": "markdown",
   "metadata": {},
   "source": [
    "### Forecast versus actuals plot"
   ]
  },
  {
   "cell_type": "code",
   "execution_count": null,
   "metadata": {},
   "outputs": [],
   "source": [
    "%matplotlib inline\n",
    "from matplotlib import pyplot as plt\n",
    "\n",
    "plt.plot(fcst_df[[target_column_name, \"predicted\"]])\n",
    "plt.xticks(rotation=45)\n",
    "plt.title(f\"Predicted vs. Actuals\")\n",
    "plt.legend([\"actual\", \"forecast\"])\n",
    "plt.show()"
   ]
  },
  {
   "cell_type": "code",
   "execution_count": null,
   "metadata": {},
   "outputs": [],
   "source": [
    "# Delete the batch endpoint and compute. Do not do it occasionally.\n",
    "ml_client.batch_endpoints.begin_delete(name=batch_endpoint_name).wait()\n",
    "ml_client.compute.begin_delete(name=compute_name).wait()"
   ]
  },
  {
   "cell_type": "markdown",
   "metadata": {},
   "source": [
    "## 6.3 Deployment\n",
    "\n",
    "After we have tested our model on the batch endpoint, we may want to deploy it as a service. Currently no code deployment using mlflow is not supported for forecasting tasks and we will use the workaround which is described in the Deployment section of the [automl-forecasting-task-energy-demand](https://github.com/Azure/azureml-examples/blob/main/sdk/python/jobs/automl-standalone-jobs/automl-forecasting-task-energy-demand/automl-forecasting-task-energy-demand-advanced-mlflow.ipynb) notebook."
   ]
  }
 ],
 "metadata": {
  "authors": [
   {
    "name": "jialiu"
   }
  ],
  "hide_code_all_hidden": false,
  "kernelspec": {
   "display_name": "Python 3.8.13 ('platv2')",
   "language": "python",
   "name": "python3"
  },
  "language_info": {
   "codemirror_mode": {
    "name": "ipython",
    "version": 3
   },
   "file_extension": ".py",
   "mimetype": "text/x-python",
   "name": "python",
   "nbconvert_exporter": "python",
   "pygments_lexer": "ipython3",
   "version": "3.8.13"
  },
  "vscode": {
   "interpreter": {
    "hash": "05949f3479f4013d8cdcf81c30b0e5ed801a9360182b77ac58fc7c6c004a75e2"
   }
  }
 },
 "nbformat": 4,
 "nbformat_minor": 2
}<|MERGE_RESOLUTION|>--- conflicted
+++ resolved
@@ -311,34 +311,6 @@
    "metadata": {},
    "outputs": [],
    "source": [
-<<<<<<< HEAD
-    "from azure.core.exceptions import ResourceNotFoundError\n",
-    "from azure.ai.ml.entities import AmlCompute\n",
-    "\n",
-    "try:\n",
-    "    # Retrieve an already attached Azure Machine Learning Compute.\n",
-    "    compute = ml_client.compute.get(compute_name)\n",
-    "except ResourceNotFoundError as e:\n",
-    "    compute = AmlCompute(\n",
-    "        name=compute_name,\n",
-    "        size=\"STANDARD_DS12_V2\",\n",
-    "        type=\"amlcompute\",\n",
-    "        min_instances=0,\n",
-    "        max_instances=4,\n",
-    "        idle_time_before_scale_down=120,\n",
-    "    )\n",
-    "    poller = ml_client.begin_create_or_update(compute)\n",
-    "    poller.wait()"
-   ]
-  },
-  {
-   "cell_type": "code",
-   "execution_count": null,
-   "metadata": {},
-   "outputs": [],
-   "source": [
-=======
->>>>>>> 62aff026
     "# Create the AutoML forecasting job with the related factory-function.\n",
     "\n",
     "forecasting_job = automl.forecasting(\n",
