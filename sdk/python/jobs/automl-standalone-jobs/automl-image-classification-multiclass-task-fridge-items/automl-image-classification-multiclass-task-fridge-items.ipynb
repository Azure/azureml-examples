{
 "cells": [
  {
   "cell_type": "markdown",
   "metadata": {},
   "source": [
    "# AutoML: Train \"the best\" Image Classification Multi-Class model for a 'Fridge items' dataset.\n",
    "\n",
    "**Requirements** - In order to benefit from this tutorial, you will need:\n",
    "- A basic understanding of Machine Learning\n",
    "- An Azure account with an active subscription. [Create an account for free](https://azure.microsoft.com/free/?WT.mc_id=A261C142F)\n",
    "- An Azure ML workspace. [Check this notebook for creating a workspace](../../../resources/workspace/workspace.ipynb) \n",
    "- A Compute Cluster. [Check this notebook to create a compute cluster](../../../resources/compute/compute.ipynb)\n",
    "- A python environment\n",
    "- Installed Azure Machine Learning Python SDK v2 - [install instructions](../../../README.md) - check the getting started section\n",
    "\n",
    "**Learning Objectives** - By the end of this tutorial, you should be able to:\n",
    "- Connect to your AML workspace from the Python SDK\n",
    "- Create an `AutoML Image Classification Multiclass Training Job` with the 'image_classification()' factory-function.\n",
    "- Train the model using AmlCompute by submitting/running the AutoML training job\n",
    "- Obtaing the model and score predictions with it\n",
    "\n",
    "**Motivations** - This notebook explains how to setup and run an AutoML image classification-multiclass job. This is one of the nine ML-tasks supported by AutoML. Other ML-tasks are 'forecasting', 'classification', 'image object detection', 'nlp text classification', etc.\n",
    "\n",
    "In this notebook, we go over how you can use AutoML for training an Image Classification Multi-Class model. We will use a small dataset to train the model, demonstrate how you can tune hyperparameters of the model to optimize model performance and deploy the model to use in inference scenarios. "
   ]
  },
  {
   "cell_type": "markdown",
   "metadata": {},
   "source": [
    "# 1. Connect to Azure Machine Learning Workspace\n",
    "\n",
    "The [workspace](https://docs.microsoft.com/en-us/azure/machine-learning/concept-workspace) is the top-level resource for Azure Machine Learning, providing a centralized place to work with all the artifacts you create when you use Azure Machine Learning. In this section we will connect to the workspace in which the job will be run.\n",
    "\n",
    "## 1.1. Import the required libraries"
   ]
  },
  {
   "cell_type": "code",
   "execution_count": null,
   "metadata": {
    "gather": {
     "logged": 1634852261599
    },
    "name": "automl-import"
   },
   "outputs": [],
   "source": [
    "# Import required libraries\n",
    "from azure.identity import DefaultAzureCredential\n",
    "from azure.ai.ml import MLClient\n",
    "\n",
    "from azure.ai.ml.automl import SearchSpace, ClassificationPrimaryMetrics\n",
    "from azure.ai.ml.sweep import (\n",
    "    Choice,\n",
    "    Choice,\n",
    "    Uniform,\n",
    "    BanditPolicy,\n",
    ")\n",
    "\n",
    "from azure.ai.ml import automl"
   ]
  },
  {
   "cell_type": "markdown",
   "metadata": {},
   "source": [
    "## 1.2. Configure workspace details and get a handle to the workspace\n",
    "\n",
    "To connect to a workspace, we need identifier parameters - a subscription, resource group and workspace name. We will use these details in the `MLClient` from `azure.ai.ml` to get a handle to the required Azure Machine Learning workspace. We use the default [default azure authentication](https://docs.microsoft.com/en-us/python/api/azure-identity/azure.identity.defaultazurecredential?view=azure-python) for this tutorial. Check the [configuration notebook](../../configuration.ipynb) for more details on how to configure credentials and connect to a workspace."
   ]
  },
  {
   "cell_type": "code",
   "execution_count": null,
   "metadata": {
    "gather": {
     "logged": 1634852261744
    },
    "jupyter": {
     "outputs_hidden": false,
     "source_hidden": false
    },
    "name": "mlclient-setup",
    "nteract": {
     "transient": {
      "deleting": false
     }
    }
   },
   "outputs": [],
   "source": [
    "credential = DefaultAzureCredential()\n",
    "ml_client = None\n",
    "try:\n",
    "    ml_client = MLClient.from_config(credential)\n",
    "except Exception as ex:\n",
    "    print(ex)\n",
    "    # Enter details of your AML workspace\n",
    "    subscription_id = \"<SUBSCRIPTION_ID>\"\n",
    "    resource_group = \"<RESOURCE_GROUP>\"\n",
    "    workspace = \"<AML_WORKSPACE_NAME>\"\n",
    "    ml_client = MLClient(credential, subscription_id, resource_group, workspace)"
   ]
  },
  {
   "cell_type": "markdown",
   "metadata": {},
   "source": [
    "# 2. MLTable with input Training Data\n",
    "\n",
    "In order to generate models for computer vision tasks with automated machine learning, you need to bring labeled image data as input for model training in the form of an MLTable. You can create an MLTable from labeled training data in JSONL format. If your labeled training data is in a different format (like, pascal VOC or COCO), you can use a conversion script to first convert it to JSONL, and then create an MLTable. Alternatively, you can use Azure Machine Learning's [data labeling tool](https://docs.microsoft.com/en-us/azure/machine-learning/how-to-create-image-labeling-projects) to manually label images, and export the labeled data to use for training your AutoML model.\n",
    "\n",
    "In this notebook, we use a toy dataset called Fridge Objects, which consists of 134 images of 4 classes of beverage container {can, carton, milk bottle, water bottle} photos taken on different backgrounds.\n",
    "\n",
    "All images in this notebook are hosted in [this repository](https://github.com/microsoft/computervision-recipes) and are made available under the [MIT license](https://github.com/microsoft/computervision-recipes/blob/master/LICENSE).\n",
    "\n",
    "**NOTE:** In this PRIVATE PREVIEW we're defining the MLTable in a separate folder and .YAML file.\n",
    "In later versions, you'll be able to do it all in Python APIs."
   ]
  },
  {
   "cell_type": "markdown",
   "metadata": {},
   "source": [
    "## 2.1. Download the Data\n",
    "We first download and unzip the data locally."
   ]
  },
  {
   "cell_type": "code",
   "execution_count": null,
   "metadata": {},
   "outputs": [],
   "source": [
    "import os\n",
    "import urllib\n",
    "from zipfile import ZipFile\n",
    "\n",
    "# create data folder if it doesnt exist.\n",
    "os.makedirs(\"data\", exist_ok=True)\n",
    "\n",
    "# download data\n",
    "download_url = \"https://cvbp-secondary.z19.web.core.windows.net/datasets/image_classification/fridgeObjects.zip\"\n",
    "data_file = \"./data/fridgeObjects.zip\"\n",
    "urllib.request.urlretrieve(download_url, filename=data_file)\n",
    "\n",
    "# extract files\n",
    "with ZipFile(data_file, \"r\") as zip:\n",
    "    print(\"extracting files...\")\n",
    "    zip.extractall(path=\"./data\")\n",
    "    print(\"done\")\n",
    "# delete zip file\n",
    "os.remove(data_file)"
   ]
  },
  {
   "cell_type": "markdown",
   "metadata": {},
   "source": [
    "This is a sample image from this dataset:"
   ]
  },
  {
   "cell_type": "code",
   "execution_count": null,
   "metadata": {},
   "outputs": [],
   "source": [
    "from IPython.display import Image\n",
    "\n",
    "sample_image = \"./data/fridgeObjects/milk_bottle/99.jpg\"\n",
    "Image(filename=sample_image)"
   ]
  },
  {
   "cell_type": "markdown",
   "metadata": {},
   "source": [
    "## 2.2. Upload the images to Datastore through an AML Data asset (URI Folder)\n",
    "\n",
    "In order to use the data for training in Azure ML, we upload it to our default Azure Blob Storage of our  Azure ML Workspace.\n",
    "\n",
    "[Check this notebook for AML data asset example](../../../assets/data/data.ipynb)"
   ]
  },
  {
   "cell_type": "code",
   "execution_count": null,
   "metadata": {
    "name": "data-upload"
   },
   "outputs": [],
   "source": [
    "# Uploading image files by creating a 'data asset URI FOLDER':\n",
    "\n",
    "from azure.ai.ml.entities import Data\n",
    "from azure.ai.ml.constants import AssetTypes, InputOutputModes\n",
    "from azure.ai.ml import Input\n",
    "\n",
    "my_data = Data(\n",
    "    path=\"./data/fridgeObjects\",\n",
    "    type=AssetTypes.URI_FOLDER,\n",
    "    description=\"Fridge-items images\",\n",
    "    name=\"fridge-items-images\",\n",
    ")\n",
    "\n",
    "uri_folder_data_asset = ml_client.data.create_or_update(my_data)\n",
    "\n",
    "print(uri_folder_data_asset)\n",
    "print(\"\")\n",
    "print(\"Path to folder in Blob Storage:\")\n",
    "print(uri_folder_data_asset.path)"
   ]
  },
  {
   "cell_type": "markdown",
   "metadata": {},
   "source": [
    "## 2.3. Convert the downloaded data to JSONL\n",
    "\n",
    "In this example, the fridge object dataset is stored in a directory. There are four different folders inside:\n",
    "\n",
    "- /water_bottle\n",
    "- /milk_bottle\n",
    "- /carton\n",
    "- /can\n",
    "\n",
    "This is the most common data format for multiclass image classification. Each folder title corresponds to the image label for the images contained inside. In order to use this data to create an AzureML MLTable, we first need to convert it to the required JSONL format. Please refer to the [documentation on how to prepare datasets](https://docs.microsoft.com/en-us/azure/machine-learning/how-to-prepare-datasets-for-automl-images).\n",
    "\n",
    "\n",
    "The following script is creating two .jsonl files (one for training and one for validation) in the corresponding MLTable folder. The train / validation ratio corresponds to 20% of the data going into the validation file."
   ]
  },
  {
   "cell_type": "code",
   "execution_count": null,
   "metadata": {},
   "outputs": [],
   "source": [
    "import json\n",
    "import os\n",
    "\n",
    "src_images = \"./data/fridgeObjects/\"\n",
    "\n",
    "# We'll copy each JSONL file within its related MLTable folder\n",
    "training_mltable_path = \"./data/training-mltable-folder/\"\n",
    "validation_mltable_path = \"./data/validation-mltable-folder/\"\n",
    "\n",
    "train_validation_ratio = 5\n",
    "\n",
    "# Path to the training and validation files\n",
    "train_annotations_file = os.path.join(training_mltable_path, \"train_annotations.jsonl\")\n",
    "validation_annotations_file = os.path.join(\n",
    "    validation_mltable_path, \"validation_annotations.jsonl\"\n",
    ")\n",
    "\n",
    "# Baseline of json line dictionary\n",
    "json_line_sample = {\n",
    "    \"image_url\": uri_folder_data_asset.path,\n",
    "    \"label\": \"\",\n",
    "}\n",
    "\n",
    "index = 0\n",
    "# Scan each sub directary and generate a jsonl line per image, distributed on train and valid JSONL files\n",
    "with open(train_annotations_file, \"w\") as train_f:\n",
    "    with open(validation_annotations_file, \"w\") as validation_f:\n",
    "        for className in os.listdir(src_images):\n",
    "            subDir = src_images + className\n",
    "            if not os.path.isdir(subDir):\n",
    "                continue\n",
    "            # Scan each sub directary\n",
    "            print(\"Parsing \" + subDir)\n",
    "            for image in os.listdir(subDir):\n",
    "                json_line = dict(json_line_sample)\n",
    "                json_line[\"image_url\"] += f\"{className}/{image}\"\n",
    "                json_line[\"label\"] = className\n",
    "\n",
    "                if index % train_validation_ratio == 0:\n",
    "                    # validation annotation\n",
    "                    validation_f.write(json.dumps(json_line) + \"\\n\")\n",
    "                else:\n",
    "                    # train annotation\n",
    "                    train_f.write(json.dumps(json_line) + \"\\n\")\n",
    "                index += 1"
   ]
  },
  {
   "cell_type": "markdown",
   "metadata": {},
   "source": [
    "## 2.4. Create MLTable data input\n",
    "\n",
    "Create MLTable data input using the jsonl files created above."
   ]
  },
  {
   "cell_type": "code",
   "execution_count": null,
   "metadata": {
    "name": "data-load"
   },
   "outputs": [],
   "source": [
    "# Training MLTable defined locally, with local data to be uploaded\n",
    "my_training_data_input = Input(type=AssetTypes.MLTABLE, path=training_mltable_path)\n",
    "\n",
    "# Validation MLTable defined locally, with local data to be uploaded\n",
    "my_validation_data_input = Input(type=AssetTypes.MLTABLE, path=validation_mltable_path)\n",
    "\n",
    "# WITH REMOTE PATH: If available already in the cloud/workspace-blob-store\n",
    "# my_training_data_input = Input(type=AssetTypes.MLTABLE, path=\"azureml://datastores/workspaceblobstore/paths/vision-classification/train\")\n",
    "# my_validation_data_input = Input(type=AssetTypes.MLTABLE, path=\"azureml://datastores/workspaceblobstore/paths/vision-classification/valid\")"
   ]
  },
  {
   "cell_type": "markdown",
   "metadata": {},
   "source": [
    "To create data input from TabularDataset created using V1 sdk, specify the `type` as `AssetTypes.MLTABLE`, `mode` as `InputOutputModes.DIRECT` and `path` in the following format `azureml:<tabulardataset_name>:<version>`."
   ]
  },
  {
   "cell_type": "code",
   "execution_count": null,
   "metadata": {},
   "outputs": [],
   "source": [
    "\"\"\"\n",
    "# Training MLTable with v1 TabularDataset\n",
    "my_training_data_input = Input(\n",
    "    type=AssetTypes.MLTABLE, path=\"azureml:fridgeObjectsTrainingDataset:1\",\n",
    "    mode=InputOutputModes.DIRECT\n",
    ")\n",
    "\n",
    "# Validation MLTable with v1 TabularDataset\n",
    "my_validation_data_input = Input(\n",
    "    type=AssetTypes.MLTABLE, path=\"azureml:fridgeObjectsValidationDataset:1\",\n",
    "    mode=InputOutputModes.DIRECT\n",
    ")\n",
    "\"\"\""
   ]
  },
  {
   "cell_type": "markdown",
   "metadata": {},
   "source": [
    "# 3. Compute target setup\n",
    "\n",
    "You will need to provide a [Compute Target](https://docs.microsoft.com/en-us/azure/machine-learning/concept-azure-machine-learning-architecture#computes) that will be used for your AutoML model training. AutoML models for image tasks require [GPU SKUs](https://docs.microsoft.com/en-us/azure/virtual-machines/sizes-gpu) such as the ones from the NC, NCv2, NCv3, ND, NDv2 and NCasT4 series. We recommend using the NCsv3-series (with v100 GPUs) for faster training. Using a compute target with a multi-GPU VM SKU will leverage the multiple GPUs to speed up training. Additionally, setting up a compute target with multiple nodes will allow for faster model training by leveraging parallelism, when tuning hyperparameters for your model.\n"
   ]
  },
  {
   "cell_type": "code",
   "execution_count": null,
   "metadata": {},
   "outputs": [],
   "source": [
    "from azure.ai.ml.entities import AmlCompute\n",
    "from azure.core.exceptions import ResourceNotFoundError\n",
    "\n",
    "compute_name = \"gpu-cluster-nc6\"\n",
    "\n",
    "try:\n",
    "    _ = ml_client.compute.get(compute_name)\n",
    "    print(\"Found existing compute target.\")\n",
    "except ResourceNotFoundError:\n",
    "    print(\"Creating a new compute target...\")\n",
    "    compute_config = AmlCompute(\n",
    "        name=compute_name,\n",
    "        type=\"amlcompute\",\n",
    "        size=\"Standard_NC6\",\n",
    "        idle_time_before_scale_down=120,\n",
    "        min_instances=0,\n",
    "        max_instances=4,\n",
    "    )\n",
    "    ml_client.begin_create_or_update(compute_config)"
   ]
  },
  {
   "cell_type": "markdown",
   "metadata": {},
   "source": [
    "# 4. Configure and run the AutoML for Images Classification-MultiClass training job\n",
    "\n",
    "AutoML allows you to easily train models for Image Classification, Object Detection & Instance Segmentation on your image data. You can control the model algorithm to be used, specify hyperparameter values for your model as well as perform a sweep across the hyperparameter space to generate an optimal model.\n",
    "\n",
    "When using AutoML for image tasks, you need to specify the model algorithms using the model_name parameter. You can either specify a single model or choose to sweep over multiple models. Please refer to the [documentation](https://docs.microsoft.com/en-us/azure/machine-learning/how-to-auto-train-image-models?tabs=CLI-v2#configure-model-algorithms-and-hyperparameters) for the list of supported model algorithms."
   ]
  },
  {
   "cell_type": "markdown",
   "metadata": {},
   "source": [
    "## 4.1. Using default hyperparameter values for the specified algorithm\n",
    "Before doing a large sweep to search for the optimal models and hyperparameters, we recommend trying the default values for a given model to get a first baseline. Next, you can explore multiple hyperparameters for the same model before sweeping over multiple models and their parameters. This allows an iterative approach, as with multiple models and multiple hyperparameters for each (as we showcase in the next section), the search space grows exponentially, and  you need more iterations to find optimal configurations.\n",
    "\n",
    "Following functions are used to configure the AutoML image job:\n",
    "### image_classification() function parameters:\n",
    "The `image_classification()` factory function allows user to configure the training job.\n",
    "\n",
    "- `compute` - The compute on which the AutoML job will run. In this example we are using a compute called 'gpu-cluster' present in the workspace. You can replace it any other compute in the workspace.\n",
    "- `experiment_name` - The name of the experiment. An experiment is like a folder with multiple runs in Azure ML Workspace that should be related to the same logical machine learning experiment.\n",
    "- `name` - The name of the Job/Run. This is an optional property. If not specified, a random name will be generated.\n",
    "- `primary_metric` - The metric that AutoML will optimize for model selection.\n",
    "- `target_column_name` - The name of the column to target for predictions. It must always be specified. This parameter is applicable to 'training_data' and 'validation_data'.\n",
    "- `training_data` - The data to be used for training. It should contain both training feature columns and a target column. Optionally, this data can be split for segregating a validation or test dataset. \n",
    "You can use a registered MLTable in the workspace using the format '<mltable_name>:<version>' OR you can use a local file or folder as a MLTable. For e.g Input(mltable='my_mltable:1') OR Input(mltable=MLTable(local_path=\"./data\"))\n",
    "The parameter `training_data` must always be provided.\n",
    "\n",
    "\n",
    "### set_limits() function parameters:\n",
    "This is an optional configuration method to configure limits parameters such as timeouts.      \n",
    "    \n",
    "- `timeout_minutes` - Maximum amount of time in minutes that the whole AutoML job can take before the job terminates. If not specified, the default job's total timeout is 6 days (8,640 minutes).\n",
    "- `max_trials` - Parameter for maximum number of configurations to sweep. Must be an integer between 1 and 1000. When exploring just the default hyperparameters for a given model algorithm, set this parameter to 1. Default value is 1.\n",
    "- `max_concurrent_trials` - Maximum number of runs that can run concurrently. If not specified, all runs launch in parallel. If specified, must be an integer between 1 and 100.  Default value is 1.\n",
    "    NOTE: The number of concurrent runs is gated on the resources available in the specified compute target. Ensure that the compute target has the available resources for the desired concurrency.\n",
    "    \n",
    "### set_training_parameters() function parameters:\n",
    "This is an optional configuration method to configure fixed settings or parameters that don't change during the parameter space sweep. Some of the key parameters of this function are:\n",
    "\n",
    "- `model_name` - The name of the ML algorithm that we want to use in training job. Please refer to this [documentation](https://docs.microsoft.com/en-us/azure/machine-learning/how-to-auto-train-image-models?tabs=CLI-v2#supported-model-algorithms) for supported model algorithm.\n",
    "- `number_of_epochs` - The number of training epochs. It must be positive integer (default value is 15).\n",
    "- `layers_to_freeze` - The number of layers to freeze in model for transfer learning. It must be a positive integer (default value is 0).\n",
    "- `early_stopping` - It enable early stopping logic during training, It must be boolean value (default is True).   \n",
    "- `optimizer` - Type of optimizer to use in training. It must be either sgd, adam, adamw (default is sgd).\n",
    "- `distributed` - It enable distributed training if compute target contain multiple GPUs. It must be boolean value (default is True).\n",
    "    \n",
    "If you wish to use the default hyperparameter values for a given algorithm (say `vitb16r224`), you can specify the job for your AutoML Image runs as follows:"
   ]
  },
  {
   "cell_type": "code",
   "execution_count": null,
   "metadata": {
    "tags": [
     "parameters"
    ]
   },
   "outputs": [],
   "source": [
    "# set up experiment name\n",
    "exp_name = \"dpv2-image-classification-experiment\""
   ]
  },
  {
   "cell_type": "code",
   "execution_count": null,
   "metadata": {},
   "outputs": [],
   "source": [
    "# Create the AutoML job with the related factory-function.\n",
    "\n",
    "image_classification_job = automl.image_classification(\n",
    "    compute=compute_name,\n",
    "    # name=\"dpv2-image-classification-job-02\",\n",
    "    experiment_name=exp_name,\n",
    "    training_data=my_training_data_input,\n",
    "    validation_data=my_validation_data_input,\n",
    "    target_column_name=\"label\",\n",
    ")\n",
    "\n",
    "image_classification_job.set_limits(timeout_minutes=60)\n",
    "\n",
    "image_classification_job.set_training_parameters(model_name=\"vitb16r224\")"
   ]
  },
  {
   "cell_type": "markdown",
   "metadata": {},
   "source": [
    "### Submitting an AutoML job for Computer Vision tasks\n",
    "Once you've configured your job, you can submit it as a job in the workspace in order to train a vision model using your training dataset."
   ]
  },
  {
   "cell_type": "code",
   "execution_count": null,
   "metadata": {},
   "outputs": [],
   "source": [
    "# Submit the AutoML job\n",
    "returned_job = ml_client.jobs.create_or_update(image_classification_job)\n",
    "\n",
    "print(f\"Created job: {returned_job}\")"
   ]
  },
  {
   "cell_type": "code",
   "execution_count": null,
   "metadata": {},
   "outputs": [],
   "source": [
    "ml_client.jobs.stream(returned_job.name)"
   ]
  },
  {
   "cell_type": "markdown",
   "metadata": {},
   "source": [
    "## 4.2. Hyperparameter sweeping for your AutoML models for computer vision tasks\n",
    "\n",
    "When using AutoML for Images, we can perform a hyperparameter sweep over a defined parameter space to find the optimal model. In this example, we sweep over the hyperparameters for `seresnext`, `resnet50`, `vitb16r224`, and `vits16r224` models, choosing from a range of values for learning_rate, number_of_epochs, layers_to_freeze, etc., to generate a model with the optimal 'accuracy'. If hyperparameter values are not specified, then default values are used for the specified algorithm.\n",
    "\n",
    "set_sweep function is used to configure the sweep settings:\n",
    "### set_sweep() parameters:\n",
    "- `sampling_algorithm` - Sampling method to use for sweeping over the defined parameter space. Please refer to this [documentation](https://docs.microsoft.com/en-us/azure/machine-learning/how-to-auto-train-image-models?tabs=SDK-v2#sampling-methods-for-the-sweep) for list of supported sampling methods.\n",
    "- `early_termination` - Early termination policy to end poorly performing runs. If no termination policy is specified, all configurations are run to completion. Please refer to this [documentation](https://docs.microsoft.com/en-us/azure/machine-learning/how-to-auto-train-image-models?tabs=SDK-v2#early-termination-policies) for supported early termination policies.\n",
    "\n",
    "We use Random Sampling to pick samples from this parameter space and try a total of 10 iterations with these different samples, running 2 iterations at a time on our compute target. Please note that the more parameters the space has, the more iterations you need to find optimal models.\n",
    "\n",
    "We leverage the Bandit early termination policy which will terminate poor performing configs (those that are not within 20% slack of the best performing config), thus significantly saving compute resources.\n",
    "\n",
    "For more details on model and hyperparameter sweeping, please refer to the [documentation](https://docs.microsoft.com/en-us/azure/machine-learning/how-to-tune-hyperparameters)."
   ]
  },
  {
   "cell_type": "code",
   "execution_count": null,
   "metadata": {
    "gather": {
     "logged": 1634852262026
    },
    "jupyter": {
     "outputs_hidden": false,
     "source_hidden": false
    },
    "name": "image-classification-configuration",
    "nteract": {
     "transient": {
      "deleting": false
     }
    }
   },
   "outputs": [],
   "source": [
    "# Create the AutoML job with the related factory-function.\n",
    "\n",
    "image_classification_job = automl.image_classification(\n",
    "    compute=compute_name,\n",
    "    # name=\"dpv2-image-classification-job-02\",\n",
    "    experiment_name=exp_name,\n",
    "    training_data=my_training_data_input,\n",
    "    validation_data=my_validation_data_input,\n",
    "    target_column_name=\"label\",\n",
    "    primary_metric=ClassificationPrimaryMetrics.ACCURACY,\n",
    "    tags={\"my_custom_tag\": \"My custom value\"},\n",
    ")\n",
    "\n",
    "image_classification_job.set_limits(\n",
    "    timeout_minutes=60,\n",
    "    max_trials=10,\n",
    "    max_concurrent_trials=2,\n",
    ")\n",
    "\n",
    "image_classification_job.extend_search_space(\n",
    "    [\n",
    "        SearchSpace(\n",
    "            model_name=Choice([\"vitb16r224\", \"vits16r224\"]),\n",
    "            learning_rate=Uniform(0.001, 0.01),\n",
    "            number_of_epochs=Choice([15, 30]),\n",
    "        ),\n",
    "        SearchSpace(\n",
    "            model_name=Choice([\"seresnext\", \"resnet50\"]),\n",
    "            learning_rate=Uniform(0.001, 0.01),\n",
    "            layers_to_freeze=Choice([0, 2]),\n",
    "        ),\n",
    "    ]\n",
    ")\n",
    "\n",
    "image_classification_job.set_sweep(\n",
    "    sampling_algorithm=\"Random\",\n",
    "    early_termination=BanditPolicy(\n",
    "        evaluation_interval=2, slack_factor=0.2, delay_evaluation=6\n",
    "    ),\n",
    ")"
   ]
  },
  {
   "cell_type": "code",
   "execution_count": null,
   "metadata": {
    "gather": {
     "logged": 1634852267930
    },
    "jupyter": {
     "outputs_hidden": false,
     "source_hidden": false
    },
    "name": "job-submit",
    "nteract": {
     "transient": {
      "deleting": false
     }
    }
   },
   "outputs": [],
   "source": [
    "# Submit the AutoML job\n",
    "returned_job = ml_client.jobs.create_or_update(\n",
    "    image_classification_job\n",
    ")  # submit the job to the backend\n",
    "\n",
    "print(f\"Created job: {returned_job}\")"
   ]
  },
  {
   "cell_type": "code",
   "execution_count": null,
   "metadata": {},
   "outputs": [],
   "source": [
    "ml_client.jobs.stream(returned_job.name)"
   ]
  },
  {
   "cell_type": "markdown",
   "metadata": {},
   "source": [
    "When doing a hyperparameter sweep, it can be useful to visualize the different configurations that were tried using the HyperDrive UI. You can navigate to this UI by going to the 'Child jobs' tab in the UI of the main automl image job from above, which is the HyperDrive parent run. Then you can go into the 'Trials' tab of this HyperDrive parent run. Alternatively, here below you can see directly the HyperDrive parent run and navigate to its 'Trials' tab:"
   ]
  },
  {
   "cell_type": "code",
   "execution_count": null,
   "metadata": {},
   "outputs": [],
   "source": [
    "hd_job = ml_client.jobs.get(returned_job.name + \"_HD\")\n",
    "hd_job"
   ]
  },
  {
   "cell_type": "markdown",
   "metadata": {},
   "source": [
    "# 5. Retrieve the Best Trial (Best Model's trial/run)\n",
    "Use the MLFLowClient to access the results (such as Models, Artifacts, Metrics) of a previously completed AutoML Trial."
   ]
  },
  {
   "cell_type": "markdown",
   "metadata": {},
   "source": [
    "## Initialize MLFlow Client\n",
    "\n",
    "The models and artifacts that are produced by AutoML can be accessed via the MLFlow interface.\n",
    "Initialize the MLFlow client here, and set the backend as Azure ML, via. the MLFlow Client.\n",
    "\n",
    "IMPORTANT, you need to have installed the latest MLFlow packages with:\n",
    "\n",
    "    pip install azureml-mlflow\n",
    "\n",
    "    pip install mlflow"
   ]
  },
  {
   "cell_type": "code",
   "execution_count": null,
   "metadata": {},
   "outputs": [],
   "source": [
    "import mlflow\n",
    "\n",
    "# Obtain the tracking URL from MLClient\n",
    "MLFLOW_TRACKING_URI = ml_client.workspaces.get(\n",
    "    name=ml_client.workspace_name\n",
    ").mlflow_tracking_uri\n",
    "\n",
    "print(MLFLOW_TRACKING_URI)"
   ]
  },
  {
   "cell_type": "code",
   "execution_count": null,
   "metadata": {},
   "outputs": [],
   "source": [
    "# Set the MLFLOW TRACKING URI\n",
    "\n",
    "mlflow.set_tracking_uri(MLFLOW_TRACKING_URI)\n",
    "\n",
    "print(\"\\nCurrent tracking uri: {}\".format(mlflow.get_tracking_uri()))"
   ]
  },
  {
   "cell_type": "code",
   "execution_count": null,
   "metadata": {},
   "outputs": [],
   "source": [
    "from mlflow.tracking.client import MlflowClient\n",
    "\n",
    "# Initialize MLFlow client\n",
    "mlflow_client = MlflowClient()"
   ]
  },
  {
   "cell_type": "markdown",
   "metadata": {},
   "source": [
    "### Get the AutoML parent Job"
   ]
  },
  {
   "cell_type": "code",
   "execution_count": null,
   "metadata": {},
   "outputs": [],
   "source": [
    "job_name = returned_job.name\n",
    "\n",
    "# Example if providing an specific Job name/ID\n",
    "# job_name = \"salmon_camel_5sdf05xvb3\"\n",
    "\n",
    "# Get the parent run\n",
    "mlflow_parent_run = mlflow_client.get_run(job_name)\n",
    "\n",
    "print(\"Parent Run: \")\n",
    "print(mlflow_parent_run)"
   ]
  },
  {
   "cell_type": "code",
   "execution_count": null,
   "metadata": {},
   "outputs": [],
   "source": [
    "# Print parent run tags. 'automl_best_child_run_id' tag should be there.\n",
    "print(mlflow_parent_run.data.tags.keys())"
   ]
  },
  {
   "cell_type": "markdown",
   "metadata": {},
   "source": [
    "### Get the AutoML best child run"
   ]
  },
  {
   "cell_type": "code",
   "execution_count": null,
   "metadata": {},
   "outputs": [],
   "source": [
    "# Get the best model's child run\n",
    "\n",
    "best_child_run_id = mlflow_parent_run.data.tags[\"automl_best_child_run_id\"]\n",
    "print(\"Found best child run id: \", best_child_run_id)\n",
    "\n",
    "best_run = mlflow_client.get_run(best_child_run_id)\n",
    "\n",
    "print(\"Best child run: \")\n",
    "print(best_run)"
   ]
  },
  {
   "cell_type": "markdown",
   "metadata": {},
   "source": [
    "## Get best model run's metrics\n",
    "Access the results (such as Models, Artifacts, Metrics) of a previously completed AutoML Run."
   ]
  },
  {
   "cell_type": "code",
   "execution_count": null,
   "metadata": {},
   "outputs": [],
   "source": [
    "import pandas as pd\n",
    "\n",
    "pd.DataFrame(best_run.data.metrics, index=[0]).T"
   ]
  },
  {
   "cell_type": "markdown",
   "metadata": {},
   "source": [
    "## Download the best model locally\n",
    "Access the results (such as Models, Artifacts, Metrics) of a previously completed AutoML Run."
   ]
  },
  {
   "cell_type": "code",
   "execution_count": null,
   "metadata": {},
   "outputs": [],
   "source": [
    "# Create local folder\n",
    "import os\n",
    "\n",
    "local_dir = \"./artifact_downloads\"\n",
    "if not os.path.exists(local_dir):\n",
    "    os.mkdir(local_dir)"
   ]
  },
  {
   "cell_type": "code",
   "execution_count": null,
   "metadata": {},
   "outputs": [],
   "source": [
    "# Download run's artifacts/outputs\n",
    "local_path = mlflow_client.download_artifacts(\n",
    "    best_run.info.run_id, \"outputs\", local_dir\n",
    ")\n",
    "print(\"Artifacts downloaded in: {}\".format(local_path))\n",
    "print(\"Artifacts: {}\".format(os.listdir(local_path)))"
   ]
  },
  {
   "cell_type": "code",
   "execution_count": null,
   "metadata": {},
   "outputs": [],
   "source": [
    "import os\n",
    "\n",
    "# Show the contents of the MLFlow model folder\n",
    "os.listdir(\"./artifact_downloads/outputs/mlflow-model\")"
   ]
  },
  {
   "cell_type": "markdown",
   "metadata": {},
   "source": [
    "# 6. Register best model and deploy"
   ]
  },
  {
   "cell_type": "markdown",
   "metadata": {},
   "source": [
    "## 6.1 Create managed online endpoint"
   ]
  },
  {
   "cell_type": "code",
   "execution_count": null,
   "metadata": {},
   "outputs": [],
   "source": [
    "# import required libraries\n",
    "from azure.ai.ml.entities import (\n",
    "    ManagedOnlineEndpoint,\n",
    "    ManagedOnlineDeployment,\n",
    "    Model,\n",
    "    Environment,\n",
    "    CodeConfiguration,\n",
    "    ProbeSettings,\n",
    ")"
   ]
  },
  {
   "cell_type": "code",
   "execution_count": null,
   "metadata": {},
   "outputs": [],
   "source": [
    "# Creating a unique endpoint name with current datetime to avoid conflicts\n",
    "import datetime\n",
    "\n",
    "online_endpoint_name = \"ic-mc-fridge-items-\" + datetime.datetime.now().strftime(\n",
    "    \"%m%d%H%M\"\n",
    ")\n",
    "\n",
    "# create an online endpoint\n",
    "endpoint = ManagedOnlineEndpoint(\n",
    "    name=online_endpoint_name,\n",
    "    description=\"this is a sample online endpoint for deploying model\",\n",
    "    auth_mode=\"key\",\n",
    "    tags={\"foo\": \"bar\"},\n",
    ")"
   ]
  },
  {
   "cell_type": "code",
   "execution_count": null,
   "metadata": {},
   "outputs": [],
   "source": [
    "ml_client.begin_create_or_update(endpoint)"
   ]
  },
  {
   "cell_type": "markdown",
   "metadata": {},
   "source": [
    "## 6.2 Register best model and deploy"
   ]
  },
  {
   "cell_type": "markdown",
   "metadata": {},
   "source": [
    "### Register model"
   ]
  },
  {
   "cell_type": "code",
   "execution_count": null,
   "metadata": {},
   "outputs": [],
   "source": [
    "model_name = \"ic-mc-fridge-items-model\"\n",
    "model = Model(\n",
    "    path=f\"azureml://jobs/{best_run.info.run_id}/outputs/artifacts/outputs/mlflow-model/\",\n",
    "    name=model_name,\n",
    "    description=\"my sample image classification multiclass model\",\n",
    "    type=AssetTypes.MLFLOW_MODEL,\n",
    ")\n",
    "\n",
    "# for downloaded file\n",
    "# model = Model(\n",
    "#     path=\"artifact_downloads/outputs/mlflow-model/\",\n",
    "#     name=model_name,\n",
    "#     description=\"my sample image classification multiclass model\",\n",
    "#     type=AssetTypes.MLFLOW_MODEL,\n",
    "# )\n",
    "\n",
    "registered_model = ml_client.models.create_or_update(model)"
   ]
  },
  {
   "cell_type": "code",
   "execution_count": null,
   "metadata": {},
   "outputs": [],
   "source": [
    "registered_model.id"
   ]
  },
  {
   "cell_type": "markdown",
   "metadata": {},
   "source": [
    "### Deploy"
   ]
  },
  {
   "cell_type": "code",
   "execution_count": null,
   "metadata": {},
   "outputs": [],
   "source": [
    "from azure.ai.ml.entities import OnlineRequestSettings\n",
    "req_timeout = OnlineRequestSettings(request_timeout_ms=90000)"
   ]
  },
  {
   "cell_type": "code",
   "execution_count": null,
   "metadata": {},
   "outputs": [],
   "source": [
    "deployment = ManagedOnlineDeployment(\n",
    "    name=\"ic-mc-fridge-items-mlflow-deploy\",\n",
    "    endpoint_name=online_endpoint_name,\n",
    "    model=registered_model.id,\n",
    "    instance_type=\"Standard_DS3_V2\",\n",
    "    instance_count=1,\n",
    "    request_settings=req_timeout,\n",
    "    liveness_probe=ProbeSettings(\n",
    "        failure_threshold=30,\n",
    "        success_threshold=1,\n",
    "        timeout=2,\n",
    "        period=10,\n",
    "        initial_delay=2000,\n",
    "    ),\n",
    "    readiness_probe=ProbeSettings(\n",
    "        failure_threshold=10,\n",
    "        success_threshold=1,\n",
    "        timeout=10,\n",
    "        period=10,\n",
    "        initial_delay=2000,\n",
    "    ),\n",
    ")"
   ]
  },
  {
   "cell_type": "code",
   "execution_count": null,
   "metadata": {},
   "outputs": [],
   "source": [
    "ml_client.online_deployments.begin_create_or_update(deployment)"
   ]
  },
  {
   "cell_type": "code",
   "execution_count": null,
   "metadata": {},
   "outputs": [],
   "source": [
    "# ic mc fridge items deployment to take 100% traffic\n",
    "endpoint.traffic = {\"ic-mc-fridge-items-mlflow-deploy\": 100}\n",
    "ml_client.begin_create_or_update(endpoint)"
   ]
  },
  {
   "cell_type": "markdown",
   "metadata": {},
   "source": [
    "### Get endpoint details"
   ]
  },
  {
   "cell_type": "code",
   "execution_count": null,
   "metadata": {},
   "outputs": [],
   "source": [
    "# Get the details for online endpoint\n",
    "endpoint = ml_client.online_endpoints.get(name=online_endpoint_name)\n",
    "\n",
    "# existing traffic details\n",
    "print(endpoint.traffic)\n",
    "\n",
    "# Get the scoring URI\n",
    "print(endpoint.scoring_uri)"
   ]
  },
  {
   "cell_type": "markdown",
   "metadata": {},
   "source": [
    "### Online Inference"
   ]
  },
  {
   "cell_type": "code",
   "execution_count": null,
   "metadata": {},
   "outputs": [],
   "source": [
    "# Create request json\n",
    "import base64\n",
    "\n",
    "sample_image = \"./data/fridgeObjects/milk_bottle/99.jpg\"\n",
    "\n",
    "\n",
    "def read_image(image_path):\n",
    "    with open(image_path, \"rb\") as f:\n",
    "        return f.read()\n",
    "\n",
    "\n",
    "request_json = {\n",
    "    \"input_data\": {\n",
    "        \"columns\": [\"image\"],\n",
    "        \"data\": [base64.encodebytes(read_image(sample_image)).decode(\"utf-8\")],\n",
    "    }\n",
    "}"
   ]
  },
  {
   "cell_type": "code",
   "execution_count": null,
   "metadata": {},
   "outputs": [],
   "source": [
    "import json\n",
    "\n",
    "request_file_name = \"sample_request_data.json\"\n",
    "\n",
    "with open(request_file_name, \"w\") as request_file:\n",
    "    json.dump(request_json, request_file)"
   ]
  },
  {
   "cell_type": "code",
   "execution_count": null,
   "metadata": {},
   "outputs": [],
   "source": [
    "resp = ml_client.online_endpoints.invoke(\n",
    "    endpoint_name=online_endpoint_name,\n",
    "    deployment_name=deployment.name,\n",
    "    request_file=request_file_name,\n",
    ")"
   ]
  },
  {
   "cell_type": "markdown",
   "metadata": {},
   "source": [
<<<<<<< HEAD
    "### Visualize detections\n",
    "Now that we have scored a test image, we can visualize the bounding boxes for this image."
=======
    "## Visualize detections\n",
    "Now that we have scored a test image, we can visualize the prediction for this image."
>>>>>>> 77f3ddd2
   ]
  },
  {
   "cell_type": "code",
   "execution_count": null,
   "metadata": {},
   "outputs": [],
   "source": [
    "%matplotlib inline\n",
    "import matplotlib.pyplot as plt\n",
    "import matplotlib.image as mpimg\n",
    "from PIL import Image\n",
    "import numpy as np\n",
    "import json\n",
    "\n",
    "IMAGE_SIZE = (18, 12)\n",
    "plt.figure(figsize=IMAGE_SIZE)\n",
    "img_np = mpimg.imread(sample_image)\n",
    "img = Image.fromarray(img_np.astype(\"uint8\"), \"RGB\")\n",
    "x, y = img.size\n",
    "\n",
    "fig, ax = plt.subplots(1, figsize=(15, 15))\n",
    "# Display the image\n",
    "ax.imshow(img_np)\n",
    "\n",
    "prediction = json.loads(resp)[0]\n",
    "label_index = np.argmax(prediction[\"probs\"])\n",
    "label = prediction[\"labels\"][label_index]\n",
    "conf_score = prediction[\"probs\"][label_index]\n",
    "\n",
    "display_text = \"{} ({})\".format(label, round(conf_score, 3))\n",
    "print(display_text)\n",
    "\n",
    "color = \"red\"\n",
    "plt.text(30, 30, display_text, color=color, fontsize=30)\n",
    "\n",
    "plt.show()"
   ]
  },
  {
   "cell_type": "markdown",
   "metadata": {},
   "source": [
    "### Generate the Scores and Explanations\n",
    "- Explainability methods:\n",
    "   - [XRAI](https://arxiv.org/abs/1906.02825) (xrai)\n",
    "   - [Integrated Gradients](https://arxiv.org/abs/1703.01365) (integrated_gradients)\n",
    "   - [Guided GradCAM](https://arxiv.org/abs/1610.02391v4) (guided_gradcam)\n",
    "   - [Guided BackPropagation](https://arxiv.org/abs/1412.6806) (guided_backprop)"
   ]
  },
  {
   "cell_type": "code",
   "execution_count": null,
   "metadata": {},
   "outputs": [],
   "source": [
    "import json\n",
    "\n",
    "sample_image = \"./data/fridgeObjects/milk_bottle/99.jpg\"\n",
    "\n",
    "# Define explainability (XAI) parameters\n",
    "model_explainability = True\n",
    "xai_parameters = {\"xai_algorithm\": \"xrai\",\n",
    "                  \"visualizations\": True, \"attributions\": False}\n",
    "\n",
    "# Create request json\n",
    "request_json = {\n",
    "\n",
    "    \"input_data\": {\n",
    "        \"columns\": [\"image_details\"],\n",
    "        \"data\": [json.dumps({\"image\": base64.encodebytes(read_image(sample_image)).decode(\"utf-8\"),\n",
    "                             \"model_explainability\": model_explainability,\n",
    "                             \"xai_parameters\": xai_parameters})],\n",
    "    }\n",
    "}\n"
   ]
  },
  {
   "cell_type": "code",
   "execution_count": null,
   "metadata": {},
   "outputs": [],
   "source": [
    "request_file_name = \"sample_request_data.json\"\n",
    "\n",
    "with open(request_file_name, \"w\") as request_file:\n",
    "    json.dump(request_json, request_file)"
   ]
  },
  {
   "cell_type": "code",
   "execution_count": null,
   "metadata": {},
   "outputs": [],
   "source": [
    "resp = ml_client.online_endpoints.invoke(\n",
    "    endpoint_name=online_endpoint_name,\n",
    "    deployment_name=deployment.name,\n",
    "    request_file=request_file_name,\n",
    ")\n",
    "predictions = json.loads(resp)\n",
    "predictions\n"
   ]
  },
  {
   "cell_type": "markdown",
   "metadata": {},
   "source": [
    "### Visualize Explanations"
   ]
  },
  {
   "cell_type": "code",
   "execution_count": null,
   "metadata": {},
   "outputs": [],
   "source": [
    "from io import BytesIO\n",
    "from PIL import Image\n",
    "\n",
    "\n",
    "def base64_to_img(base64_img_str):\n",
    "    base64_img = base64_img_str.encode(\"utf-8\")\n",
    "    decoded_img = base64.b64decode(base64_img)\n",
    "    return BytesIO(decoded_img).getvalue()\n",
    "\n",
    "\n",
    "# visualize explanations of the first image against one of the class\n",
    "img_bytes = base64_to_img(predictions[0][\"visualizations\"])\n",
    "image = Image.open(BytesIO(img_bytes))\n",
    "display(image)"
   ]
  },
  {
   "cell_type": "markdown",
   "metadata": {},
   "source": [
    "### Delete the deployment and endopoint"
   ]
  },
  {
   "cell_type": "code",
   "execution_count": null,
   "metadata": {},
   "outputs": [],
   "source": [
    "ml_client.online_endpoints.begin_delete(name=online_endpoint_name)"
   ]
  },
  {
   "cell_type": "markdown",
   "metadata": {},
   "source": [
    "# Next Step: Load the best model and try predictions\n",
    "\n",
    "Loading the models locally assume that you are running the notebook in an environment compatible with the model. The list of dependencies that is expected by the model is specified in the MLFlow model produced by AutoML (in the 'conda.yaml' file within the mlflow-model folder).\n",
    "\n",
    "Since the AutoML model was trained remotelly in a different environment with different dependencies to your current local conda environment where you are running this notebook, if you want to load the model you have several options:\n",
    "\n",
    "1. A recommended way to locally load the model in memory and try predictions is to create a new/clean conda environment with the dependencies specified in the conda.yml file within the MLFlow model's folder, then use MLFlow to load the model and call .predict() as explained in the notebook **mlflow-model-local-inference-test.ipynb** in this same folder.\n",
    "\n",
    "2. You can install all the packages/dependencies specified in conda.yml into your current conda environment you used for using Azure ML SDK and AutoML. MLflow SDK also have a method to install the dependencies in the current environment. However, this option could have risks of package version conflicts depending on what's installed in your current environment.\n",
    "\n",
    "3. You can also use: mlflow models serve -m 'xxxxxxx'"
   ]
  },
  {
   "cell_type": "markdown",
   "metadata": {},
   "source": [
    "# Next Steps\n",
    "You can see further examples of other AutoML tasks such as Regression, Image-Object-Detection, NLP-Text-Classification, Time-Series-Forcasting, etc."
   ]
  },
  {
   "cell_type": "markdown",
   "metadata": {},
   "source": []
  }
 ],
 "metadata": {
  "interpreter": {
   "hash": "da404a94b19d2e6a57be28cbcf6e71fbd41612916c3423bc5e257c11b3d83fa0"
  },
  "kernel_info": {
   "name": "python3-azureml"
  },
  "kernelspec": {
   "display_name": "Python 3.8 - AzureML",
   "language": "python",
   "name": "python38-azureml"
  },
  "language_info": {
   "codemirror_mode": {
    "name": "ipython",
    "version": 3
   },
   "file_extension": ".py",
   "mimetype": "text/x-python",
   "name": "python",
   "nbconvert_exporter": "python",
   "pygments_lexer": "ipython3",
   "version": "3.8.8"
  },
  "microsoft": {
   "host": {
    "AzureML": {
     "notebookHasBeenCompleted": true
    }
   }
  },
  "nteract": {
   "version": "nteract-front-end@1.0.0"
  }
 },
 "nbformat": 4,
 "nbformat_minor": 4
}<|MERGE_RESOLUTION|>--- conflicted
+++ resolved
@@ -1086,13 +1086,8 @@
    "cell_type": "markdown",
    "metadata": {},
    "source": [
-<<<<<<< HEAD
-    "### Visualize detections\n",
-    "Now that we have scored a test image, we can visualize the bounding boxes for this image."
-=======
     "## Visualize detections\n",
     "Now that we have scored a test image, we can visualize the prediction for this image."
->>>>>>> 77f3ddd2
    ]
   },
   {
