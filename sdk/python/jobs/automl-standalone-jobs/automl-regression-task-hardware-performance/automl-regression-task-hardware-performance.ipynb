--- conflicted
+++ resolved
@@ -118,7 +118,6 @@
     "resource_group = workspace.resource_group\n",
     "workspace_name = ml_client.workspace_name\n",
     "\n",
-<<<<<<< HEAD
     "output = {}\n",
     "output[\"Workspace\"] = workspace_name\n",
     "output[\"Subscription ID\"] = subscription_id\n",
@@ -133,10 +132,8 @@
    "source": [
     "# 2. MLTable with input Training Data\n",
     "\n",
-    "## 2.1. Create MLTable data input"
-=======
+    "## 2.1. Create MLTable data input\n",
     "Please make use of the MLTable files present within the data folder at the same location (in the repo) as this notebook."
->>>>>>> 438dd00c
    ]
   },
   {
@@ -625,7 +622,7 @@
     "# Creating a unique endpoint name with current datetime to avoid conflicts\n",
     "import datetime\n",
     "\n",
-    "online_endpoint_name = \"regression-\" + datetime.datetime.now().strftime(\"%m%d%H%M%f\")#\"hardware-performance-\" + datetime.datetime.now().strftime(\"%m%d%H%M%f\")\n",
+    "online_endpoint_name = \"regression-\" + datetime.datetime.now().strftime(\"%m%d%H%M%f\")\n",
     "\n",
     "# create an online endpoint\n",
     "endpoint = ManagedOnlineEndpoint(\n",
@@ -667,7 +664,7 @@
    "source": [
     "model_name = \"hardware-performance-model\"\n",
     "model = Model(\n",
-    "    path=f\"azureml://jobs/AutoML_5f832ecf-dbc2-47ac-8153-0fb65fc1f161_0/outputs/artifacts/outputs/mlflow-model/\",\n",
+    "    path=f\"azureml://jobs/${best_run.info.run_id}/outputs/artifacts/outputs/mlflow-model/\",\n",
     "    name=model_name,\n",
     "    description=\"my sample regression model\",\n",
     "    type=AssetTypes.MLFLOW_MODEL,\n",
@@ -862,9 +859,9 @@
    "name": "python3-azureml"
   },
   "kernelspec": {
-   "display_name": "Python 3.10 - SDK V2",
+   "display_name": "Python 3.10.4 64-bit ('example_test': conda)",
    "language": "python",
-   "name": "python310-sdkv2"
+   "name": "python3"
   },
   "language_info": {
    "codemirror_mode": {
@@ -876,7 +873,7 @@
    "name": "python",
    "nbconvert_exporter": "python",
    "pygments_lexer": "ipython3",
-   "version": "3.7.11"
+   "version": "3.10.4"
   },
   "microsoft": {
    "host": {
@@ -887,6 +884,11 @@
   },
   "nteract": {
    "version": "nteract-front-end@1.0.0"
+  },
+  "vscode": {
+   "interpreter": {
+    "hash": "a0fdce2a800559117d1dfcce1e32c89fae80776a81d787167901ec651db4530b"
+   }
   }
  },
  "nbformat": 4,
