{
<<<<<<< HEAD
 "cells": [
  {
   "cell_type": "markdown",
   "metadata": {},
   "source": [
    "# Train, hyperparameter tune, and deploy with PyTorch\n",
    "In this article, you will train, hyperparameter tune, and deploy a [PyTorch](https://pytorch.org/) model using the Azure Machine Learning (Azure ML) Python SDK v2.\n",
    "\n",
    "The example scripts in this article are used to classify chicken and turkey images to build a deep learning neural network (DNN) based on [PyTorch's transfer learning tutorial](https://pytorch.org/tutorials/beginner/transfer_learning_tutorial.html). Transfer learning is a technique that applies knowledge gained from solving one problem to a different but related problem. Transfer learning shortens the training process by requiring less data, time, and compute resources than training from scratch. To learn more about transfer learning, see the [deep learning vs machine learning](https://docs.microsoft.com/azure/machine-learning/concept-deep-learning-vs-machine-learning#what-is-transfer-learning) article.\n",
    "\n",
    "Whether you're training a deep learning PyTorch model from the ground-up or you're bringing an existing model into the cloud, you can use Azure Machine Learning to scale out open-source training jobs using elastic cloud compute resources. You can build, deploy, version, and monitor production-grade models with Azure Machine Learning.\n",
    "\n",
    "## Requirements\n",
    "In order to benefit from this article, you need to have:\n",
    "* an Azure subscription. If you don't have an Azure subscription, [create a free account](https://aka.ms/AMLFree) before you begin.\n",
    "* Run this code on either of these environments:\n",
    "   1. an Azure Machine Learning compute instance - no downloads or installation necessary\n",
    "      * Complete the [Quickstart: Get started with Azure Machine Learning](https://docs.microsoft.com/azure/machine-learning/quickstart-create-resources) to create a dedicated notebook server pre-loaded with the SDK and the sample repository.\n",
    "      * In the samples deep learning folder on the notebook server, find a completed and expanded notebook by navigating to this directory: * v2  > jobs > single-step > pytorch > train-hyperparameter-tune-deploy-with-pytorch* folder.\n",
    "   1. your own Jupyter Notebook server\n",
    "      * [Install the Azure Machine Learning SDK v2](https://docs.microsoft.com/python/api/overview/azure/ml/installv2?view=azure-ml-py)\n",
    "      * [Create a workspace configuration file](https://docs.microsoft.com/azure/machine-learning/how-to-configure-environment#workspace)\n",
    "      * [Download the sample script files](TBD) `pytorch_train.py`\n",
    "      \n",
    "      You can also find a completed [Jupyter Notebook version](TBD) of this guide on the GitHub samples page.\n",
    "\n",
    "Before you can run the code in this article to create a GPU cluster, you'll need to [request a quota increase](https://docs.microsoft.com/azure/machine-learning/how-to-manage-quotas) for your workspace."
   ]
  },
  {
   "cell_type": "markdown",
   "metadata": {},
   "source": [
    "## Connect to the workspace\n",
    "\n",
    "First, you'll need to connect to your Azure ML workspace. The workspace is the top-level resource for Azure Machine Learning, providing a centralized place to work with all the artifacts you create when you use Azure Machine Learning.\n",
    "\n",
    "We are using `DefaultAzureCredential` to get access to workspace. \n",
    "`DefaultAzureCredential` should be capable of handling most Azure SDK authentication scenarios. \n",
    "\n",
    "Reference for more available credentials if it does not work for you: [configure credential example](../../configuration.ipynb), [azure-identity reference doc](https://docs.microsoft.com/python/api/azure-identity/azure.identity?view=azure-python)."
   ]
  },
  {
   "cell_type": "code",
   "execution_count": null,
   "metadata": {
    "name": "credential"
   },
   "outputs": [],
   "source": [
    "# Handle to the workspace\n",
    "from azure.ai.ml import MLClient\n",
    "\n",
    "# Authentication package\n",
    "from azure.identity import DefaultAzureCredential\n",
    "\n",
    "credential = DefaultAzureCredential()"
   ]
  },
  {
   "cell_type": "markdown",
   "metadata": {},
   "source": [
    "If you want to use a browser instead to login and authenticate, you can use the following code instead. "
   ]
  },
  {
   "cell_type": "code",
   "execution_count": null,
   "metadata": {},
   "outputs": [],
   "source": [
    "# Handle to the workspace\n",
    "# from azure.ai.ml import MLClient\n",
    "\n",
    "# Authentication package\n",
    "# from azure.identity import InteractiveBrowserCredential\n",
    "# credential = InteractiveBrowserCredential()"
   ]
  },
  {
   "cell_type": "markdown",
   "metadata": {},
   "source": [
    "In the next cell, enter your Subscription ID, Resource Group name and Workspace name. To find subscription ID and resource group:\n",
    "\n",
    "1. In the upper right Azure Machine Learning Studio toolbar, select your workspace name.\n",
    "1. Copy the value for Resource group and subsccription ID into the code."
   ]
  },
  {
   "cell_type": "code",
   "execution_count": null,
   "metadata": {
    "name": "ml_client"
   },
   "outputs": [],
   "source": [
    "# Get a handle to the workspace\n",
    "ml_client = MLClient(\n",
    "    credential=credential,\n",
    "    subscription_id=\"<SUBSCRIPTION_ID>\",\n",
    "    resource_group_name=\"<RESOURCE_GROUP>\",\n",
    "    workspace_name=\"<AML_WORKSPACE_NAME>\",\n",
    ")"
   ]
  },
  {
   "cell_type": "markdown",
   "metadata": {},
   "source": [
    "The result is a handler to the workspace that you'll use to manage other resources and jobs.\n",
    "\n",
    "> [!IMPORTANT]\n",
    "> Creating MLClient will not connect to the workspace. The client initialization is lazy, it will wait for the first time it needs to make a call (in the notebook below, that will happen during compute creation)."
   ]
  },
  {
   "cell_type": "markdown",
   "metadata": {},
   "source": [
    "## Create a Compute Resource to run our job\n",
    "\n",
    "AzureML needs a compute resource for running a job. It can be single or multi-node machines with Linux or Windows OS, or a specific compute fabric like Spark.\n",
    "\n",
    "In this example, we provision a Linux [compute cluster](https://docs.microsoft.com/azure/machine-learning/how-to-create-attach-compute-cluster?tabs=python). See the [full list on VM sizes and prices](https://azure.microsoft.com/pricing/details/machine-learning/) .\n",
    "\n",
    "For this example we need a gpu cluster, let's pick a STANDARD_NC6 model and create an Azure ML Compute"
   ]
  },
  {
   "cell_type": "code",
   "execution_count": null,
   "metadata": {
    "name": "gpu_compute_target"
   },
   "outputs": [],
   "source": [
    "from azure.ai.ml.entities import AmlCompute\n",
    "\n",
    "gpu_compute_taget = \"gpu-cluster\"\n",
    "\n",
    "try:\n",
    "    # let's see if the compute target already exists\n",
    "    gpu_cluster = ml_client.compute.get(gpu_compute_taget)\n",
    "    print(\n",
    "        f\"You already have a cluster named {gpu_compute_taget}, we'll reuse it as is.\"\n",
    "    )\n",
    "\n",
    "except Exception:\n",
    "    print(\"Creating a new gpu compute target...\")\n",
    "\n",
    "    # Let's create the Azure ML compute object with the intended parameters\n",
    "    gpu_cluster = AmlCompute(\n",
    "        # Name assigned to the compute cluster\n",
    "        name=\"gpu-cluster\",\n",
    "        # Azure ML Compute is the on-demand VM service\n",
    "        type=\"amlcompute\",\n",
    "        # VM Family\n",
    "        size=\"STANDARD_NC6\",\n",
    "        # Minimum running nodes when there is no job running\n",
    "        min_instances=0,\n",
    "        # Nodes in cluster\n",
    "        max_instances=4,\n",
    "        # How many seconds will the node running after the job termination\n",
    "        idle_time_before_scale_down=180,\n",
    "        # Dedicated or LowPriority. The latter is cheaper but there is a chance of job termination\n",
    "        tier=\"Dedicated\",\n",
    "    )\n",
    "\n",
    "    # Now, we pass the object to MLClient's create_or_update method\n",
    "    gpu_cluster = ml_client.begin_create_or_update(gpu_cluster)\n",
    "\n",
    "print(\n",
    "    f\"AMLCompute with name {gpu_cluster.name} is created, the compute size is {gpu_cluster.size}\"\n",
    ")"
   ]
  },
  {
   "cell_type": "markdown",
   "metadata": {},
   "source": [
    "## Create an environment for the job\n",
    "\n",
    "To run an AzureML job, you'll need an [environment](https://docs.microsoft.com/azure/machine-learning/concept-environments). An environment is the software runtime and libraries that you want installed on the compute  where you\u2019ll be training. It is similar to your python emvironment on your local machine.\n",
    "\n",
    "AzureML provides many curated or readymade environments which are useful for common training and inference scenarios. You can also create your own \u201ccustom\u201d environments using a docker image, or a conda configuration \n",
    "\n",
    "In this example, you'll reuse the curated AzureML environment `AzureML-pytorch-1.9-ubuntu18.04-py37-cuda11-gp`. You will use the latest version of this environment using the `@latest` directive."
   ]
  },
  {
   "cell_type": "code",
   "execution_count": null,
   "metadata": {
    "name": "curated_env_name"
   },
   "outputs": [],
   "source": [
    "curated_env_name = \"AzureML-pytorch-1.9-ubuntu18.04-py37-cuda11-gpu@latest\""
   ]
  },
  {
   "cell_type": "markdown",
   "metadata": {},
   "source": [
    "## Data for training\n",
    "The dataset we will use (located on a public blob [here](https://azureopendatastorage.blob.core.windows.net/testpublic/temp/fowl_data.zip) as a zip file) consists of about 120 training images each for turkeys and chickens, with 100 validation images for each class. The images are a subset of the [Open Images v5 Dataset](https://storage.googleapis.com/openimages/web/index.html). We will download and extract the dataset as part of our training script `pytorch_train.py`"
   ]
  },
  {
   "cell_type": "markdown",
   "metadata": {},
   "source": [
    "## Build the command job to train\n",
    "\n",
    "Now that you have all assets required to run your job, it's time to build the job itself, using the Azure ML Python SDK v2. We will be creating a `command` job.\n",
    "\n",
    "An AzureML `command` job is a resource that specifies all the details needed to execute your training code in the cloud: inputs and outputs, the type of hardware to use, software to install, and how to run your code. the `command` job contains information to execute a single command.\n",
    "\n",
    "## The training script\n",
    "\n",
    "We will use the training script - *pytorch_train.py* python file. This script dowloads data, trains a model and registers the model too.\n",
    "\n",
    "## Configure the Command\n",
    "Now that you have a script that can perform the desired tasks, you'll use the general purpose **command** to run this script.  \n",
    "\n",
    "* The inputs used in this command are number of epochs, learning rate, momentum and output directory\n",
    "* You will use the compute created earlier to run this command.\n",
    "* You will use the curated environment `AzureML-pytorch-1.9-ubuntu18.04-py37-cuda11-gpu` which was intialized earlier.\n",
    "* You will configure the command line action itself - in this case, the command is `python pytorch_train.py`. You can access the inputs/outputs in the command via the `${{ ... }}` notation.\n",
    "* You will configure some metadata like display name, experiment name etc. An experiment is a container for all the iterations one does on a certain project. All the jobs submitted under the same experiment name would be listed next to each other in Azure ML studio."
   ]
  },
  {
   "cell_type": "code",
   "execution_count": null,
   "metadata": {
    "name": "job"
   },
   "outputs": [],
   "source": [
    "from azure.ai.ml import command\n",
    "from azure.ai.ml import Input\n",
    "\n",
    "job = command(\n",
    "    inputs=dict(\n",
    "        num_epochs=30, learning_rate=0.001, momentum=0.9, output_dir=\"./outputs\"\n",
    "    ),\n",
    "    compute=gpu_compute_taget,\n",
    "    environment=curated_env_name,\n",
    "    code=\"./src/\",  # location of source code\n",
    "    command=\"python pytorch_train.py --num_epochs ${{inputs.num_epochs}} --output_dir ${{inputs.output_dir}}\",\n",
    "    experiment_name=\"pytorch-birds\",\n",
    "    display_name=\"pytorch-birds-image\",\n",
    ")"
   ]
  },
  {
   "cell_type": "markdown",
   "metadata": {},
   "source": [
    "## Submit the job \n",
    "\n",
    "It's now time to submit the job to run in AzureML. This time you'll use `create_or_update`  on `ml_client.jobs`.\n",
    "\n",
    "Once completed, the job will register a model in your workspace as a result of training. You can view the job in AzureML studio by clicking on the link in the output of the next cell."
   ]
  },
  {
   "cell_type": "code",
   "execution_count": null,
   "metadata": {
    "name": "create_job"
   },
   "outputs": [],
   "source": [
    "ml_client.jobs.create_or_update(job)"
   ]
  },
  {
   "cell_type": "markdown",
   "metadata": {},
   "source": [
    "## What happens during job execution\n",
    "As the job is executed, it goes through the following stages:\n",
    "\n",
    "* *Preparing*: A docker image is created according to the environment defined. The image is uploaded to the workspace's container registry and cached for later runs. Logs are also streamed to the job history and can be viewed to monitor progress. If a curated environment is used, the cached image backing that curated environment will be used.\n",
    "* *Scaling*: The cluster attempts to scale up if the cluster requires more nodes to execute the run than are currently available.\n",
    "* *Running*: All scripts in the `src` folder are uploaded to the compute target, data stores are mounted or copied, and the script is executed. Outputs from stdout and the ./logs folder are streamed to the job history and can be used to monitor the job."
   ]
  },
  {
   "cell_type": "markdown",
   "metadata": {},
   "source": [
    "## Tune model hyperparameters\n",
    "Now that we've seen how to do a simple PyTorch training run using the SDK, let's see if we can further improve the accuracy of our model. We can optimize our model's hyperparameters using Azure Machine Learning's sweep capabilities.\n",
    "\n",
    "You will replace some of the parameters passed to the training job with special inputs from the `azure.ml.sweep` package \u2013 that way, you are defining the parameter space in which to search.\n",
    "\n",
    "Since the training script uses a learning rate schedule to decay the learning rate every several epochs, you can tune the initial learning rate and the momentum parameters. "
   ]
  },
  {
   "cell_type": "code",
   "execution_count": null,
   "metadata": {
    "name": "job_for_sweep"
   },
   "outputs": [],
   "source": [
    "from azure.ai.ml.sweep import Uniform\n",
    "\n",
    "# we will reuse the command_job created before. we call it as a function so that we can apply inputs\n",
    "job_for_sweep = job(\n",
    "    learning_rate=Uniform(min_value=0.0005, max_value=0.005),\n",
    "    momentum=Uniform(min_value=0.9, max_value=0.99),\n",
    ")"
   ]
  },
  {
   "cell_type": "markdown",
   "metadata": {},
   "source": [
    "Then you configure sweep on the command job, with some sweep-specific parameters like the primary metric to watch and the sampling algorithm to use. \n",
    "* You can use random sampling to try different configuration sets of hyperparameters to maximize the primary metric, the best validation accuracy (best_val_acc).\n",
    "* You can specify the early termination policy to use to early terminate poorly performing runs. Here you use the BanditPolicy, which will terminate any run that doesn't fall within the slack factor of our primary evaluation metric. You will apply this policy every epoch (since we report our `best_val_acc` metric every epoch and `evaluation_interval`=1). Notice we will delay the first policy evaluation until after the first 10 epochs (`delay_evaluation`=10). "
   ]
  },
  {
   "cell_type": "code",
   "execution_count": null,
   "metadata": {
    "name": "sweep_job"
   },
   "outputs": [],
   "source": [
    "from azure.ai.ml.sweep import BanditPolicy\n",
    "\n",
    "sweep_job = job_for_sweep.sweep(\n",
    "    compute=\"gpu-cluster\",\n",
    "    sampling_algorithm=\"random\",\n",
    "    primary_metric=\"best_val_acc\",\n",
    "    goal=\"Maximize\",\n",
    "    max_total_trials=8,\n",
    "    max_concurrent_trials=4,\n",
    "    early_termination_policy=BanditPolicy(\n",
    "        slack_factor=0.15, evaluation_interval=1, delay_evaluation=10\n",
    "    ),\n",
    ")"
   ]
  },
  {
   "cell_type": "markdown",
   "metadata": {},
   "source": [
    "Now you can submit this job as before. This will now run a sweep job that sweeps over our train job."
   ]
  },
  {
   "cell_type": "code",
   "execution_count": null,
   "metadata": {
    "name": "create_sweep_job"
   },
   "outputs": [],
   "source": [
    "returned_sweep_job = ml_client.create_or_update(sweep_job)\n",
    "\n",
    "# stream the output and wait until the job is finished\n",
    "ml_client.jobs.stream(returned_sweep_job.name)\n",
    "\n",
    "# refresh the latest status of the job after streaming\n",
    "returned_sweep_job = ml_client.jobs.get(name=returned_sweep_job.name)"
   ]
  },
  {
   "cell_type": "markdown",
   "metadata": {},
   "source": [
    "You can monitor the job using the studio UI link presented when you run the job.\n",
    "\n",
    "## Find the best model\n",
    "**Once all the runs complete**, you can find the run that produced the model with the highest accuracy."
   ]
  },
  {
   "cell_type": "code",
   "execution_count": null,
   "metadata": {
    "name": "model"
   },
   "outputs": [],
   "source": [
    "from azure.ai.ml.entities import Model\n",
    "\n",
    "if returned_sweep_job.status == \"Completed\":\n",
    "\n",
    "    # First let us get the run which gave us the best result\n",
    "    best_run = returned_sweep_job.properties[\"best_child_run_id\"]\n",
    "\n",
    "    # lets get the model from this run\n",
    "    model = Model(\n",
    "        # the script stores the model as \"outputs\"\n",
    "        path=\"azureml://jobs/{}/outputs/artifacts/paths/outputs/\".format(best_run),\n",
    "        name=\"run-model-example\",\n",
    "        description=\"Model created from run.\",\n",
    "        type=\"custom_model\",\n",
    "    )\n",
    "\n",
    "else:\n",
    "    print(\n",
    "        \"Sweep job status: {}. Please wait until it completes\".format(\n",
    "            returned_sweep_job.status\n",
    "        )\n",
    "    )"
   ]
  },
  {
   "cell_type": "markdown",
   "metadata": {},
   "source": [
    "## Deploy the model as an online endpoint\n",
    "\n",
    "Now deploy your machine learning model as a web service in the Azure cloud, an [`online endpoint`](https://docs.microsoft.com/azure/machine-learning/concept-endpoints).\n",
    "\n",
    "To deploy a machine learning service, you usually need:\n",
    "\n",
    "* The model assets (file, metadata) that you want to deploy. You've already registered these assets in your training job.\n",
    "* Some code to run as a service. The code executes the model on a given input request. This entry script receives data submitted to a deployed web service and passes it to the model, then returns the model's response to the client. The script is specific to your model. The entry script must understand the data that the model expects and returns. When using a MLFlow model, this script is automatically created for you."
   ]
  },
  {
   "cell_type": "markdown",
   "metadata": {},
   "source": [
    "## Create a new online endpoint\n",
    "\n",
    "As a firsdt step, you need to create your online endpoint. The endpoint name needs to be unique in the entire Azure region. For this article, you'll create a unique name using [`UUID`](https://en.wikipedia.org/wiki/Universally_unique_identifier#:~:text=A%20universally%20unique%20identifier%20(UUID,%2C%20for%20practical%20purposes%2C%20unique.)."
   ]
  },
  {
   "cell_type": "code",
   "execution_count": null,
   "metadata": {
    "name": "online_endpoint_name"
   },
   "outputs": [],
   "source": [
    "import uuid\n",
    "\n",
    "# Creating a unique name for the endpoint\n",
    "online_endpoint_name = \"aci-birds-endpoint-\" + str(uuid.uuid4())[:8]"
   ]
  },
  {
   "cell_type": "code",
   "execution_count": null,
   "metadata": {
    "name": "endpoint"
   },
   "outputs": [],
   "source": [
    "from azure.ai.ml.entities import ManagedOnlineEndpoint\n",
    "\n",
    "# create an online endpoint\n",
    "endpoint = ManagedOnlineEndpoint(\n",
    "    name=online_endpoint_name,\n",
    "    description=\"Classify turkey/chickens using transfer learning with PyTorch\",\n",
    "    auth_mode=\"key\",\n",
    "    tags={\"data\": \"birds\", \"method\": \"transfer learning\", \"framework\": \"pytorch\"},\n",
    ")\n",
    "\n",
    "endpoint = ml_client.begin_create_or_update(endpoint)\n",
    "\n",
    "print(f\"Endpoint {endpoint.name} provisioning state: {endpoint.provisioning_state}\")"
   ]
  },
  {
   "cell_type": "markdown",
   "metadata": {},
   "source": [
    "Once you've created an endpoint, you can retrieve it as below:"
   ]
  },
  {
   "cell_type": "code",
   "execution_count": null,
   "metadata": {
    "name": "get_endpoint"
   },
   "outputs": [],
   "source": [
    "endpoint = ml_client.online_endpoints.get(name=online_endpoint_name)\n",
    "\n",
    "print(\n",
    "    f'Endpint \"{endpoint.name}\" with provisioning state \"{endpoint.provisioning_state}\" is retrieved'\n",
    ")"
   ]
  },
  {
   "cell_type": "markdown",
   "metadata": {},
   "source": [
    "## Deploy the model to the endpoint\n",
    "\n",
    "Once the endpoint is created, deploy the model with the entry script. Each endpoint can have multiple deployments and direct traffic to these deployments can be specified using rules. Here you'll create a single deployment that handles 100% of the incoming traffic. We have chosen a color name for the deployment, for example, *aci-blue*, *aci-green*, *aci-red* deployments, which is arbitrary.\n",
    "\n",
    "Deploy the best version of the model.  \n",
    "\n",
    "> [!NOTE]\n",
    "> Expect this deployment to take approximately 6 to 8 minutes."
   ]
  },
  {
   "cell_type": "code",
   "execution_count": null,
   "metadata": {
    "name": "blue_deployment"
   },
   "outputs": [],
   "source": [
    "from azure.ai.ml.entities import (\n",
    "    ManagedOnlineDeployment,\n",
    "    Model,\n",
    "    Environment,\n",
    "    CodeConfiguration,\n",
    ")\n",
    "\n",
    "online_deployment_name = \"aci-blue\"\n",
    "\n",
    "# create an online deployment.\n",
    "blue_deployment = ManagedOnlineDeployment(\n",
    "    name=online_deployment_name,\n",
    "    endpoint_name=online_endpoint_name,\n",
    "    model=model,\n",
    "    environment=curated_env_name,\n",
    "    code_configuration=CodeConfiguration(code=\"./score/\", scoring_script=\"score.py\"),\n",
    "    instance_type=\"Standard_NC6s_v3\",\n",
    "    instance_count=1,\n",
    ")\n",
    "\n",
    "blue_deployment = ml_client.begin_create_or_update(blue_deployment)"
   ]
  },
  {
   "cell_type": "markdown",
   "metadata": {},
   "source": [
    "### Test with a sample image\n",
    "\n",
    "Now that the model is deployed to the endpoint, you can run inference with it. Let us take a sample image to predict on. Lets dispaly this iamge."
   ]
  },
  {
   "cell_type": "code",
   "execution_count": null,
   "metadata": {
    "name": "display_image"
   },
   "outputs": [],
   "source": [
    "# install pillow if PIL cannot imported\n",
    "# %pip install pillow\n",
    "import json\n",
    "from PIL import Image\n",
    "import matplotlib.pyplot as plt\n",
    "\n",
    "%matplotlib inline\n",
    "plt.imshow(Image.open(\"test_img.jpg\"))"
   ]
  },
  {
   "cell_type": "markdown",
   "metadata": {},
   "source": [
    "Create a function to format and resize the iamge"
   ]
  },
  {
   "cell_type": "code",
   "execution_count": null,
   "metadata": {
    "name": "process_image"
   },
   "outputs": [],
   "source": [
    "# install torch and torchvision iof needed\n",
    "#%pip install torch\n",
    "#%pip install torchvision\n",
    "\n",
    "import torch\n",
    "from torchvision import transforms\n",
    "\n",
    "\n",
    "def preprocess(image_file):\n",
    "    \"\"\"Preprocess the input image.\"\"\"\n",
    "    data_transforms = transforms.Compose(\n",
    "        [\n",
    "            transforms.Resize(256),\n",
    "            transforms.CenterCrop(224),\n",
    "            transforms.ToTensor(),\n",
    "            transforms.Normalize([0.485, 0.456, 0.406], [0.229, 0.224, 0.225]),\n",
    "        ]\n",
    "    )\n",
    "\n",
    "    image = Image.open(image_file)\n",
    "    image = data_transforms(image).float()\n",
    "    image = torch.tensor(image)\n",
    "    image = image.unsqueeze(0)\n",
    "    return image.numpy()"
   ]
  },
  {
   "cell_type": "markdown",
   "metadata": {},
   "source": [
    "Format the iamge and convert it to a json file"
   ]
  },
  {
   "cell_type": "code",
   "execution_count": null,
   "metadata": {
    "name": "test_json"
   },
   "outputs": [],
   "source": [
    "image_data = preprocess(\"test_img.jpg\")\n",
    "input_data = json.dumps({\"data\": image_data.tolist()})\n",
    "with open(\"request.json\", \"w\") as outfile:\n",
    "    outfile.write(input_data)"
   ]
  },
  {
   "cell_type": "markdown",
   "metadata": {},
   "source": [
    "Invoke the endpoint with this json and print the result"
   ]
  },
  {
   "cell_type": "code",
   "execution_count": null,
   "metadata": {
    "name": "test_deployment"
   },
   "outputs": [],
   "source": [
    "# test the blue deployment\n",
    "result = ml_client.online_endpoints.invoke(\n",
    "    endpoint_name=online_endpoint_name,\n",
    "    request_file=\"request.json\",\n",
    "    deployment_name=online_deployment_name,\n",
    ")\n",
    "\n",
    "print(result)"
   ]
  },
  {
   "cell_type": "markdown",
   "metadata": {},
   "source": [
    "## Clean up resources\n",
    "\n",
    "If you're not going to use the endpoint, delete it to stop using the resource.  Make sure no other deployments are using an endpoint before you delete it.\n",
    "\n",
    "\n",
    "> [!NOTE]\n",
    "> Expect this step to take approximately 6 to 8 minutes."
   ]
  },
  {
   "cell_type": "code",
   "execution_count": null,
   "metadata": {
    "name": "delete_endpoint"
   },
   "outputs": [],
   "source": [
    "ml_client.online_endpoints.begin_delete(name=online_endpoint_name)"
   ]
  }
 ],
 "metadata": {
  "description": {
   "description": "Train, hyperparameter tune, and deploy a PyTorch model to classify chicken and turkey images to build a deep learning neural network (DNN) based on PyTorch's transfer learning tutorial."
  },
  "kernelspec": {
   "display_name": "Python 3.10 - SDK V2",
   "language": "python",
   "name": "python310-sdkv2"
  },
  "language_info": {
   "codemirror_mode": {
    "name": "ipython",
    "version": 3
   },
   "file_extension": ".py",
   "mimetype": "text/x-python",
   "name": "python",
   "nbconvert_exporter": "python",
   "pygments_lexer": "ipython3",
   "version": "3.7.12"
  },
  "orig_nbformat": 4,
  "vscode": {
   "interpreter": {
    "hash": "27e3d0e72e4fca658b4cea21737d79da5e68f90d3ccf7f33207fcc73892eee38"
   }
  }
 },
 "nbformat": 4,
 "nbformat_minor": 2
=======
    "cells": [
        {
            "cell_type": "markdown",
            "metadata": {},
            "source": [
                "# Train, hyperparameter tune, and deploy with PyTorch\n",
                "In this article, you will train, hyperparameter tune, and deploy a [PyTorch](https://pytorch.org/) model using the Azure Machine Learning (Azure ML) Python SDK v2.\n",
                "\n",
                "The example scripts in this article are used to classify chicken and turkey images to build a deep learning neural network (DNN) based on [PyTorch's transfer learning tutorial](https://pytorch.org/tutorials/beginner/transfer_learning_tutorial.html). Transfer learning is a technique that applies knowledge gained from solving one problem to a different but related problem. Transfer learning shortens the training process by requiring less data, time, and compute resources than training from scratch. To learn more about transfer learning, see the [deep learning vs machine learning](https://docs.microsoft.com/azure/machine-learning/concept-deep-learning-vs-machine-learning#what-is-transfer-learning) article.\n",
                "\n",
                "Whether you're training a deep learning PyTorch model from the ground-up or you're bringing an existing model into the cloud, you can use Azure Machine Learning to scale out open-source training jobs using elastic cloud compute resources. You can build, deploy, version, and monitor production-grade models with Azure Machine Learning.\n",
                "\n",
                "## Requirements\n",
                "In order to benefit from this article, you need to have:\n",
                "* an Azure subscription. If you don't have an Azure subscription, [create a free account](https://aka.ms/AMLFree) before you begin.\n",
                "* Run this code on either of these environments:\n",
                "   1. an Azure Machine Learning compute instance - no downloads or installation necessary\n",
                "      * Complete the [Quickstart: Get started with Azure Machine Learning](https://docs.microsoft.com/azure/machine-learning/quickstart-create-resources) to create a dedicated notebook server pre-loaded with the SDK and the sample repository.\n",
                "      * In the samples deep learning folder on the notebook server, find a completed and expanded notebook by navigating to this directory: * v2  > jobs > single-step > pytorch > train-hyperparameter-tune-deploy-with-pytorch* folder.\n",
                "   1. your own Jupyter Notebook server\n",
                "      * [Install the Azure Machine Learning SDK v2](https://docs.microsoft.com/python/api/overview/azure/ml/installv2?view=azure-ml-py)\n",
                "      * [Create a workspace configuration file](https://docs.microsoft.com/azure/machine-learning/how-to-configure-environment#workspace)\n",
                "      * [Download the sample script files](TBD) `pytorch_train.py`\n",
                "      \n",
                "      You can also find a completed [Jupyter Notebook version](TBD) of this guide on the GitHub samples page.\n",
                "\n",
                "Before you can run the code in this article to create a GPU cluster, you'll need to [request a quota increase](https://docs.microsoft.com/azure/machine-learning/how-to-manage-quotas) for your workspace."
            ]
        },
        {
            "cell_type": "markdown",
            "metadata": {},
            "source": [
                "## Connect to the workspace\n",
                "\n",
                "First, you'll need to connect to your Azure ML workspace. The workspace is the top-level resource for Azure Machine Learning, providing a centralized place to work with all the artifacts you create when you use Azure Machine Learning.\n",
                "\n",
                "We are using `DefaultAzureCredential` to get access to workspace. \n",
                "`DefaultAzureCredential` should be capable of handling most Azure SDK authentication scenarios. \n",
                "\n",
                "Reference for more available credentials if it does not work for you: [configure credential example](../../configuration.ipynb), [azure-identity reference doc](https://docs.microsoft.com/python/api/azure-identity/azure.identity?view=azure-python)."
            ]
        },
        {
            "cell_type": "code",
            "execution_count": null,
            "metadata": {
                "name": "credential"
            },
            "outputs": [],
            "source": [
                "# Handle to the workspace\n",
                "from azure.ai.ml import MLClient\n",
                "\n",
                "# Authentication package\n",
                "from azure.identity import DefaultAzureCredential\n",
                "\n",
                "credential = DefaultAzureCredential()"
            ]
        },
        {
            "cell_type": "markdown",
            "metadata": {},
            "source": [
                "If you want to use a browser instead to login and authenticate, you can use the following code instead. "
            ]
        },
        {
            "cell_type": "code",
            "execution_count": null,
            "metadata": {},
            "outputs": [],
            "source": [
                "# Handle to the workspace\n",
                "# from azure.ai.ml import MLClient\n",
                "\n",
                "# Authentication package\n",
                "# from azure.identity import InteractiveBrowserCredential\n",
                "# credential = InteractiveBrowserCredential()"
            ]
        },
        {
            "cell_type": "markdown",
            "metadata": {},
            "source": [
                "In the next cell, enter your Subscription ID, Resource Group name and Workspace name. To find subscription ID and resource group:\n",
                "\n",
                "1. In the upper right Azure Machine Learning Studio toolbar, select your workspace name.\n",
                "1. Copy the value for Resource group and subsccription ID into the code."
            ]
        },
        {
            "cell_type": "code",
            "execution_count": null,
            "metadata": {
                "name": "ml_client"
            },
            "outputs": [],
            "source": [
                "# Get a handle to the workspace\n",
                "ml_client = MLClient(\n",
                "    credential=credential,\n",
                "    subscription_id=\"<SUBSCRIPTION_ID>\",\n",
                "    resource_group_name=\"<RESOURCE_GROUP>\",\n",
                "    workspace_name=\"<AML_WORKSPACE_NAME>\",\n",
                ")"
            ]
        },
        {
            "cell_type": "markdown",
            "metadata": {},
            "source": [
                "The result is a handler to the workspace that you'll use to manage other resources and jobs.\n",
                "\n",
                "> [!IMPORTANT]\n",
                "> Creating MLClient will not connect to the workspace. The client initialization is lazy, it will wait for the first time it needs to make a call (in the notebook below, that will happen during compute creation)."
            ]
        },
        {
            "cell_type": "markdown",
            "metadata": {},
            "source": [
                "## Create a Compute Resource to run our job\n",
                "\n",
                "AzureML needs a compute resource for running a job. It can be single or multi-node machines with Linux or Windows OS, or a specific compute fabric like Spark.\n",
                "\n",
                "In this example, we provision a Linux [compute cluster](https://docs.microsoft.com/azure/machine-learning/how-to-create-attach-compute-cluster?tabs=python). See the [full list on VM sizes and prices](https://azure.microsoft.com/pricing/details/machine-learning/) .\n",
                "\n",
                "For this example we need a gpu cluster, let's pick a STANDARD_NC6 model and create an Azure ML Compute"
            ]
        },
        {
            "cell_type": "code",
            "execution_count": null,
            "metadata": {
                "name": "gpu_compute_target"
            },
            "outputs": [],
            "source": [
                "from azure.ai.ml.entities import AmlCompute\n",
                "\n",
                "gpu_compute_taget = \"gpu-cluster\"\n",
                "\n",
                "try:\n",
                "    # let's see if the compute target already exists\n",
                "    gpu_cluster = ml_client.compute.get(gpu_compute_taget)\n",
                "    print(\n",
                "        f\"You already have a cluster named {gpu_compute_taget}, we'll reuse it as is.\"\n",
                "    )\n",
                "\n",
                "except Exception:\n",
                "    print(\"Creating a new gpu compute target...\")\n",
                "\n",
                "    # Let's create the Azure ML compute object with the intended parameters\n",
                "    gpu_cluster = AmlCompute(\n",
                "        # Name assigned to the compute cluster\n",
                "        name=\"gpu-cluster\",\n",
                "        # Azure ML Compute is the on-demand VM service\n",
                "        type=\"amlcompute\",\n",
                "        # VM Family\n",
                "        size=\"STANDARD_NC6\",\n",
                "        # Minimum running nodes when there is no job running\n",
                "        min_instances=0,\n",
                "        # Nodes in cluster\n",
                "        max_instances=4,\n",
                "        # How many seconds will the node running after the job termination\n",
                "        idle_time_before_scale_down=180,\n",
                "        # Dedicated or LowPriority. The latter is cheaper but there is a chance of job termination\n",
                "        tier=\"Dedicated\",\n",
                "    )\n",
                "\n",
                "    # Now, we pass the object to MLClient's create_or_update method\n",
                "    gpu_cluster = ml_client.begin_create_or_update(gpu_cluster)\n",
                "\n",
                "print(\n",
                "    f\"AMLCompute with name {gpu_cluster.name} is created, the compute size is {gpu_cluster.size}\"\n",
                ")"
            ]
        },
        {
            "cell_type": "markdown",
            "metadata": {},
            "source": [
                "## Create an environment for the job\n",
                "\n",
                "To run an AzureML job, you'll need an [environment](https://docs.microsoft.com/azure/machine-learning/concept-environments). An environment is the software runtime and libraries that you want installed on the compute  where you’ll be training. It is similar to your python emvironment on your local machine.\n",
                "\n",
                "AzureML provides many curated or readymade environments which are useful for common training and inference scenarios. You can also create your own “custom” environments using a docker image, or a conda configuration \n",
                "\n",
                "In this example, you'll reuse the curated AzureML environment `AzureML-pytorch-1.9-ubuntu18.04-py37-cuda11-gp`. You will use the latest version of this environment using the `@latest` directive."
            ]
        },
        {
            "cell_type": "code",
            "execution_count": null,
            "metadata": {
                "name": "curated_env_name"
            },
            "outputs": [],
            "source": [
                "curated_env_name = \"AzureML-pytorch-1.9-ubuntu18.04-py37-cuda11-gpu@latest\""
            ]
        },
        {
            "cell_type": "markdown",
            "metadata": {},
            "source": [
                "## Data for training\n",
                "The dataset we will use (located on a public blob [here](https://azureopendatastorage.blob.core.windows.net/testpublic/temp/fowl_data.zip) as a zip file) consists of about 120 training images each for turkeys and chickens, with 100 validation images for each class. The images are a subset of the [Open Images v5 Dataset](https://storage.googleapis.com/openimages/web/index.html). We will download and extract the dataset as part of our training script `pytorch_train.py`"
            ]
        },
        {
            "cell_type": "markdown",
            "metadata": {},
            "source": [
                "## Build the command job to train\n",
                "\n",
                "Now that you have all assets required to run your job, it's time to build the job itself, using the Azure ML Python SDK v2. We will be creating a `command` job.\n",
                "\n",
                "An AzureML `command` job is a resource that specifies all the details needed to execute your training code in the cloud: inputs and outputs, the type of hardware to use, software to install, and how to run your code. the `command` job contains information to execute a single command.\n",
                "\n",
                "## The training script\n",
                "\n",
                "We will use the training script - *pytorch_train.py* python file. This script dowloads data, trains a model and registers the model too.\n",
                "\n",
                "## Configure the Command\n",
                "Now that you have a script that can perform the desired tasks, you'll use the general purpose **command** to run this script.  \n",
                "\n",
                "* The inputs used in this command are number of epochs, learning rate, momentum and output directory\n",
                "* You will use the compute created earlier to run this command.\n",
                "* You will use the curated environment `AzureML-pytorch-1.9-ubuntu18.04-py37-cuda11-gpu` which was intialized earlier.\n",
                "* You will configure the command line action itself - in this case, the command is `python pytorch_train.py`. You can access the inputs/outputs in the command via the `${{ ... }}` notation.\n",
                "* You will configure some metadata like display name, experiment name etc. An experiment is a container for all the iterations one does on a certain project. All the jobs submitted under the same experiment name would be listed next to each other in Azure ML studio."
            ]
        },
        {
            "cell_type": "code",
            "execution_count": null,
            "metadata": {
                "name": "job"
            },
            "outputs": [],
            "source": [
                "from azure.ai.ml import command\n",
                "from azure.ai.ml import Input\n",
                "\n",
                "job = command(\n",
                "    inputs=dict(\n",
                "        num_epochs=30, learning_rate=0.001, momentum=0.9, output_dir=\"./outputs\"\n",
                "    ),\n",
                "    compute=gpu_compute_taget,\n",
                "    environment=curated_env_name,\n",
                "    code=\"./src/\",  # location of source code\n",
                "    command=\"python pytorch_train.py --num_epochs ${{inputs.num_epochs}} --output_dir ${{inputs.output_dir}}\",\n",
                "    experiment_name=\"pytorch-birds\",\n",
                "    display_name=\"pytorch-birds-image\",\n",
                ")"
            ]
        },
        {
            "cell_type": "markdown",
            "metadata": {},
            "source": [
                "## Submit the job \n",
                "\n",
                "It's now time to submit the job to run in AzureML. This time you'll use `create_or_update`  on `ml_client.jobs`.\n",
                "\n",
                "Once completed, the job will register a model in your workspace as a result of training. You can view the job in AzureML studio by clicking on the link in the output of the next cell."
            ]
        },
        {
            "cell_type": "code",
            "execution_count": null,
            "metadata": {
                "name": "create_job"
            },
            "outputs": [],
            "source": [
                "ml_client.jobs.create_or_update(job)"
            ]
        },
        {
            "cell_type": "markdown",
            "metadata": {},
            "source": [
                "## What happens during job execution\n",
                "As the job is executed, it goes through the following stages:\n",
                "\n",
                "* *Preparing*: A docker image is created according to the environment defined. The image is uploaded to the workspace's container registry and cached for later runs. Logs are also streamed to the job history and can be viewed to monitor progress. If a curated environment is used, the cached image backing that curated environment will be used.\n",
                "* *Scaling*: The cluster attempts to scale up if the cluster requires more nodes to execute the run than are currently available.\n",
                "* *Running*: All scripts in the `src` folder are uploaded to the compute target, data stores are mounted or copied, and the script is executed. Outputs from stdout and the ./logs folder are streamed to the job history and can be used to monitor the job."
            ]
        },
        {
            "cell_type": "markdown",
            "metadata": {},
            "source": [
                "## Tune model hyperparameters\n",
                "Now that we've seen how to do a simple PyTorch training run using the SDK, let's see if we can further improve the accuracy of our model. We can optimize our model's hyperparameters using Azure Machine Learning's sweep capabilities.\n",
                "\n",
                "You will replace some of the parameters passed to the training job with special inputs from the `azure.ml.sweep` package – that way, you are defining the parameter space in which to search.\n",
                "\n",
                "Since the training script uses a learning rate schedule to decay the learning rate every several epochs, you can tune the initial learning rate and the momentum parameters. "
            ]
        },
        {
            "cell_type": "code",
            "execution_count": null,
            "metadata": {
                "name": "job_for_sweep"
            },
            "outputs": [],
            "source": [
                "from azure.ai.ml.sweep import Uniform\n",
                "\n",
                "# we will reuse the command_job created before. we call it as a function so that we can apply inputs\n",
                "job_for_sweep = job(\n",
                "    learning_rate=Uniform(min_value=0.0005, max_value=0.005),\n",
                "    momentum=Uniform(min_value=0.9, max_value=0.99),\n",
                ")"
            ]
        },
        {
            "cell_type": "markdown",
            "metadata": {},
            "source": [
                "Then you configure sweep on the command job, with some sweep-specific parameters like the primary metric to watch and the sampling algorithm to use. \n",
                "* You can use random sampling to try different configuration sets of hyperparameters to maximize the primary metric, the best validation accuracy (best_val_acc).\n",
                "* You can specify the early termination policy to use to early terminate poorly performing runs. Here you use the BanditPolicy, which will terminate any run that doesn't fall within the slack factor of our primary evaluation metric. You will apply this policy every epoch (since we report our `best_val_acc` metric every epoch and `evaluation_interval`=1). Notice we will delay the first policy evaluation until after the first 10 epochs (`delay_evaluation`=10). "
            ]
        },
        {
            "cell_type": "code",
            "execution_count": null,
            "metadata": {
                "name": "sweep_job"
            },
            "outputs": [],
            "source": [
                "from azure.ai.ml.sweep import BanditPolicy\n",
                "\n",
                "sweep_job = job_for_sweep.sweep(\n",
                "    compute=\"gpu-cluster\",\n",
                "    sampling_algorithm=\"random\",\n",
                "    primary_metric=\"best_val_acc\",\n",
                "    goal=\"Maximize\",\n",
                "    max_total_trials=8,\n",
                "    max_concurrent_trials=4,\n",
                "    early_termination_policy=BanditPolicy(\n",
                "        slack_factor=0.15, evaluation_interval=1, delay_evaluation=10\n",
                "    ),\n",
                ")"
            ]
        },
        {
            "cell_type": "markdown",
            "metadata": {},
            "source": [
                "Now you can submit this job as before. This will now run a sweep job that sweeps over our train job."
            ]
        },
        {
            "cell_type": "code",
            "execution_count": null,
            "metadata": {
                "name": "create_sweep_job"
            },
            "outputs": [],
            "source": [
                "returned_sweep_job = ml_client.create_or_update(sweep_job)\n",
                "\n",
                "# stream the output and wait until the job is finished\n",
                "ml_client.jobs.stream(returned_sweep_job.name)\n",
                "\n",
                "# refresh the latest status of the job after streaming\n",
                "returned_sweep_job = ml_client.jobs.get(name=returned_sweep_job.name)"
            ]
        },
        {
            "cell_type": "markdown",
            "metadata": {},
            "source": [
                "You can monitor the job using the studio UI link presented when you run the job.\n",
                "\n",
                "## Find the best model\n",
                "**Once all the runs complete**, you can find the run that produced the model with the highest accuracy."
            ]
        },
        {
            "cell_type": "code",
            "execution_count": null,
            "metadata": {
                "name": "model"
            },
            "outputs": [],
            "source": [
                "from azure.ai.ml.entities import Model\n",
                "\n",
                "if returned_sweep_job.status == \"Completed\":\n",
                "\n",
                "    # First let us get the run which gave us the best result\n",
                "    best_run = returned_sweep_job.properties[\"best_child_run_id\"]\n",
                "\n",
                "    # lets get the model from this run\n",
                "    model = Model(\n",
                "        # the script stores the model as \"outputs\"\n",
                "        path=\"azureml://jobs/{}/outputs/artifacts/paths/outputs/\".format(best_run),\n",
                "        name=\"run-model-example\",\n",
                "        description=\"Model created from run.\",\n",
                "        type=\"custom_model\",\n",
                "    )\n",
                "\n",
                "else:\n",
                "    print(\n",
                "        \"Sweep job status: {}. Please wait until it completes\".format(\n",
                "            returned_sweep_job.status\n",
                "        )\n",
                "    )"
            ]
        },
        {
            "cell_type": "markdown",
            "metadata": {},
            "source": [
                "## Deploy the model as an online endpoint\n",
                "\n",
                "Now deploy your machine learning model as a web service in the Azure cloud, an [`online endpoint`](https://docs.microsoft.com/azure/machine-learning/concept-endpoints).\n",
                "\n",
                "To deploy a machine learning service, you usually need:\n",
                "\n",
                "* The model assets (file, metadata) that you want to deploy. You've already registered these assets in your training job.\n",
                "* Some code to run as a service. The code executes the model on a given input request. This entry script receives data submitted to a deployed web service and passes it to the model, then returns the model's response to the client. The script is specific to your model. The entry script must understand the data that the model expects and returns. When using a MLFlow model, this script is automatically created for you."
            ]
        },
        {
            "cell_type": "markdown",
            "metadata": {},
            "source": [
                "## Create a new online endpoint\n",
                "\n",
                "As a firsdt step, you need to create your online endpoint. The endpoint name needs to be unique in the entire Azure region. For this article, you'll create a unique name using [`UUID`](https://en.wikipedia.org/wiki/Universally_unique_identifier#:~:text=A%20universally%20unique%20identifier%20(UUID,%2C%20for%20practical%20purposes%2C%20unique.)."
            ]
        },
        {
            "cell_type": "code",
            "execution_count": null,
            "metadata": {
                "name": "online_endpoint_name"
            },
            "outputs": [],
            "source": [
                "import uuid\n",
                "\n",
                "# Creating a unique name for the endpoint\n",
                "online_endpoint_name = \"aci-birds-endpoint-\" + str(uuid.uuid4())[:8]"
            ]
        },
        {
            "cell_type": "code",
            "execution_count": null,
            "metadata": {
                "name": "endpoint"
            },
            "outputs": [],
            "source": [
                "from azure.ai.ml.entities import ManagedOnlineEndpoint\n",
                "\n",
                "# create an online endpoint\n",
                "endpoint = ManagedOnlineEndpoint(\n",
                "    name=online_endpoint_name,\n",
                "    description=\"Classify turkey/chickens using transfer learning with PyTorch\",\n",
                "    auth_mode=\"key\",\n",
                "    tags={\"data\": \"birds\", \"method\": \"transfer learning\", \"framework\": \"pytorch\"},\n",
                ")\n",
                "\n",
                "endpoint = ml_client.begin_create_or_update(endpoint).result()\n",
                "\n",
                "print(f\"Endpoint {endpoint.name} provisioning state: {endpoint.provisioning_state}\")"
            ]
        },
        {
            "cell_type": "markdown",
            "metadata": {},
            "source": [
                "Once you've created an endpoint, you can retrieve it as below:"
            ]
        },
        {
            "cell_type": "code",
            "execution_count": null,
            "metadata": {
                "name": "get_endpoint"
            },
            "outputs": [],
            "source": [
                "endpoint = ml_client.online_endpoints.get(name=online_endpoint_name)\n",
                "\n",
                "print(\n",
                "    f'Endpint \"{endpoint.name}\" with provisioning state \"{endpoint.provisioning_state}\" is retrieved'\n",
                ")"
            ]
        },
        {
            "cell_type": "markdown",
            "metadata": {},
            "source": [
                "## Deploy the model to the endpoint\n",
                "\n",
                "Once the endpoint is created, deploy the model with the entry script. Each endpoint can have multiple deployments and direct traffic to these deployments can be specified using rules. Here you'll create a single deployment that handles 100% of the incoming traffic. We have chosen a color name for the deployment, for example, *aci-blue*, *aci-green*, *aci-red* deployments, which is arbitrary.\n",
                "\n",
                "Deploy the best version of the model.  \n",
                "\n",
                "> [!NOTE]\n",
                "> Expect this deployment to take approximately 6 to 8 minutes."
            ]
        },
        {
            "cell_type": "code",
            "execution_count": null,
            "metadata": {
                "name": "blue_deployment"
            },
            "outputs": [],
            "source": [
                "from azure.ai.ml.entities import (\n",
                "    ManagedOnlineDeployment,\n",
                "    Model,\n",
                "    Environment,\n",
                "    CodeConfiguration,\n",
                ")\n",
                "\n",
                "online_deployment_name = \"aci-blue\"\n",
                "\n",
                "# create an online deployment.\n",
                "blue_deployment = ManagedOnlineDeployment(\n",
                "    name=online_deployment_name,\n",
                "    endpoint_name=online_endpoint_name,\n",
                "    model=model,\n",
                "    environment=curated_env_name,\n",
                "    code_configuration=CodeConfiguration(code=\"./score/\", scoring_script=\"score.py\"),\n",
                "    instance_type=\"Standard_NC6s_v3\",\n",
                "    instance_count=1,\n",
                ")\n",
                "\n",
                "blue_deployment = ml_client.begin_create_or_update(blue_deployment).result()"
            ]
        },
        {
            "cell_type": "markdown",
            "metadata": {},
            "source": [
                "### Test with a sample image\n",
                "\n",
                "Now that the model is deployed to the endpoint, you can run inference with it. Let us take a sample image to predict on. Lets dispaly this iamge."
            ]
        },
        {
            "cell_type": "code",
            "execution_count": null,
            "metadata": {
                "name": "display_image"
            },
            "outputs": [],
            "source": [
                "# install pillow if PIL cannot imported\n",
                "# %pip install pillow\n",
                "import json\n",
                "from PIL import Image\n",
                "import matplotlib.pyplot as plt\n",
                "\n",
                "%matplotlib inline\n",
                "plt.imshow(Image.open(\"test_img.jpg\"))"
            ]
        },
        {
            "cell_type": "markdown",
            "metadata": {},
            "source": [
                "Create a function to format and resize the iamge"
            ]
        },
        {
            "cell_type": "code",
            "execution_count": null,
            "metadata": {
                "name": "process_image"
            },
            "outputs": [],
            "source": [
                "# install torch and torchvision iof needed\n",
                "#%pip install torch\n",
                "#%pip install torchvision\n",
                "\n",
                "import torch\n",
                "from torchvision import transforms\n",
                "\n",
                "\n",
                "def preprocess(image_file):\n",
                "    \"\"\"Preprocess the input image.\"\"\"\n",
                "    data_transforms = transforms.Compose(\n",
                "        [\n",
                "            transforms.Resize(256),\n",
                "            transforms.CenterCrop(224),\n",
                "            transforms.ToTensor(),\n",
                "            transforms.Normalize([0.485, 0.456, 0.406], [0.229, 0.224, 0.225]),\n",
                "        ]\n",
                "    )\n",
                "\n",
                "    image = Image.open(image_file)\n",
                "    image = data_transforms(image).float()\n",
                "    image = torch.tensor(image)\n",
                "    image = image.unsqueeze(0)\n",
                "    return image.numpy()"
            ]
        },
        {
            "cell_type": "markdown",
            "metadata": {},
            "source": [
                "Format the iamge and convert it to a json file"
            ]
        },
        {
            "cell_type": "code",
            "execution_count": null,
            "metadata": {
                "name": "test_json"
            },
            "outputs": [],
            "source": [
                "image_data = preprocess(\"test_img.jpg\")\n",
                "input_data = json.dumps({\"data\": image_data.tolist()})\n",
                "with open(\"request.json\", \"w\") as outfile:\n",
                "    outfile.write(input_data)"
            ]
        },
        {
            "cell_type": "markdown",
            "metadata": {},
            "source": [
                "Invoke the endpoint with this json and print the result"
            ]
        },
        {
            "cell_type": "code",
            "execution_count": null,
            "metadata": {
                "name": "test_deployment"
            },
            "outputs": [],
            "source": [
                "# test the blue deployment\n",
                "result = ml_client.online_endpoints.invoke(\n",
                "    endpoint_name=online_endpoint_name,\n",
                "    request_file=\"request.json\",\n",
                "    deployment_name=online_deployment_name,\n",
                ")\n",
                "\n",
                "print(result)"
            ]
        },
        {
            "cell_type": "markdown",
            "metadata": {},
            "source": [
                "## Clean up resources\n",
                "\n",
                "If you're not going to use the endpoint, delete it to stop using the resource.  Make sure no other deployments are using an endpoint before you delete it.\n",
                "\n",
                "\n",
                "> [!NOTE]\n",
                "> Expect this step to take approximately 6 to 8 minutes."
            ]
        },
        {
            "cell_type": "code",
            "execution_count": null,
            "metadata": {
                "name": "delete_endpoint"
            },
            "outputs": [],
            "source": [
                "ml_client.online_endpoints.begin_delete(name=online_endpoint_name)"
            ]
        }
    ],
    "metadata": {
        "description": {
            "description": "Train, hyperparameter tune, and deploy a PyTorch model to classify chicken and turkey images to build a deep learning neural network (DNN) based on PyTorch's transfer learning tutorial."
        },
        "kernelspec": {
            "display_name": "Python 3.7.12 ('vnext')",
            "language": "python",
            "name": "python3"
        },
        "language_info": {
            "codemirror_mode": {
                "name": "ipython",
                "version": 3
            },
            "file_extension": ".py",
            "mimetype": "text/x-python",
            "name": "python",
            "nbconvert_exporter": "python",
            "pygments_lexer": "ipython3",
            "version": "3.7.12"
        },
        "orig_nbformat": 4,
        "vscode": {
            "interpreter": {
                "hash": "27e3d0e72e4fca658b4cea21737d79da5e68f90d3ccf7f33207fcc73892eee38"
            }
        }
    },
    "nbformat": 4,
    "nbformat_minor": 2
>>>>>>> 0f0d78f0
}<|MERGE_RESOLUTION|>--- conflicted
+++ resolved
@@ -1,722 +1,4 @@
 {
-<<<<<<< HEAD
- "cells": [
-  {
-   "cell_type": "markdown",
-   "metadata": {},
-   "source": [
-    "# Train, hyperparameter tune, and deploy with PyTorch\n",
-    "In this article, you will train, hyperparameter tune, and deploy a [PyTorch](https://pytorch.org/) model using the Azure Machine Learning (Azure ML) Python SDK v2.\n",
-    "\n",
-    "The example scripts in this article are used to classify chicken and turkey images to build a deep learning neural network (DNN) based on [PyTorch's transfer learning tutorial](https://pytorch.org/tutorials/beginner/transfer_learning_tutorial.html). Transfer learning is a technique that applies knowledge gained from solving one problem to a different but related problem. Transfer learning shortens the training process by requiring less data, time, and compute resources than training from scratch. To learn more about transfer learning, see the [deep learning vs machine learning](https://docs.microsoft.com/azure/machine-learning/concept-deep-learning-vs-machine-learning#what-is-transfer-learning) article.\n",
-    "\n",
-    "Whether you're training a deep learning PyTorch model from the ground-up or you're bringing an existing model into the cloud, you can use Azure Machine Learning to scale out open-source training jobs using elastic cloud compute resources. You can build, deploy, version, and monitor production-grade models with Azure Machine Learning.\n",
-    "\n",
-    "## Requirements\n",
-    "In order to benefit from this article, you need to have:\n",
-    "* an Azure subscription. If you don't have an Azure subscription, [create a free account](https://aka.ms/AMLFree) before you begin.\n",
-    "* Run this code on either of these environments:\n",
-    "   1. an Azure Machine Learning compute instance - no downloads or installation necessary\n",
-    "      * Complete the [Quickstart: Get started with Azure Machine Learning](https://docs.microsoft.com/azure/machine-learning/quickstart-create-resources) to create a dedicated notebook server pre-loaded with the SDK and the sample repository.\n",
-    "      * In the samples deep learning folder on the notebook server, find a completed and expanded notebook by navigating to this directory: * v2  > jobs > single-step > pytorch > train-hyperparameter-tune-deploy-with-pytorch* folder.\n",
-    "   1. your own Jupyter Notebook server\n",
-    "      * [Install the Azure Machine Learning SDK v2](https://docs.microsoft.com/python/api/overview/azure/ml/installv2?view=azure-ml-py)\n",
-    "      * [Create a workspace configuration file](https://docs.microsoft.com/azure/machine-learning/how-to-configure-environment#workspace)\n",
-    "      * [Download the sample script files](TBD) `pytorch_train.py`\n",
-    "      \n",
-    "      You can also find a completed [Jupyter Notebook version](TBD) of this guide on the GitHub samples page.\n",
-    "\n",
-    "Before you can run the code in this article to create a GPU cluster, you'll need to [request a quota increase](https://docs.microsoft.com/azure/machine-learning/how-to-manage-quotas) for your workspace."
-   ]
-  },
-  {
-   "cell_type": "markdown",
-   "metadata": {},
-   "source": [
-    "## Connect to the workspace\n",
-    "\n",
-    "First, you'll need to connect to your Azure ML workspace. The workspace is the top-level resource for Azure Machine Learning, providing a centralized place to work with all the artifacts you create when you use Azure Machine Learning.\n",
-    "\n",
-    "We are using `DefaultAzureCredential` to get access to workspace. \n",
-    "`DefaultAzureCredential` should be capable of handling most Azure SDK authentication scenarios. \n",
-    "\n",
-    "Reference for more available credentials if it does not work for you: [configure credential example](../../configuration.ipynb), [azure-identity reference doc](https://docs.microsoft.com/python/api/azure-identity/azure.identity?view=azure-python)."
-   ]
-  },
-  {
-   "cell_type": "code",
-   "execution_count": null,
-   "metadata": {
-    "name": "credential"
-   },
-   "outputs": [],
-   "source": [
-    "# Handle to the workspace\n",
-    "from azure.ai.ml import MLClient\n",
-    "\n",
-    "# Authentication package\n",
-    "from azure.identity import DefaultAzureCredential\n",
-    "\n",
-    "credential = DefaultAzureCredential()"
-   ]
-  },
-  {
-   "cell_type": "markdown",
-   "metadata": {},
-   "source": [
-    "If you want to use a browser instead to login and authenticate, you can use the following code instead. "
-   ]
-  },
-  {
-   "cell_type": "code",
-   "execution_count": null,
-   "metadata": {},
-   "outputs": [],
-   "source": [
-    "# Handle to the workspace\n",
-    "# from azure.ai.ml import MLClient\n",
-    "\n",
-    "# Authentication package\n",
-    "# from azure.identity import InteractiveBrowserCredential\n",
-    "# credential = InteractiveBrowserCredential()"
-   ]
-  },
-  {
-   "cell_type": "markdown",
-   "metadata": {},
-   "source": [
-    "In the next cell, enter your Subscription ID, Resource Group name and Workspace name. To find subscription ID and resource group:\n",
-    "\n",
-    "1. In the upper right Azure Machine Learning Studio toolbar, select your workspace name.\n",
-    "1. Copy the value for Resource group and subsccription ID into the code."
-   ]
-  },
-  {
-   "cell_type": "code",
-   "execution_count": null,
-   "metadata": {
-    "name": "ml_client"
-   },
-   "outputs": [],
-   "source": [
-    "# Get a handle to the workspace\n",
-    "ml_client = MLClient(\n",
-    "    credential=credential,\n",
-    "    subscription_id=\"<SUBSCRIPTION_ID>\",\n",
-    "    resource_group_name=\"<RESOURCE_GROUP>\",\n",
-    "    workspace_name=\"<AML_WORKSPACE_NAME>\",\n",
-    ")"
-   ]
-  },
-  {
-   "cell_type": "markdown",
-   "metadata": {},
-   "source": [
-    "The result is a handler to the workspace that you'll use to manage other resources and jobs.\n",
-    "\n",
-    "> [!IMPORTANT]\n",
-    "> Creating MLClient will not connect to the workspace. The client initialization is lazy, it will wait for the first time it needs to make a call (in the notebook below, that will happen during compute creation)."
-   ]
-  },
-  {
-   "cell_type": "markdown",
-   "metadata": {},
-   "source": [
-    "## Create a Compute Resource to run our job\n",
-    "\n",
-    "AzureML needs a compute resource for running a job. It can be single or multi-node machines with Linux or Windows OS, or a specific compute fabric like Spark.\n",
-    "\n",
-    "In this example, we provision a Linux [compute cluster](https://docs.microsoft.com/azure/machine-learning/how-to-create-attach-compute-cluster?tabs=python). See the [full list on VM sizes and prices](https://azure.microsoft.com/pricing/details/machine-learning/) .\n",
-    "\n",
-    "For this example we need a gpu cluster, let's pick a STANDARD_NC6 model and create an Azure ML Compute"
-   ]
-  },
-  {
-   "cell_type": "code",
-   "execution_count": null,
-   "metadata": {
-    "name": "gpu_compute_target"
-   },
-   "outputs": [],
-   "source": [
-    "from azure.ai.ml.entities import AmlCompute\n",
-    "\n",
-    "gpu_compute_taget = \"gpu-cluster\"\n",
-    "\n",
-    "try:\n",
-    "    # let's see if the compute target already exists\n",
-    "    gpu_cluster = ml_client.compute.get(gpu_compute_taget)\n",
-    "    print(\n",
-    "        f\"You already have a cluster named {gpu_compute_taget}, we'll reuse it as is.\"\n",
-    "    )\n",
-    "\n",
-    "except Exception:\n",
-    "    print(\"Creating a new gpu compute target...\")\n",
-    "\n",
-    "    # Let's create the Azure ML compute object with the intended parameters\n",
-    "    gpu_cluster = AmlCompute(\n",
-    "        # Name assigned to the compute cluster\n",
-    "        name=\"gpu-cluster\",\n",
-    "        # Azure ML Compute is the on-demand VM service\n",
-    "        type=\"amlcompute\",\n",
-    "        # VM Family\n",
-    "        size=\"STANDARD_NC6\",\n",
-    "        # Minimum running nodes when there is no job running\n",
-    "        min_instances=0,\n",
-    "        # Nodes in cluster\n",
-    "        max_instances=4,\n",
-    "        # How many seconds will the node running after the job termination\n",
-    "        idle_time_before_scale_down=180,\n",
-    "        # Dedicated or LowPriority. The latter is cheaper but there is a chance of job termination\n",
-    "        tier=\"Dedicated\",\n",
-    "    )\n",
-    "\n",
-    "    # Now, we pass the object to MLClient's create_or_update method\n",
-    "    gpu_cluster = ml_client.begin_create_or_update(gpu_cluster)\n",
-    "\n",
-    "print(\n",
-    "    f\"AMLCompute with name {gpu_cluster.name} is created, the compute size is {gpu_cluster.size}\"\n",
-    ")"
-   ]
-  },
-  {
-   "cell_type": "markdown",
-   "metadata": {},
-   "source": [
-    "## Create an environment for the job\n",
-    "\n",
-    "To run an AzureML job, you'll need an [environment](https://docs.microsoft.com/azure/machine-learning/concept-environments). An environment is the software runtime and libraries that you want installed on the compute  where you\u2019ll be training. It is similar to your python emvironment on your local machine.\n",
-    "\n",
-    "AzureML provides many curated or readymade environments which are useful for common training and inference scenarios. You can also create your own \u201ccustom\u201d environments using a docker image, or a conda configuration \n",
-    "\n",
-    "In this example, you'll reuse the curated AzureML environment `AzureML-pytorch-1.9-ubuntu18.04-py37-cuda11-gp`. You will use the latest version of this environment using the `@latest` directive."
-   ]
-  },
-  {
-   "cell_type": "code",
-   "execution_count": null,
-   "metadata": {
-    "name": "curated_env_name"
-   },
-   "outputs": [],
-   "source": [
-    "curated_env_name = \"AzureML-pytorch-1.9-ubuntu18.04-py37-cuda11-gpu@latest\""
-   ]
-  },
-  {
-   "cell_type": "markdown",
-   "metadata": {},
-   "source": [
-    "## Data for training\n",
-    "The dataset we will use (located on a public blob [here](https://azureopendatastorage.blob.core.windows.net/testpublic/temp/fowl_data.zip) as a zip file) consists of about 120 training images each for turkeys and chickens, with 100 validation images for each class. The images are a subset of the [Open Images v5 Dataset](https://storage.googleapis.com/openimages/web/index.html). We will download and extract the dataset as part of our training script `pytorch_train.py`"
-   ]
-  },
-  {
-   "cell_type": "markdown",
-   "metadata": {},
-   "source": [
-    "## Build the command job to train\n",
-    "\n",
-    "Now that you have all assets required to run your job, it's time to build the job itself, using the Azure ML Python SDK v2. We will be creating a `command` job.\n",
-    "\n",
-    "An AzureML `command` job is a resource that specifies all the details needed to execute your training code in the cloud: inputs and outputs, the type of hardware to use, software to install, and how to run your code. the `command` job contains information to execute a single command.\n",
-    "\n",
-    "## The training script\n",
-    "\n",
-    "We will use the training script - *pytorch_train.py* python file. This script dowloads data, trains a model and registers the model too.\n",
-    "\n",
-    "## Configure the Command\n",
-    "Now that you have a script that can perform the desired tasks, you'll use the general purpose **command** to run this script.  \n",
-    "\n",
-    "* The inputs used in this command are number of epochs, learning rate, momentum and output directory\n",
-    "* You will use the compute created earlier to run this command.\n",
-    "* You will use the curated environment `AzureML-pytorch-1.9-ubuntu18.04-py37-cuda11-gpu` which was intialized earlier.\n",
-    "* You will configure the command line action itself - in this case, the command is `python pytorch_train.py`. You can access the inputs/outputs in the command via the `${{ ... }}` notation.\n",
-    "* You will configure some metadata like display name, experiment name etc. An experiment is a container for all the iterations one does on a certain project. All the jobs submitted under the same experiment name would be listed next to each other in Azure ML studio."
-   ]
-  },
-  {
-   "cell_type": "code",
-   "execution_count": null,
-   "metadata": {
-    "name": "job"
-   },
-   "outputs": [],
-   "source": [
-    "from azure.ai.ml import command\n",
-    "from azure.ai.ml import Input\n",
-    "\n",
-    "job = command(\n",
-    "    inputs=dict(\n",
-    "        num_epochs=30, learning_rate=0.001, momentum=0.9, output_dir=\"./outputs\"\n",
-    "    ),\n",
-    "    compute=gpu_compute_taget,\n",
-    "    environment=curated_env_name,\n",
-    "    code=\"./src/\",  # location of source code\n",
-    "    command=\"python pytorch_train.py --num_epochs ${{inputs.num_epochs}} --output_dir ${{inputs.output_dir}}\",\n",
-    "    experiment_name=\"pytorch-birds\",\n",
-    "    display_name=\"pytorch-birds-image\",\n",
-    ")"
-   ]
-  },
-  {
-   "cell_type": "markdown",
-   "metadata": {},
-   "source": [
-    "## Submit the job \n",
-    "\n",
-    "It's now time to submit the job to run in AzureML. This time you'll use `create_or_update`  on `ml_client.jobs`.\n",
-    "\n",
-    "Once completed, the job will register a model in your workspace as a result of training. You can view the job in AzureML studio by clicking on the link in the output of the next cell."
-   ]
-  },
-  {
-   "cell_type": "code",
-   "execution_count": null,
-   "metadata": {
-    "name": "create_job"
-   },
-   "outputs": [],
-   "source": [
-    "ml_client.jobs.create_or_update(job)"
-   ]
-  },
-  {
-   "cell_type": "markdown",
-   "metadata": {},
-   "source": [
-    "## What happens during job execution\n",
-    "As the job is executed, it goes through the following stages:\n",
-    "\n",
-    "* *Preparing*: A docker image is created according to the environment defined. The image is uploaded to the workspace's container registry and cached for later runs. Logs are also streamed to the job history and can be viewed to monitor progress. If a curated environment is used, the cached image backing that curated environment will be used.\n",
-    "* *Scaling*: The cluster attempts to scale up if the cluster requires more nodes to execute the run than are currently available.\n",
-    "* *Running*: All scripts in the `src` folder are uploaded to the compute target, data stores are mounted or copied, and the script is executed. Outputs from stdout and the ./logs folder are streamed to the job history and can be used to monitor the job."
-   ]
-  },
-  {
-   "cell_type": "markdown",
-   "metadata": {},
-   "source": [
-    "## Tune model hyperparameters\n",
-    "Now that we've seen how to do a simple PyTorch training run using the SDK, let's see if we can further improve the accuracy of our model. We can optimize our model's hyperparameters using Azure Machine Learning's sweep capabilities.\n",
-    "\n",
-    "You will replace some of the parameters passed to the training job with special inputs from the `azure.ml.sweep` package \u2013 that way, you are defining the parameter space in which to search.\n",
-    "\n",
-    "Since the training script uses a learning rate schedule to decay the learning rate every several epochs, you can tune the initial learning rate and the momentum parameters. "
-   ]
-  },
-  {
-   "cell_type": "code",
-   "execution_count": null,
-   "metadata": {
-    "name": "job_for_sweep"
-   },
-   "outputs": [],
-   "source": [
-    "from azure.ai.ml.sweep import Uniform\n",
-    "\n",
-    "# we will reuse the command_job created before. we call it as a function so that we can apply inputs\n",
-    "job_for_sweep = job(\n",
-    "    learning_rate=Uniform(min_value=0.0005, max_value=0.005),\n",
-    "    momentum=Uniform(min_value=0.9, max_value=0.99),\n",
-    ")"
-   ]
-  },
-  {
-   "cell_type": "markdown",
-   "metadata": {},
-   "source": [
-    "Then you configure sweep on the command job, with some sweep-specific parameters like the primary metric to watch and the sampling algorithm to use. \n",
-    "* You can use random sampling to try different configuration sets of hyperparameters to maximize the primary metric, the best validation accuracy (best_val_acc).\n",
-    "* You can specify the early termination policy to use to early terminate poorly performing runs. Here you use the BanditPolicy, which will terminate any run that doesn't fall within the slack factor of our primary evaluation metric. You will apply this policy every epoch (since we report our `best_val_acc` metric every epoch and `evaluation_interval`=1). Notice we will delay the first policy evaluation until after the first 10 epochs (`delay_evaluation`=10). "
-   ]
-  },
-  {
-   "cell_type": "code",
-   "execution_count": null,
-   "metadata": {
-    "name": "sweep_job"
-   },
-   "outputs": [],
-   "source": [
-    "from azure.ai.ml.sweep import BanditPolicy\n",
-    "\n",
-    "sweep_job = job_for_sweep.sweep(\n",
-    "    compute=\"gpu-cluster\",\n",
-    "    sampling_algorithm=\"random\",\n",
-    "    primary_metric=\"best_val_acc\",\n",
-    "    goal=\"Maximize\",\n",
-    "    max_total_trials=8,\n",
-    "    max_concurrent_trials=4,\n",
-    "    early_termination_policy=BanditPolicy(\n",
-    "        slack_factor=0.15, evaluation_interval=1, delay_evaluation=10\n",
-    "    ),\n",
-    ")"
-   ]
-  },
-  {
-   "cell_type": "markdown",
-   "metadata": {},
-   "source": [
-    "Now you can submit this job as before. This will now run a sweep job that sweeps over our train job."
-   ]
-  },
-  {
-   "cell_type": "code",
-   "execution_count": null,
-   "metadata": {
-    "name": "create_sweep_job"
-   },
-   "outputs": [],
-   "source": [
-    "returned_sweep_job = ml_client.create_or_update(sweep_job)\n",
-    "\n",
-    "# stream the output and wait until the job is finished\n",
-    "ml_client.jobs.stream(returned_sweep_job.name)\n",
-    "\n",
-    "# refresh the latest status of the job after streaming\n",
-    "returned_sweep_job = ml_client.jobs.get(name=returned_sweep_job.name)"
-   ]
-  },
-  {
-   "cell_type": "markdown",
-   "metadata": {},
-   "source": [
-    "You can monitor the job using the studio UI link presented when you run the job.\n",
-    "\n",
-    "## Find the best model\n",
-    "**Once all the runs complete**, you can find the run that produced the model with the highest accuracy."
-   ]
-  },
-  {
-   "cell_type": "code",
-   "execution_count": null,
-   "metadata": {
-    "name": "model"
-   },
-   "outputs": [],
-   "source": [
-    "from azure.ai.ml.entities import Model\n",
-    "\n",
-    "if returned_sweep_job.status == \"Completed\":\n",
-    "\n",
-    "    # First let us get the run which gave us the best result\n",
-    "    best_run = returned_sweep_job.properties[\"best_child_run_id\"]\n",
-    "\n",
-    "    # lets get the model from this run\n",
-    "    model = Model(\n",
-    "        # the script stores the model as \"outputs\"\n",
-    "        path=\"azureml://jobs/{}/outputs/artifacts/paths/outputs/\".format(best_run),\n",
-    "        name=\"run-model-example\",\n",
-    "        description=\"Model created from run.\",\n",
-    "        type=\"custom_model\",\n",
-    "    )\n",
-    "\n",
-    "else:\n",
-    "    print(\n",
-    "        \"Sweep job status: {}. Please wait until it completes\".format(\n",
-    "            returned_sweep_job.status\n",
-    "        )\n",
-    "    )"
-   ]
-  },
-  {
-   "cell_type": "markdown",
-   "metadata": {},
-   "source": [
-    "## Deploy the model as an online endpoint\n",
-    "\n",
-    "Now deploy your machine learning model as a web service in the Azure cloud, an [`online endpoint`](https://docs.microsoft.com/azure/machine-learning/concept-endpoints).\n",
-    "\n",
-    "To deploy a machine learning service, you usually need:\n",
-    "\n",
-    "* The model assets (file, metadata) that you want to deploy. You've already registered these assets in your training job.\n",
-    "* Some code to run as a service. The code executes the model on a given input request. This entry script receives data submitted to a deployed web service and passes it to the model, then returns the model's response to the client. The script is specific to your model. The entry script must understand the data that the model expects and returns. When using a MLFlow model, this script is automatically created for you."
-   ]
-  },
-  {
-   "cell_type": "markdown",
-   "metadata": {},
-   "source": [
-    "## Create a new online endpoint\n",
-    "\n",
-    "As a firsdt step, you need to create your online endpoint. The endpoint name needs to be unique in the entire Azure region. For this article, you'll create a unique name using [`UUID`](https://en.wikipedia.org/wiki/Universally_unique_identifier#:~:text=A%20universally%20unique%20identifier%20(UUID,%2C%20for%20practical%20purposes%2C%20unique.)."
-   ]
-  },
-  {
-   "cell_type": "code",
-   "execution_count": null,
-   "metadata": {
-    "name": "online_endpoint_name"
-   },
-   "outputs": [],
-   "source": [
-    "import uuid\n",
-    "\n",
-    "# Creating a unique name for the endpoint\n",
-    "online_endpoint_name = \"aci-birds-endpoint-\" + str(uuid.uuid4())[:8]"
-   ]
-  },
-  {
-   "cell_type": "code",
-   "execution_count": null,
-   "metadata": {
-    "name": "endpoint"
-   },
-   "outputs": [],
-   "source": [
-    "from azure.ai.ml.entities import ManagedOnlineEndpoint\n",
-    "\n",
-    "# create an online endpoint\n",
-    "endpoint = ManagedOnlineEndpoint(\n",
-    "    name=online_endpoint_name,\n",
-    "    description=\"Classify turkey/chickens using transfer learning with PyTorch\",\n",
-    "    auth_mode=\"key\",\n",
-    "    tags={\"data\": \"birds\", \"method\": \"transfer learning\", \"framework\": \"pytorch\"},\n",
-    ")\n",
-    "\n",
-    "endpoint = ml_client.begin_create_or_update(endpoint)\n",
-    "\n",
-    "print(f\"Endpoint {endpoint.name} provisioning state: {endpoint.provisioning_state}\")"
-   ]
-  },
-  {
-   "cell_type": "markdown",
-   "metadata": {},
-   "source": [
-    "Once you've created an endpoint, you can retrieve it as below:"
-   ]
-  },
-  {
-   "cell_type": "code",
-   "execution_count": null,
-   "metadata": {
-    "name": "get_endpoint"
-   },
-   "outputs": [],
-   "source": [
-    "endpoint = ml_client.online_endpoints.get(name=online_endpoint_name)\n",
-    "\n",
-    "print(\n",
-    "    f'Endpint \"{endpoint.name}\" with provisioning state \"{endpoint.provisioning_state}\" is retrieved'\n",
-    ")"
-   ]
-  },
-  {
-   "cell_type": "markdown",
-   "metadata": {},
-   "source": [
-    "## Deploy the model to the endpoint\n",
-    "\n",
-    "Once the endpoint is created, deploy the model with the entry script. Each endpoint can have multiple deployments and direct traffic to these deployments can be specified using rules. Here you'll create a single deployment that handles 100% of the incoming traffic. We have chosen a color name for the deployment, for example, *aci-blue*, *aci-green*, *aci-red* deployments, which is arbitrary.\n",
-    "\n",
-    "Deploy the best version of the model.  \n",
-    "\n",
-    "> [!NOTE]\n",
-    "> Expect this deployment to take approximately 6 to 8 minutes."
-   ]
-  },
-  {
-   "cell_type": "code",
-   "execution_count": null,
-   "metadata": {
-    "name": "blue_deployment"
-   },
-   "outputs": [],
-   "source": [
-    "from azure.ai.ml.entities import (\n",
-    "    ManagedOnlineDeployment,\n",
-    "    Model,\n",
-    "    Environment,\n",
-    "    CodeConfiguration,\n",
-    ")\n",
-    "\n",
-    "online_deployment_name = \"aci-blue\"\n",
-    "\n",
-    "# create an online deployment.\n",
-    "blue_deployment = ManagedOnlineDeployment(\n",
-    "    name=online_deployment_name,\n",
-    "    endpoint_name=online_endpoint_name,\n",
-    "    model=model,\n",
-    "    environment=curated_env_name,\n",
-    "    code_configuration=CodeConfiguration(code=\"./score/\", scoring_script=\"score.py\"),\n",
-    "    instance_type=\"Standard_NC6s_v3\",\n",
-    "    instance_count=1,\n",
-    ")\n",
-    "\n",
-    "blue_deployment = ml_client.begin_create_or_update(blue_deployment)"
-   ]
-  },
-  {
-   "cell_type": "markdown",
-   "metadata": {},
-   "source": [
-    "### Test with a sample image\n",
-    "\n",
-    "Now that the model is deployed to the endpoint, you can run inference with it. Let us take a sample image to predict on. Lets dispaly this iamge."
-   ]
-  },
-  {
-   "cell_type": "code",
-   "execution_count": null,
-   "metadata": {
-    "name": "display_image"
-   },
-   "outputs": [],
-   "source": [
-    "# install pillow if PIL cannot imported\n",
-    "# %pip install pillow\n",
-    "import json\n",
-    "from PIL import Image\n",
-    "import matplotlib.pyplot as plt\n",
-    "\n",
-    "%matplotlib inline\n",
-    "plt.imshow(Image.open(\"test_img.jpg\"))"
-   ]
-  },
-  {
-   "cell_type": "markdown",
-   "metadata": {},
-   "source": [
-    "Create a function to format and resize the iamge"
-   ]
-  },
-  {
-   "cell_type": "code",
-   "execution_count": null,
-   "metadata": {
-    "name": "process_image"
-   },
-   "outputs": [],
-   "source": [
-    "# install torch and torchvision iof needed\n",
-    "#%pip install torch\n",
-    "#%pip install torchvision\n",
-    "\n",
-    "import torch\n",
-    "from torchvision import transforms\n",
-    "\n",
-    "\n",
-    "def preprocess(image_file):\n",
-    "    \"\"\"Preprocess the input image.\"\"\"\n",
-    "    data_transforms = transforms.Compose(\n",
-    "        [\n",
-    "            transforms.Resize(256),\n",
-    "            transforms.CenterCrop(224),\n",
-    "            transforms.ToTensor(),\n",
-    "            transforms.Normalize([0.485, 0.456, 0.406], [0.229, 0.224, 0.225]),\n",
-    "        ]\n",
-    "    )\n",
-    "\n",
-    "    image = Image.open(image_file)\n",
-    "    image = data_transforms(image).float()\n",
-    "    image = torch.tensor(image)\n",
-    "    image = image.unsqueeze(0)\n",
-    "    return image.numpy()"
-   ]
-  },
-  {
-   "cell_type": "markdown",
-   "metadata": {},
-   "source": [
-    "Format the iamge and convert it to a json file"
-   ]
-  },
-  {
-   "cell_type": "code",
-   "execution_count": null,
-   "metadata": {
-    "name": "test_json"
-   },
-   "outputs": [],
-   "source": [
-    "image_data = preprocess(\"test_img.jpg\")\n",
-    "input_data = json.dumps({\"data\": image_data.tolist()})\n",
-    "with open(\"request.json\", \"w\") as outfile:\n",
-    "    outfile.write(input_data)"
-   ]
-  },
-  {
-   "cell_type": "markdown",
-   "metadata": {},
-   "source": [
-    "Invoke the endpoint with this json and print the result"
-   ]
-  },
-  {
-   "cell_type": "code",
-   "execution_count": null,
-   "metadata": {
-    "name": "test_deployment"
-   },
-   "outputs": [],
-   "source": [
-    "# test the blue deployment\n",
-    "result = ml_client.online_endpoints.invoke(\n",
-    "    endpoint_name=online_endpoint_name,\n",
-    "    request_file=\"request.json\",\n",
-    "    deployment_name=online_deployment_name,\n",
-    ")\n",
-    "\n",
-    "print(result)"
-   ]
-  },
-  {
-   "cell_type": "markdown",
-   "metadata": {},
-   "source": [
-    "## Clean up resources\n",
-    "\n",
-    "If you're not going to use the endpoint, delete it to stop using the resource.  Make sure no other deployments are using an endpoint before you delete it.\n",
-    "\n",
-    "\n",
-    "> [!NOTE]\n",
-    "> Expect this step to take approximately 6 to 8 minutes."
-   ]
-  },
-  {
-   "cell_type": "code",
-   "execution_count": null,
-   "metadata": {
-    "name": "delete_endpoint"
-   },
-   "outputs": [],
-   "source": [
-    "ml_client.online_endpoints.begin_delete(name=online_endpoint_name)"
-   ]
-  }
- ],
- "metadata": {
-  "description": {
-   "description": "Train, hyperparameter tune, and deploy a PyTorch model to classify chicken and turkey images to build a deep learning neural network (DNN) based on PyTorch's transfer learning tutorial."
-  },
-  "kernelspec": {
-   "display_name": "Python 3.10 - SDK V2",
-   "language": "python",
-   "name": "python310-sdkv2"
-  },
-  "language_info": {
-   "codemirror_mode": {
-    "name": "ipython",
-    "version": 3
-   },
-   "file_extension": ".py",
-   "mimetype": "text/x-python",
-   "name": "python",
-   "nbconvert_exporter": "python",
-   "pygments_lexer": "ipython3",
-   "version": "3.7.12"
-  },
-  "orig_nbformat": 4,
-  "vscode": {
-   "interpreter": {
-    "hash": "27e3d0e72e4fca658b4cea21737d79da5e68f90d3ccf7f33207fcc73892eee38"
-   }
-  }
- },
- "nbformat": 4,
- "nbformat_minor": 2
-=======
     "cells": [
         {
             "cell_type": "markdown",
@@ -1433,5 +715,4 @@
     },
     "nbformat": 4,
     "nbformat_minor": 2
->>>>>>> 0f0d78f0
 }