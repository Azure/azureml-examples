--- conflicted
+++ resolved
@@ -770,11 +770,7 @@
    "name": "amlv2"
   },
   "kernelspec": {
-<<<<<<< HEAD
-   "display_name": "Python 3 (ipykernel)",
-=======
    "display_name": "Python 3.10 - SDK V2",
->>>>>>> 8c628192
    "language": "python",
    "name": "python310-sdkv2"
   },
