{
 "cells": [
  {
   "cell_type": "markdown",
   "metadata": {
    "nteract": {
     "transient": {
      "deleting": false
     }
    }
   },
   "source": [
    "# Use batch deployments for image file processing"
   ]
  },
  {
   "cell_type": "markdown",
   "metadata": {},
   "source": [
    "The following notebook demostrates how to use batch endpoints to deploy models that work with images. Particularly, we are going to deploy a TensorFlow model for the popular ImageNet classification problem."
   ]
  },
  {
   "cell_type": "markdown",
   "metadata": {},
   "source": [
    "This notebook requires:\n",
    "\n",
    "- `tensorflow`\n",
    "- `tensorflow_hub`\n",
    "- `pillow`\n",
    "- `azure-ai-ml`\n",
    "- `azureml-mlflow`\n",
    "- `pandas`\n",
    "- `scipy`"
   ]
  },
  {
   "cell_type": "markdown",
   "metadata": {},
   "source": [
    "## 1. Connect to Azure Machine Learning Workspace\n",
    "\n",
    "The [workspace](https://docs.microsoft.com/en-us/azure/machine-learning/concept-workspace) is the top-level resource for Azure Machine Learning, providing a centralized place to work with all the artifacts you create when you use Azure Machine Learning. In this section we will connect to the workspace in which the job will be run.\n",
    "\n",
    "### 1.1. Import the required libraries"
   ]
  },
  {
   "cell_type": "code",
   "execution_count": null,
   "metadata": {},
   "outputs": [],
   "source": [
    "from azure.ai.ml import MLClient, Input\n",
    "from azure.ai.ml.entities import (\n",
    "    BatchEndpoint,\n",
    "    BatchDeployment,\n",
    "    Model,\n",
    "    AmlCompute,\n",
    "    Data,\n",
    "    BatchRetrySettings,\n",
    "    CodeConfiguration,\n",
    "    Environment,\n",
    ")\n",
    "from azure.ai.ml.constants import AssetTypes, BatchDeploymentOutputAction\n",
    "from azure.identity import DefaultAzureCredential"
   ]
  },
  {
   "cell_type": "markdown",
   "metadata": {
    "nteract": {
     "transient": {
      "deleting": false
     }
    }
   },
   "source": [
    "### 1.2. Configure workspace details and get a handle to the workspace\n",
    "\n",
    "To connect to a workspace, we need identifier parameters - a subscription, resource group and workspace name. We will use these details in the `MLClient` from `azure.ai.ml` to get a handle to the required Azure Machine Learning workspace. We use the default [default azure authentication](https://docs.microsoft.com/en-us/python/api/azure-identity/azure.identity.defaultazurecredential?view=azure-python) for this tutorial. Check the [configuration notebook](../../jobs/configuration.ipynb) for more details on how to configure credentials and connect to a workspace."
   ]
  },
  {
   "cell_type": "code",
   "execution_count": null,
   "metadata": {},
   "outputs": [],
   "source": [
    "# enter details of your AML workspace\n",
    "subscription_id = \"<SUBSCRIPTION_ID>\"\n",
    "resource_group = \"<RESOURCE_GROUP>\"\n",
    "workspace = \"<AML_WORKSPACE_NAME>\""
   ]
  },
  {
   "cell_type": "code",
   "execution_count": null,
   "metadata": {
    "jupyter": {
     "outputs_hidden": false,
     "source_hidden": false
    },
    "nteract": {
     "transient": {
      "deleting": false
     }
    }
   },
   "outputs": [],
   "source": [
    "ml_client = MLClient(\n",
    "    DefaultAzureCredential(), subscription_id, resource_group, workspace\n",
    ")"
   ]
  },
  {
   "cell_type": "markdown",
   "metadata": {
    "nteract": {
     "transient": {
      "deleting": false
     }
    }
   },
   "source": [
    "## 2. Registering the model\n",
    "\n",
    "### 2.1 About the model\n",
    "\n",
    "Let's review how the model is built. The model was built using TensorFlow along with the RestNet architecture ([Identity Mappings in Deep Residual Networks](https://arxiv.org/abs/1603.05027)). This model has the following constraints that are important to keep in mind for deployment:\n",
    "\n",
    "* In work with images of size 244x244 (tensors of `(224, 224, 3)`).\n",
    "* It requires inputs to be scaled to the range `[0,1]`."
   ]
  },
  {
   "cell_type": "code",
   "execution_count": null,
   "metadata": {
    "jupyter": {
     "outputs_hidden": false,
     "source_hidden": false
    },
    "nteract": {
     "transient": {
      "deleting": false
     }
    }
   },
   "outputs": [],
   "source": [
    "import tensorflow_hub as hub\n",
    "import tensorflow as tf\n",
    "\n",
    "model = tf.keras.Sequential(\n",
    "    [\n",
    "        hub.KerasLayer(\n",
    "            \"https://tfhub.dev/google/imagenet/resnet_v2_101/classification/5\"\n",
    "        ),\n",
    "    ]\n",
    ")\n",
    "model.build([None, None, None, 3])"
   ]
  },
  {
   "cell_type": "markdown",
   "metadata": {
    "nteract": {
     "transient": {
      "deleting": false
     }
    }
   },
   "source": [
    "Testing if the model works:"
   ]
  },
  {
   "cell_type": "code",
   "execution_count": null,
   "metadata": {
    "jupyter": {
     "outputs_hidden": false,
     "source_hidden": false
    },
    "nteract": {
     "transient": {
      "deleting": false
     }
    }
   },
   "outputs": [],
   "source": [
    "import PIL.Image as Image\n",
    "import numpy as np\n",
    "\n",
    "image_file = tf.keras.utils.get_file(\n",
    "    \"image.jpeg\",\n",
    "    \"https://azuremlexampledata.blob.core.windows.net/data/imagenet/goldfish.JPEG\",\n",
    ")\n",
    "img = Image.open(image_file).resize((244, 244))\n",
    "img = np.array(img) / 255.0\n",
    "batch_img = tf.expand_dims(img, axis=0)"
   ]
  },
  {
   "cell_type": "markdown",
   "metadata": {
    "nteract": {
     "transient": {
      "deleting": false
     }
    }
   },
   "source": [
    "Run the model:"
   ]
  },
  {
   "cell_type": "code",
   "execution_count": null,
   "metadata": {
    "jupyter": {
     "outputs_hidden": false,
     "source_hidden": false
    },
    "nteract": {
     "transient": {
      "deleting": false
     }
    }
   },
   "outputs": [],
   "source": [
    "pred = model.predict(batch_img)\n",
    "pred_class = pred.argmax(axis=-1)"
   ]
  },
  {
   "cell_type": "markdown",
   "metadata": {
    "nteract": {
     "transient": {
      "deleting": false
     }
    }
   },
   "source": [
    "Getting the labels for ImageNet:"
   ]
  },
  {
   "cell_type": "code",
   "execution_count": null,
   "metadata": {
    "jupyter": {
     "outputs_hidden": false,
     "source_hidden": false
    },
    "nteract": {
     "transient": {
      "deleting": false
     }
    }
   },
   "outputs": [],
   "source": [
    "labels_path = tf.keras.utils.get_file(\n",
    "    \"ImageNetLabels.txt\",\n",
    "    \"https://azuremlexampledata.blob.core.windows.net/data/imagenet/ImageNetLabels.txt\",\n",
    ")\n",
    "imagenet_labels = np.array(open(labels_path).read().splitlines())"
   ]
  },
  {
   "cell_type": "code",
   "execution_count": null,
   "metadata": {
    "jupyter": {
     "outputs_hidden": false,
     "source_hidden": false
    },
    "nteract": {
     "transient": {
      "deleting": false
     }
    }
   },
   "outputs": [],
   "source": [
    "predicted_class_name = [\n",
    "    imagenet_labels[predicted_class] for predicted_class in pred_class\n",
    "]\n",
    "predicted_class_name"
   ]
  },
  {
   "cell_type": "markdown",
   "metadata": {
    "nteract": {
     "transient": {
      "deleting": false
     }
    }
   },
   "source": [
    "Let's save this model locally:"
   ]
  },
  {
   "cell_type": "code",
   "execution_count": null,
   "metadata": {
    "jupyter": {
     "outputs_hidden": false,
     "source_hidden": false
    },
    "nteract": {
     "transient": {
      "deleting": false
     }
    }
   },
   "outputs": [],
   "source": [
    "model_local_path = \"imagenet-classifier/model\"\n",
    "model.save(model_local_path)"
   ]
  },
  {
   "cell_type": "markdown",
   "metadata": {
    "nteract": {
     "transient": {
      "deleting": false
     }
    }
   },
   "source": [
    "### 2.2 Registering the model in the workspace\n",
    "\n",
    "We need to register the model in order to use it with Azure Machine Learning:"
   ]
  },
  {
   "cell_type": "code",
   "execution_count": null,
   "metadata": {
    "jupyter": {
     "outputs_hidden": false,
     "source_hidden": false
    },
    "nteract": {
     "transient": {
      "deleting": false
     }
    }
   },
   "outputs": [],
   "source": [
    "model_name = \"imagenet-classifier\""
   ]
  },
  {
   "cell_type": "code",
   "execution_count": null,
   "metadata": {
    "jupyter": {
     "outputs_hidden": false,
     "source_hidden": false
    },
    "nteract": {
     "transient": {
      "deleting": false
     }
    }
   },
   "outputs": [],
   "source": [
    "if not any(filter(lambda m: m.name == model_name, ml_client.models.list())):\n",
    "    print(f\"Model {model_name} is not registered. Creating...\")\n",
    "    model = ml_client.models.create_or_update(\n",
    "        Model(name=model_name, path=model_local_path, type=AssetTypes.CUSTOM_MODEL)\n",
    "    )"
   ]
  },
  {
   "cell_type": "markdown",
   "metadata": {
    "nteract": {
     "transient": {
      "deleting": false
     }
    }
   },
   "source": [
    "Let's get a reference to the model:"
   ]
  },
  {
   "cell_type": "code",
   "execution_count": null,
   "metadata": {
    "jupyter": {
     "outputs_hidden": false,
     "source_hidden": false
    },
    "nteract": {
     "transient": {
      "deleting": false
     }
    }
   },
   "outputs": [],
   "source": [
    "model = ml_client.models.get(name=model_name, label=\"latest\")"
   ]
  },
  {
   "cell_type": "markdown",
   "metadata": {
    "nteract": {
     "transient": {
      "deleting": false
     }
    }
   },
   "source": [
    "## 3 Create Batch Endpoint\n",
    "\n",
    "Batch endpoints are endpoints that are used batch inferencing on large volumes of data over a period of time. Batch endpoints receive pointers to data and run jobs asynchronously to process the data in parallel on compute clusters. Batch endpoints store outputs to a data store for further analysis.\n",
    "\n",
    "To create an online endpoint we will use `BatchEndpoint`. This class allows user to configure the following key aspects:\n",
    "- `name` - Name of the endpoint. Needs to be unique at the Azure region level\n",
    "- `auth_mode` - The authentication method for the endpoint. Currently only Azure Active Directory (Azure AD) token-based (`aad_token`) authentication is supported. \n",
    "- `defaults` - Default settings for the endpoint.\n",
    "   - `deployment_name` - Name of the deployment that will serve as the default deployment for the endpoint.\n",
    "- `description`- Description of the endpoint.\n",
    "\n",
    "### 3.1 Configure the endpoint\n",
    "\n",
    "First, let's create the endpoint that is going to host the batch deployments. To ensure that our endpoint name is unique, let's create a random suffix to append to it. \n",
    "\n",
    "> In general, you won't need to use this technique but you will use more meaningful names. Please skip the following cell if your case:"
   ]
  },
  {
   "cell_type": "code",
   "execution_count": null,
   "metadata": {
    "jupyter": {
     "outputs_hidden": false,
     "source_hidden": false
    },
    "nteract": {
     "transient": {
      "deleting": false
     }
    }
   },
   "outputs": [],
   "source": [
    "import random\n",
    "import string\n",
    "\n",
    "# Creating a unique endpoint name by including a random suffix\n",
    "allowed_chars = string.ascii_lowercase + string.digits\n",
    "endpoint_suffix = \"\".join(random.choice(allowed_chars) for x in range(5))\n",
    "endpoint_name = \"imagenet-classifier-\" + endpoint_suffix"
   ]
  },
  {
   "cell_type": "markdown",
   "metadata": {},
   "source": [
    "Let's configure the endpoint:"
   ]
  },
  {
   "cell_type": "code",
   "execution_count": null,
   "metadata": {},
   "outputs": [],
   "source": [
    "endpoint = BatchEndpoint(\n",
    "    name=endpoint_name,\n",
    "    description=\"An batch service to perform ImageNet image classification\",\n",
    ")"
   ]
  },
  {
   "cell_type": "markdown",
   "metadata": {},
   "source": [
    "### 3.2 Create the endpoint\n",
    "Using the `MLClient` created earlier, we will now create the Endpoint in the workspace. This command will start the endpoint creation and return a confirmation response while the endpoint creation continues."
   ]
  },
  {
   "cell_type": "code",
   "execution_count": null,
   "metadata": {
    "jupyter": {
     "outputs_hidden": false,
     "source_hidden": false
    },
    "nteract": {
     "transient": {
      "deleting": false
     }
    }
   },
   "outputs": [],
   "source": [
    "ml_client.batch_endpoints.begin_create_or_update(endpoint).result()"
   ]
  },
  {
   "cell_type": "markdown",
   "metadata": {},
   "source": [
    "## 4. Create a batch deployment\n",
    "\n",
    "A deployment is a set of resources required for hosting the model that does the actual inferencing. We will create a deployment for our endpoint using the `BatchDeployment` class.\n",
    "\n",
    "### 4.1 Creating an scoring script to work with the model"
   ]
  },
  {
   "cell_type": "code",
   "execution_count": null,
   "metadata": {
    "jupyter": {
     "outputs_hidden": false,
     "source_hidden": false
    },
    "nteract": {
     "transient": {
      "deleting": false
     }
    }
   },
   "outputs": [],
   "source": [
    "%%writefile imagenet-classifier/code/batch_driver.py\n",
    "\n",
    "import os\n",
    "import numpy as np\n",
    "import pandas as pd\n",
    "import tensorflow as tf\n",
    "from os.path import basename\n",
    "from PIL import Image\n",
    "from tensorflow.keras.models import load_model\n",
    "\n",
    "\n",
    "def init():\n",
    "    global model\n",
    "    global input_width\n",
    "    global input_height\n",
    "\n",
    "    # AZUREML_MODEL_DIR is an environment variable created during deployment\n",
    "    model_path = os.path.join(os.environ[\"AZUREML_MODEL_DIR\"], \"model\")\n",
    "\n",
    "    # load the model\n",
    "    model = load_model(model_path)\n",
    "    input_width = 244\n",
    "    input_height = 244\n",
    "\n",
    "def run(mini_batch):\n",
    "    results = []\n",
    "\n",
    "    for image in mini_batch:\n",
    "        data = Image.open(image).resize((input_width, input_height)) # Read and resize the image\n",
    "        data = np.array(data)/255.0 # Normalize\n",
    "        data_batch = tf.expand_dims(data, axis=0) # create a batch of size (1, 244, 244, 3)\n",
    "\n",
    "        # perform inference\n",
    "        pred = model.predict(data_batch)\n",
    "\n",
    "        # Compute probabilities, classes and labels\n",
    "        pred_prob = tf.math.reduce_max(tf.math.softmax(pred, axis=-1)).numpy()\n",
    "        pred_class = tf.math.argmax(pred, axis=-1).numpy()\n",
    "\n",
    "        results.append([basename(image), pred_class[0], pred_prob])\n",
    "\n",
    "    return pd.DataFrame(results)"
   ]
  },
  {
   "cell_type": "markdown",
   "metadata": {
    "nteract": {
     "transient": {
      "deleting": false
     }
    }
   },
   "source": [
    "### 4.2 Creating the compute\n",
    "\n",
    "Batch deployments can run on any Azure ML compute that already exists in the workspace. That means that multiple batch deployments can share the same compute infrastructure. In this example, we are going to work on an AzureML compute cluster called `cpu-cluster`. Let's verify the compute exists on the workspace or create it otherwise."
   ]
  },
  {
   "cell_type": "code",
   "execution_count": null,
   "metadata": {
    "jupyter": {
     "outputs_hidden": false,
     "source_hidden": false
    },
    "nteract": {
     "transient": {
      "deleting": false
     }
    }
   },
   "outputs": [],
   "source": [
    "compute_name = \"cpu-cluster\"\n",
    "if not any(filter(lambda m: m.name == compute_name, ml_client.compute.list())):\n",
    "    print(f\"Compute {compute_name} is not created. Creating...\")\n",
    "    compute_cluster = AmlCompute(\n",
    "        name=compute_name, description=\"amlcompute\", min_instances=0, max_instances=5\n",
    "    )\n",
    "    ml_client.begin_create_or_update(compute_cluster)"
   ]
  },
  {
   "cell_type": "markdown",
   "metadata": {
    "nteract": {
     "transient": {
      "deleting": false
     }
    }
   },
   "source": [
    "Compute may take time to be created. Let's wait for it:"
   ]
  },
  {
   "cell_type": "code",
   "execution_count": null,
   "metadata": {
    "jupyter": {
     "outputs_hidden": false,
     "source_hidden": false
    },
    "nteract": {
     "transient": {
      "deleting": false
     }
    }
   },
   "outputs": [],
   "source": [
    "print(\"Waiting for compute\", end=\"\")\n",
    "while ml_client.compute.get(name=compute_name).provisioning_state == \"Creating\":\n",
    "    sleep(1)\n",
    "    print(\".\", end=\"\")\n",
    "\n",
    "print(\" [DONE]\")"
   ]
  },
  {
   "cell_type": "markdown",
   "metadata": {
    "nteract": {
     "transient": {
      "deleting": false
     }
    }
   },
   "source": [
    "### 4.3 Creating the environment\n",
    "\n",
    "Let's create the environment. In our case, our model runs on `TensorFlow`. Azure Machine Learning already has an environment with the required software installed, so we can reutilize this environment."
   ]
  },
  {
   "cell_type": "code",
   "execution_count": null,
   "metadata": {
    "jupyter": {
     "outputs_hidden": false,
     "source_hidden": false
    },
    "nteract": {
     "transient": {
      "deleting": false
     }
    }
   },
   "outputs": [],
   "source": [
    "environment = Environment(\n",
    "    conda_file=\"./imagenet-classifier/environment/conda.yml\",\n",
    "    image=\"mcr.microsoft.com/azureml/tensorflow-2.4-ubuntu18.04-py37-cpu-inference:latest\",\n",
    ")"
   ]
  },
  {
   "cell_type": "markdown",
   "metadata": {
    "nteract": {
     "transient": {
      "deleting": false
     }
    }
   },
   "source": [
    " ### 4.4 Configuring the deployment\n",
    " \n",
    " We will create a deployment for our endpoint using the `BatchDeployment` class. This class allows user to configure the following key aspects.\n",
    "- `name` - Name of the deployment.\n",
    "- `endpoint_name` - Name of the endpoint to create the deployment under.\n",
    "- `model` - The model to use for the deployment. This value can be either a reference to an existing versioned model in the workspace or an inline model specification.\n",
    "- `environment` - The environment to use for the deployment. This value can be either a reference to an existing versioned environment in the workspace or an inline environment specification.\n",
    "- `code_path`- Path to the source code directory for scoring the model\n",
    "- `scoring_script` - Relative path to the scoring file in the source code directory\n",
    "- `compute` - Name of the compute target to execute the batch scoring jobs on\n",
    "- `instance_count`- The number of nodes to use for each batch scoring job.\t\t1\n",
    "- `max_concurrency_per_instance`- The maximum number of parallel scoring_script runs per instance.\n",
    "- `mini_batch_size`\t- The number of files the code_configuration.scoring_script can process in one `run()` call.\n",
    "- `retry_settings`- Retry settings for scoring each mini batch.\t\t\n",
    "   - `max_retries`- The maximum number of retries for a failed or timed-out mini batch (default is 3)\n",
    "   - `timeout`- The timeout in seconds for scoring a mini batch (default is 30)\n",
    "- `output_action`- Indicates how the output should be organized in the output file. Allowed values are `append_row` or `summary_only`. Default is `append_row`\n",
    "- `output_file_name`- Name of the batch scoring output file. Default is `predictions.csv`\n",
    "- `environment_variables`- Dictionary of environment variable name-value pairs to set for each batch scoring job.\n",
    "- `logging_level`- The log verbosity level.\tAllowed values are `warning`, `info`, `debug`. Default is `info`."
   ]
  },
  {
   "cell_type": "code",
   "execution_count": null,
   "metadata": {
    "jupyter": {
     "outputs_hidden": false,
     "source_hidden": false
    },
    "nteract": {
     "transient": {
      "deleting": false
     }
    }
   },
   "outputs": [],
   "source": [
    "deployment = BatchDeployment(\n",
    "    name=\"imagenet-classifier-resnetv2\",\n",
    "    description=\"A ResNetV2 model architecture for performing ImageNet classification in batch\",\n",
    "    endpoint_name=endpoint.name,\n",
    "    model=model,\n",
    "    environment=environment,\n",
    "    code_configuration=CodeConfiguration(\n",
    "        code=\"./imagenet-classifier/code/\",\n",
    "        scoring_script=\"batch_driver.py\",\n",
    "    ),\n",
    "    compute=compute_name,\n",
    "    instance_count=2,\n",
    "    max_concurrency_per_instance=1,\n",
    "    mini_batch_size=10,\n",
    "    output_action=BatchDeploymentOutputAction.APPEND_ROW,\n",
    "    output_file_name=\"predictions.csv\",\n",
    "    retry_settings=BatchRetrySettings(max_retries=3, timeout=300),\n",
    "    logging_level=\"info\",\n",
    ")"
   ]
  },
  {
   "cell_type": "markdown",
   "metadata": {},
   "source": [
    "### 4.5 Create the deployment\n",
    "Using the `MLClient` created earlier, we will now create the deployment in the workspace. This command will start the deployment creation and return a confirmation response while the deployment creation continues."
   ]
  },
  {
   "cell_type": "code",
   "execution_count": null,
   "metadata": {
    "jupyter": {
     "outputs_hidden": false,
     "source_hidden": false
    },
    "nteract": {
     "transient": {
      "deleting": false
     }
    }
   },
   "outputs": [],
   "source": [
    "ml_client.batch_deployments.begin_create_or_update(deployment).result()"
   ]
  },
  {
   "cell_type": "markdown",
   "metadata": {},
   "source": [
    "### 4.6 Testing the deployment\n",
    "\n",
    "Once the deployment is created, it is ready to recieve jobs.\n",
    "\n",
    "#### 4.6.1 Creating a data asset\n",
    "\n",
    "Let's first register a data asset so we can run the job against it. This data asset is a folder containing 1000 images from the original ImageNet dataset. We are going to download it first and then create the data asset:"
   ]
  },
  {
   "cell_type": "code",
   "execution_count": null,
   "metadata": {
    "jupyter": {
     "outputs_hidden": false,
     "source_hidden": false
    },
    "nteract": {
     "transient": {
      "deleting": false
     }
    }
   },
   "outputs": [],
   "source": [
    "!wget https://azuremlexampledata.blob.core.windows.net/data/imagenet/imagenet-1000.zip\n",
    "!unzip imagenet-1000.zip -d /tmp/imagenet-1000"
   ]
  },
  {
   "cell_type": "markdown",
   "metadata": {},
   "source": [
    "Registering a data asset:"
   ]
  },
  {
   "cell_type": "code",
   "execution_count": null,
   "metadata": {
    "jupyter": {
     "outputs_hidden": false,
     "source_hidden": false
    },
    "nteract": {
     "transient": {
      "deleting": false
     }
    }
   },
   "outputs": [],
   "source": [
    "data_path = \"/tmp/imagenet-1000\"\n",
    "dataset_name = \"imagenet-sample-unlabeled\"\n",
    "\n",
    "imagenet_sample = Data(\n",
    "    path=data_path,\n",
    "    type=AssetTypes.URI_FOLDER,\n",
    "    description=\"A sample of 1000 images from the original ImageNet dataset\",\n",
    "    name=dataset_name,\n",
    ")"
   ]
  },
  {
   "cell_type": "code",
   "execution_count": null,
   "metadata": {
    "jupyter": {
     "outputs_hidden": false,
     "source_hidden": false
    },
    "nteract": {
     "transient": {
      "deleting": false
     }
    }
   },
   "outputs": [],
   "source": [
    "ml_client.data.create_or_update(imagenet_sample)"
   ]
  },
  {
   "cell_type": "markdown",
   "metadata": {},
   "source": [
    "Let's wait for the data asset:"
   ]
  },
  {
   "cell_type": "code",
   "execution_count": null,
   "metadata": {},
   "outputs": [],
   "source": [
    "print(f\"Waiting for data asset {dataset_name}\", end=\"\")\n",
    "while not any(filter(lambda m: m.name == dataset_name, ml_client.data.list())):\n",
    "    sleep(10)\n",
    "    print(\".\", end=\"\")\n",
    "\n",
    "print(\" [DONE]\")"
   ]
  },
  {
   "cell_type": "markdown",
   "metadata": {
    "nteract": {
     "transient": {
      "deleting": false
     }
    }
   },
   "source": [
    "Let's get a reference of the new data asset:"
   ]
  },
  {
   "cell_type": "code",
   "execution_count": null,
   "metadata": {
    "jupyter": {
     "outputs_hidden": false,
     "source_hidden": false
    },
    "nteract": {
     "transient": {
      "deleting": false
     }
    }
   },
   "outputs": [],
   "source": [
    "imagenet_sample = ml_client.data.get(name=dataset_name, label=\"latest\")"
   ]
  },
  {
   "cell_type": "markdown",
   "metadata": {},
   "source": [
    "#### 4.6.2 Creating an input for the deployment"
   ]
  },
  {
   "cell_type": "code",
   "execution_count": null,
   "metadata": {
    "jupyter": {
     "outputs_hidden": false,
     "source_hidden": false
    },
    "nteract": {
     "transient": {
      "deleting": false
     }
    }
   },
   "outputs": [],
   "source": [
    "input = Input(type=AssetTypes.URI_FOLDER, path=imagenet_sample.id)"
   ]
  },
  {
   "cell_type": "markdown",
   "metadata": {
    "nteract": {
     "transient": {
      "deleting": false
     }
    }
   },
   "source": [
    "#### 4.6.3 Invoke the deployment\n",
    "\n",
    "Using the `MLClient` created earlier, we will get a handle to the endpoint. The endpoint can be invoked using the `invoke` command with the following parameters:\n",
    "- `name` - Name of the endpoint\n",
    "- `input_path` - Path where input data is present\n",
    "- `deployment_name` - Name of the specific deployment to test in an endpoint"
   ]
  },
  {
   "cell_type": "code",
   "execution_count": null,
   "metadata": {
    "jupyter": {
     "outputs_hidden": false,
     "source_hidden": false
    },
    "nteract": {
     "transient": {
      "deleting": false
     }
    }
   },
   "outputs": [],
   "source": [
    "job = ml_client.batch_endpoints.invoke(\n",
    "    endpoint_name=endpoint.name, deployment_name=deployment.name, input=input\n",
    ")"
   ]
  },
  {
   "cell_type": "markdown",
   "metadata": {},
   "source": [
    "#### 4.6.4 Get the details of the invoked job\n",
    "\n",
    "Let us get details and logs of the invoked job:"
   ]
  },
  {
   "cell_type": "code",
   "execution_count": null,
   "metadata": {
    "jupyter": {
     "outputs_hidden": false,
     "source_hidden": false
    },
    "nteract": {
     "transient": {
      "deleting": false
     }
    }
   },
   "outputs": [],
   "source": [
    "ml_client.jobs.get(job.name)"
   ]
  },
  {
   "cell_type": "markdown",
   "metadata": {},
   "source": [
    "We can wait for the job to finish using the following code:"
   ]
  },
  {
   "cell_type": "code",
   "execution_count": null,
   "metadata": {},
   "outputs": [],
   "source": [
    "print(f\"Waiting for batch job deployment {job.name}\", end=\"\")\n",
    "while ml_client.jobs.get(name=job.name).status not in [\"Completed\", \"Failed\"]:\n",
    "    sleep(10)\n",
    "    print(\".\", end=\"\")\n",
    "\n",
    "print(\" [DONE]\")"
   ]
  },
  {
   "cell_type": "markdown",
   "metadata": {},
   "source": [
    "### 4.7 Exploring the results\n",
    "\n",
    "#### 4.7.1 Download the results\n",
    "\n",
    "The deployment creates a child job that executes the scoring. We can get the details of it using the following code:"
   ]
  },
  {
   "cell_type": "code",
   "execution_count": null,
   "metadata": {
    "jupyter": {
     "outputs_hidden": false,
     "source_hidden": false
    },
    "nteract": {
     "transient": {
      "deleting": false
     }
    }
   },
   "outputs": [],
   "source": [
    "scoring_job = list(ml_client.jobs.list(parent_job_name=job.name))[0]"
   ]
  },
  {
   "cell_type": "markdown",
   "metadata": {},
   "source": [
    "The outputs generated by the deployment job will be placed in an output named `score`:"
   ]
  },
  {
   "cell_type": "code",
   "execution_count": null,
   "metadata": {},
   "outputs": [],
   "source": [
    "ml_client.jobs.download(name=scoring_job.name, download_path=\".\", output_name=\"score\")"
   ]
  },
  {
   "cell_type": "markdown",
   "metadata": {},
   "source": [
    "We can read this data using pandas library:"
   ]
  },
  {
   "cell_type": "code",
   "execution_count": null,
   "metadata": {
    "jupyter": {
     "outputs_hidden": false,
     "source_hidden": false
    },
    "nteract": {
     "transient": {
      "deleting": false
     }
    }
   },
   "outputs": [],
   "source": [
    "import pandas as pd\n",
    "\n",
    "score = pd.read_csv(\n",
    "    \"named-outputs/score/predictions.csv\",\n",
    "    header=None,\n",
    "    names=[\"file\", \"class\", \"probabilities\"],\n",
    "    sep=\" \",\n",
    ")\n",
    "score[\"label\"] = score[\"class\"].apply(lambda pred: imagenet_labels[pred])\n",
    "score"
   ]
  },
  {
   "cell_type": "markdown",
   "metadata": {
    "nteract": {
     "transient": {
      "deleting": false
     }
    }
   },
   "source": [
    "### 5. Setting the default deployment\n",
    "\n",
    "Once the deployment works correctly as we expect, we can update the default deployment to the new deployment so any invocation of the endpoint triggers the created deployment."
   ]
  },
  {
   "cell_type": "code",
   "execution_count": null,
   "metadata": {
    "jupyter": {
     "outputs_hidden": false,
     "source_hidden": false
    },
    "nteract": {
     "transient": {
      "deleting": false
     }
    }
   },
   "outputs": [],
   "source": [
    "endpoint = ml_client.batch_endpoints.get(endpoint_name)\n",
    "endpoint.defaults.deployment_name = deployment.name\n",
    "ml_client.batch_endpoints.begin_create_or_update(endpoint).result()"
   ]
  },
  {
   "cell_type": "markdown",
   "metadata": {
    "nteract": {
     "transient": {
      "deleting": false
     }
    }
   },
   "source": [
    "We can see the endpoint URL as follows:"
   ]
  },
  {
   "cell_type": "code",
   "execution_count": null,
   "metadata": {
    "jupyter": {
     "outputs_hidden": false,
     "source_hidden": false
    },
    "nteract": {
     "transient": {
      "deleting": false
     }
    }
   },
   "outputs": [],
   "source": [
    "endpoint = ml_client.batch_endpoints.get(endpoint_name)\n",
    "print(f\"The default deployment is {endpoint.defaults.deployment_name}\")"
   ]
  },
  {
   "cell_type": "markdown",
   "metadata": {
    "nteract": {
     "transient": {
      "deleting": false
     }
    }
   },
   "source": [
    "## 6. (Optional) High throughput deployments\n",
    "\n",
    "We can achieve high throughput in deployments that score batches of images all at once instead of iterating one by one over the mini-batch. This kind of deployments can gain 5x of performance on CPU and 20x on a GPU (depending on hardware configuration and batching/parallelization)."
   ]
  },
  {
   "cell_type": "markdown",
   "metadata": {},
   "source": [
    "### 6.1 Creating an scoring script to work with the model in batch"
   ]
  },
  {
   "cell_type": "code",
   "execution_count": null,
   "metadata": {
    "jupyter": {
     "outputs_hidden": false,
     "source_hidden": false
    },
    "nteract": {
     "transient": {
      "deleting": false
     }
    }
   },
   "outputs": [],
   "source": [
    "%%writefile imagenet-classifier/code/batch_driver_ht.py\n",
    "\n",
    "import os\n",
    "import numpy as np\n",
    "import pandas as pd\n",
    "import tensorflow as tf\n",
    "from tensorflow.keras.models import load_model\n",
    "\n",
    "\n",
    "def init():\n",
    "    global model\n",
    "    global input_width\n",
    "    global input_height\n",
    "\n",
    "    # AZUREML_MODEL_DIR is an environment variable created during deployment\n",
    "    model_path = os.path.join(os.environ[\"AZUREML_MODEL_DIR\"], \"model\")\n",
    "\n",
    "    # load the model\n",
    "    model = load_model(model_path)\n",
    "    input_width = 244\n",
    "    input_height = 244\n",
    "\n",
    "def decode_img(file_path):\n",
    "    file = tf.io.read_file(file_path)\n",
    "    img = tf.io.decode_jpeg(file, channels=3)\n",
    "    img = tf.image.resize(img, [input_width, input_height])\n",
    "    return img/255.\n",
    "\n",
    "def run(mini_batch):\n",
    "    images_ds = tf.data.Dataset.from_tensor_slices(mini_batch)\n",
    "    images_ds = images_ds.map(decode_img).batch(64)\n",
    "\n",
    "    # perform inference\n",
    "    pred = model.predict(images_ds)\n",
    "\n",
    "    # Compute probabilities, classes and labels\n",
    "    pred_prob = tf.math.reduce_max(tf.math.softmax(pred, axis=-1)).numpy()\n",
    "    pred_class = tf.math.argmax(pred, axis=-1).numpy()\n",
    "\n",
    "    return pd.DataFrame({ \n",
    "        \"file\": mini_batch, \n",
    "        \"class\": pred_class,\n",
    "        \"probability\": pred_prob, \n",
    "    })"
   ]
  },
  {
   "cell_type": "markdown",
   "metadata": {
    "nteract": {
     "transient": {
      "deleting": false
     }
    }
   },
   "source": [
    "### 6.2 Configuring a new deployment for the high performance inference"
   ]
  },
  {
   "cell_type": "code",
   "execution_count": null,
   "metadata": {
    "jupyter": {
     "outputs_hidden": false,
     "source_hidden": false
    },
    "nteract": {
     "transient": {
      "deleting": false
     }
    }
   },
   "outputs": [],
   "source": [
    "ht_deployment = BatchDeployment(\n",
    "    name=\"imagenet-classifier-resnetv2-ht\",\n",
    "    description=\"A ResNetV2 model architecture for performing ImageNet classification in batch (High throughput)\",\n",
    "    endpoint_name=endpoint.name,\n",
    "    model=model,\n",
    "    environment=environment,\n",
    "    code_configuration=CodeConfiguration(\n",
    "        code=\"./imagenet-classifier/code/\",\n",
    "        scoring_script=\"batch_driver_ht.py\",\n",
    "    ),\n",
    "    compute=compute_name,\n",
    "    instance_count=2,\n",
    "    max_concurrency_per_instance=1,\n",
    "    mini_batch_size=10,\n",
    "    output_action=BatchDeploymentOutputAction.APPEND_ROW,\n",
    "    output_file_name=\"predictions.csv\",\n",
    "    retry_settings=BatchRetrySettings(max_retries=3, timeout=300),\n",
    "    logging_level=\"info\",\n",
    ")"
   ]
  },
  {
   "cell_type": "markdown",
   "metadata": {},
   "source": [
    "### 6.3 Create the deployment"
   ]
  },
  {
   "cell_type": "code",
   "execution_count": null,
   "metadata": {
    "jupyter": {
     "outputs_hidden": false,
     "source_hidden": false
    },
    "nteract": {
     "transient": {
      "deleting": false
     }
    }
   },
   "outputs": [],
   "source": [
    "ml_client.batch_deployments.begin_create_or_update(ht_deployment).result()"
   ]
  },
  {
   "cell_type": "markdown",
   "metadata": {},
   "source": [
    "### 6.4 Invoke the new deployment"
   ]
  },
  {
   "cell_type": "markdown",
   "metadata": {
    "nteract": {
     "transient": {
      "deleting": false
     }
    }
   },
   "source": [
    "#### 6.4.1 Execute\n",
    "\n",
    "Let's execute this specific deployment now:"
   ]
  },
  {
   "cell_type": "code",
   "execution_count": null,
   "metadata": {
    "jupyter": {
     "outputs_hidden": false,
     "source_hidden": false
    },
    "nteract": {
     "transient": {
      "deleting": false
     }
    }
   },
   "outputs": [],
   "source": [
    "job = ml_client.batch_endpoints.invoke(\n",
    "    endpoint_name=endpoint.name, deployment_name=ht_deployment.name, input=input\n",
    ")"
   ]
  },
  {
   "cell_type": "markdown",
   "metadata": {},
   "source": [
    "#### 6.4.2 Get the details of the invoked job\n",
    "\n",
    "Let us get details and logs of the invoked job:"
   ]
  },
  {
   "cell_type": "code",
   "execution_count": null,
   "metadata": {},
   "outputs": [],
   "source": [
    "ml_client.jobs.get(job.name)"
   ]
  },
  {
   "cell_type": "markdown",
   "metadata": {},
   "source": [
    "We can wait for the job to finish using the following code:"
   ]
  },
  {
   "cell_type": "code",
   "execution_count": null,
   "metadata": {},
   "outputs": [],
   "source": [
    "print(f\"Waiting for batch deployment job {job.name}\", end=\"\")\n",
    "while ml_client.jobs.get(name=job.name).status not in [\"Completed\", \"Failed\"]:\n",
    "    sleep(10)\n",
    "    print(\".\", end=\"\")\n",
    "\n",
    "print(\" [DONE]\")"
   ]
  },
  {
   "cell_type": "markdown",
   "metadata": {},
   "source": [
    "### 6.5 Exploring the results\n",
    "\n",
    "#### 6.5.1 Download the results\n",
    "\n",
    "The deployment creates a child job that executes the scoring. We can get the details of it using the following code:"
   ]
  },
  {
   "cell_type": "code",
   "execution_count": null,
   "metadata": {
    "jupyter": {
     "outputs_hidden": false,
     "source_hidden": false
    },
    "nteract": {
     "transient": {
      "deleting": false
     }
    }
   },
   "outputs": [],
   "source": [
    "scoring_job = list(ml_client.jobs.list(parent_job_name=job.name))[0]"
   ]
  },
  {
   "cell_type": "markdown",
   "metadata": {},
   "source": [
    "The outputs generated by the deployment job will be placed in an output named `score`:"
   ]
  },
  {
   "cell_type": "code",
   "execution_count": null,
   "metadata": {},
   "outputs": [],
   "source": [
    "ml_client.jobs.download(name=scoring_job.name, download_path=\".\", output_name=\"score\")"
   ]
  },
  {
   "cell_type": "markdown",
   "metadata": {},
   "source": [
    "We can read this data using pandas library:"
   ]
  },
  {
   "cell_type": "code",
   "execution_count": null,
   "metadata": {
    "jupyter": {
     "outputs_hidden": false,
     "source_hidden": false
    },
    "nteract": {
     "transient": {
      "deleting": false
     }
    }
   },
   "outputs": [],
   "source": [
    "import pandas as pd\n",
    "\n",
    "score = pd.read_csv(\n",
    "    \"named-outputs/score/predictions.csv\",\n",
    "    header=None,\n",
    "    names=[\"file\", \"class\", \"probabilities\"],\n",
    "    sep=\" \",\n",
    ")\n",
    "score[\"label\"] = score[\"class\"].apply(lambda pred: imagenet_labels[pred])\n",
    "score"
   ]
  },
  {
   "cell_type": "markdown",
   "metadata": {},
   "source": [
    "## 7. Clean up resources\n",
    "\n",
    "Clean-up the resources created. "
   ]
  },
  {
   "cell_type": "code",
   "execution_count": null,
   "metadata": {},
   "outputs": [],
   "source": [
    "ml_client.batch_endpoints.delete(endpoint_name)"
   ]
  }
 ],
 "metadata": {
  "kernel_info": {
   "name": "amlv2"
  },
  "kernelspec": {
<<<<<<< HEAD
   "display_name": "Python 3.8.15 ('aml-py38')",
=======
   "display_name": "Python 3.10 - SDK V2",
>>>>>>> 4b0595ae
   "language": "python",
   "name": "python310-sdkv2"
  },
  "language_info": {
   "codemirror_mode": {
    "name": "ipython",
    "version": 3
   },
   "file_extension": ".py",
   "mimetype": "text/x-python",
   "name": "python",
   "nbconvert_exporter": "python",
   "pygments_lexer": "ipython3",
   "version": "3.8.15"
  },
  "nteract": {
   "version": "nteract-front-end@1.0.0"
  },
  "vscode": {
   "interpreter": {
    "hash": "8d732042e5e620df2ddb4aad7f460808ed1754fa045785bdb47941e58456b253"
   }
  }
 },
 "nbformat": 4,
 "nbformat_minor": 0
}<|MERGE_RESOLUTION|>--- conflicted
+++ resolved
@@ -1548,11 +1548,7 @@
    "name": "amlv2"
   },
   "kernelspec": {
-<<<<<<< HEAD
-   "display_name": "Python 3.8.15 ('aml-py38')",
-=======
    "display_name": "Python 3.10 - SDK V2",
->>>>>>> 4b0595ae
    "language": "python",
    "name": "python310-sdkv2"
   },
