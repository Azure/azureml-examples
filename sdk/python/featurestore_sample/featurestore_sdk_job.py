from pyspark.sql import SparkSession

spark = SparkSession.builder.appName("AccessData").getOrCreate()

import os

for path, subdirs, files in os.walk("./"):
    for name in files:
        print(os.path.join(path, name))

print("=======Test Notebook 1============")
with open(
    "notebooks/sdk_only/1. Develop a feature set and register with managed feature store.py"
) as f:
    exec(f.read())

print("=======Test Notebook 2============")
with open("notebooks/sdk_only/2. Experiment and train models using features.py") as f:
    exec(f.read())

print("=======Test Notebook 3============")
with open(
    "notebooks/sdk_only/3. Enable recurrent materialization and run batch inference.py"
) as f:
    exec(f.read())

<<<<<<< HEAD
# exclude 5th notebook for now
print("=======Test Notebook 5============")
with open("notebooks/sdk_only/5. Enable online store and run online inference.py") as f:
    exec(f.read())
=======
# # exclude 5th notebook for now
# print("=======Test Notebook 4============")
# with open("notebooks/sdk_only/4. Enable online store and run online inference.py") as f:
#     exec(f.read())
>>>>>>> 4f60548f
<|MERGE_RESOLUTION|>--- conflicted
+++ resolved
@@ -24,14 +24,6 @@
 ) as f:
     exec(f.read())
 
-<<<<<<< HEAD
-# exclude 5th notebook for now
-print("=======Test Notebook 5============")
-with open("notebooks/sdk_only/5. Enable online store and run online inference.py") as f:
-    exec(f.read())
-=======
-# # exclude 5th notebook for now
-# print("=======Test Notebook 4============")
-# with open("notebooks/sdk_only/4. Enable online store and run online inference.py") as f:
-#     exec(f.read())
->>>>>>> 4f60548f
+print("=======Test Notebook 4============")
+with open("notebooks/sdk_only/4. Enable online store and run online inference.py") as f:
+    exec(f.read())