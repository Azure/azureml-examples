{
  "cells": [
    {
      "attachments": {},
      "cell_type": "markdown",
      "metadata": {},
      "source": [
        "# Tutorial #4: Enable online materialization and run online inference\n",
        "So far you have learned how to develop features, materialize them to offline materialization store, perform training, and perform batch inference. In this tutorial you will learn how to use feature store for online/realtime inference use cases.\n",
        "\n",
        "You will perform the following steps:\n",
        "\n",
        "1. Setup Azure Cache for Redis.\n",
        "1. Attach the cache to feature store as the online materialization store and grant necessary permissions.\n",
        "1. Materialize feature sets to the online store.\n",
        "1. Test online deployment with mock data.\n"
      ]
    },
    {
      "attachments": {},
      "cell_type": "markdown",
      "metadata": {},
      "source": [
        "# Prerequisites\n",
        "1. Before proceeding, please ensure that you have already completed previous three tutorials of this series. We will be reusing feature store and some other resources created in the previous tutorials."
      ]
    },
    {
      "attachments": {},
      "cell_type": "markdown",
      "metadata": {
        "nteract": {
          "transient": {
            "deleting": false
          }
        }
      },
      "source": [
        "## Prepare the notebook environment for development\n",
        "Note: This tutorial uses Azure Machine Learning notebook with **Serverless Spark Compute**.\n",
        "\n",
        "1. Clone the examples repository to your local machine: To run the tutorial, first clone the [examples repository - (azureml-examples)](https://github.com/azure/azureml-examples) with this command:\n",
        "\n",
        "   `git clone --depth 1 https://github.com/Azure/azureml-examples`\n",
        "\n",
        "   You can also download a zip file from the [examples repository (azureml-examples)](https://github.com/azure/azureml-examples). At this page, first select the `code` dropdown, and then select `Download ZIP`. Then, unzip the contents into a folder on your local device.\n",
        "\n",
        "2. Running the tutorial:\n",
        "* Option 1: Create a new notebook, and execute the instructions in this document step by step. \n",
        "* Option 2: Open the existing notebook `featurestore_sample/notebooks/sdk_only/5. Enable online store and run online inference.ipynb`. You may keep this document open and refer to it for additional explanation and documentation links.\n",
        "\n",
        "  1. Select **Serverless Spark Compute** in the top navigation **Compute** dropdown. This operation might take one to two minutes. Wait for a status bar in the top to display **Configure session**.\n",
        "  2. Select **Configure session** in the top status bar.\n",
        "  3. Select **Python packages**.\n",
        "  4. Select **Upload conda file**.\n",
        "  5. Select file `azureml-examples/sdk/python/featurestore-sample/project/env/online.yml` located on your local device.\n",
        "  6. (Optional) Increase the session time-out (idle time in minutes) to reduce the serverless spark cluster startup time."
      ]
    },
    {
      "attachments": {},
      "cell_type": "markdown",
      "metadata": {
        "nteract": {
          "transient": {
            "deleting": false
          }
        }
      },
      "source": [
        "# Set up"
      ]
    },
    {
      "attachments": {},
      "cell_type": "markdown",
      "metadata": {},
      "source": [
        "### Start Spark session\n",
        "Execute the following code cell to start the Spark session. It wil take approximately 10 minutes to install all dependencies and start the Spark session."
      ]
    },
    {
      "cell_type": "code",
      "execution_count": null,
      "metadata": {
        "gather": {
          "logged": 1696553374079
        },
        "name": "start-spark-session"
      },
      "outputs": [],
      "source": [
        "# Run this cell to start the spark session (any code block will start the session ). This can take approximately 10 mins.\n",
        "print(\"start spark session\")"
      ]
    },
    {
      "attachments": {},
      "cell_type": "markdown",
      "metadata": {},
      "source": [
        "### Setup root directory for the samples"
      ]
    },
    {
      "cell_type": "code",
      "execution_count": null,
      "metadata": {
        "gather": {
          "logged": 1696553404071
        },
        "jupyter": {
          "outputs_hidden": false,
          "source_hidden": false
        },
        "name": "root-dir",
        "nteract": {
          "transient": {
            "deleting": false
          }
        }
      },
      "outputs": [],
      "source": [
        "import os\n",
        "\n",
        "# Please update the dir to ./Users/<your_user_alias> (or any custom directory you uploaded the samples to).\n",
        "# You can find the name from the directory structure in the left navigation panel.\n",
        "root_dir = \"./Users/<your_user_alias>/featurestore_sample\"\n",
        "\n",
        "if os.path.isdir(root_dir):\n",
        "    print(\"The folder exists.\")\n",
        "else:\n",
        "    print(\"The folder does not exist. Please create or fix the path\")"
      ]
    },
    {
      "attachments": {},
      "cell_type": "markdown",
      "metadata": {},
      "source": [
        "### Initialize the project workspace CRUD client\n",
        "The `MLClient` for the current workspace, where you are running this tutorial notebook, will be used for create, read, update, and delete (CRUD) operations."
      ]
    },
    {
      "cell_type": "code",
      "execution_count": null,
      "metadata": {
        "gather": {
          "logged": 1696553434418
        },
        "jupyter": {
          "outputs_hidden": false,
          "source_hidden": false
        },
        "name": "init-prj-ws-client",
        "nteract": {
          "transient": {
            "deleting": false
          }
        }
      },
      "outputs": [],
      "source": [
        "import os\n",
        "from azure.ai.ml import MLClient\n",
        "from azure.ai.ml.identity import AzureMLOnBehalfOfCredential\n",
        "\n",
        "project_ws_sub_id = os.environ[\"AZUREML_ARM_SUBSCRIPTION\"]\n",
        "project_ws_rg = os.environ[\"AZUREML_ARM_RESOURCEGROUP\"]\n",
        "project_ws_name = os.environ[\"AZUREML_ARM_WORKSPACE_NAME\"]\n",
<<<<<<< HEAD
=======
        "version = \"<VERSION>\"\n",
>>>>>>> e9b56f94
        "\n",
        "# Connect to the project workspace\n",
        "ws_client = MLClient(\n",
        "    AzureMLOnBehalfOfCredential(), project_ws_sub_id, project_ws_rg, project_ws_name\n",
        ")"
      ]
    },
    {
      "attachments": {},
      "cell_type": "markdown",
      "metadata": {},
      "source": [
        "### Initialize the CRUD client of the feature store workspace\n",
        "The `MLClient` for the feature store workspace for create, read, update, and delete (CRUD) operations on feature store workspace."
      ]
    },
    {
      "cell_type": "code",
      "execution_count": null,
      "metadata": {
        "gather": {
          "logged": 1696553467100
        },
        "name": "init-fs-ws-client"
      },
      "outputs": [],
      "source": [
        "from azure.ai.ml import MLClient\n",
        "from azure.ai.ml.identity import AzureMLOnBehalfOfCredential\n",
        "\n",
        "# Feature store\n",
        "featurestore_name = \"<FEATURESTORE_NAME>\"  # use the same name from part #1 of the tutorial\n",
        "featurestore_subscription_id = os.environ[\"AZUREML_ARM_SUBSCRIPTION\"]\n",
        "featurestore_resource_group_name = os.environ[\"AZUREML_ARM_RESOURCEGROUP\"]\n",
        "\n",
        "# Feature store MLClient\n",
        "fs_client = MLClient(\n",
        "    AzureMLOnBehalfOfCredential(),\n",
        "    featurestore_subscription_id,\n",
        "    featurestore_resource_group_name,\n",
        "    featurestore_name,\n",
        ")"
      ]
    },
    {
      "attachments": {},
      "cell_type": "markdown",
      "metadata": {},
      "source": [
        "### Initialize the feature store core SDK client\n",
        "This tutorial uses the Python feature store core SDK (`azureml-featurestore`). The SDK client initialized here is used for create, read, update, and delete (CRUD) operations, on feature stores, feature sets, and feature store entities."
      ]
    },
    {
      "cell_type": "code",
      "execution_count": null,
      "metadata": {
        "gather": {
          "logged": 1696553483336
        },
        "name": "init-fs-core-sdk"
      },
      "outputs": [],
      "source": [
        "from azureml.featurestore import FeatureStoreClient\n",
        "from azure.ai.ml.identity import AzureMLOnBehalfOfCredential\n",
        "\n",
        "featurestore = FeatureStoreClient(\n",
        "    credential=AzureMLOnBehalfOfCredential(),\n",
        "    subscription_id=featurestore_subscription_id,\n",
        "    resource_group_name=featurestore_resource_group_name,\n",
        "    name=featurestore_name,\n",
        ")"
      ]
    },
    {
      "attachments": {},
      "cell_type": "markdown",
      "metadata": {},
      "source": [
        "## Setup Azure cache for Redis\n",
        "This tutorial uses Azure Cache for Redis as the online materialization store. You can either create a new Redis instance or reuse an existing one."
      ]
    },
    {
      "attachments": {},
      "cell_type": "markdown",
      "metadata": {},
      "source": [
        "### Set values for the Azure Cache for Redis that will be used as online materialization store\n",
        "In the following code cell, define the name of the Azure Cache for Redis that you want to create or reuse. Optionally, you can override other default settings."
      ]
    },
    {
      "cell_type": "code",
      "execution_count": null,
      "metadata": {
        "gather": {
          "logged": 1696553534519
        },
        "jupyter": {
          "outputs_hidden": false,
          "source_hidden": false
        },
        "name": "redis-settings",
        "nteract": {
          "transient": {
            "deleting": false
          }
        }
      },
      "outputs": [],
      "source": [
        "ws_location = ws_client.workspaces.get(ws_client.workspace_name).location\n",
        "\n",
        "redis_subscription_id = os.environ[\"AZUREML_ARM_SUBSCRIPTION\"]\n",
        "redis_resource_group_name = os.environ[\"AZUREML_ARM_RESOURCEGROUP\"]\n",
        "redis_name = \"redis1\"\n",
        "redis_location = ws_location"
      ]
    },
    {
      "attachments": {},
      "cell_type": "markdown",
      "metadata": {},
      "source": [
        "### Azure Cache for Redis (option 1): create new Redis instance\n",
        "You can select the Redis cache tier (basic, standard, premium, or enterprise). You should choose a SKU family that is available for the selected cache tier. See this documentation page to learn more about [how selecting different tiers may affect cache performance](https://learn.microsoft.com/azure/azure-cache-for-redis/cache-best-practices-performance).  See this link learn more about [pricing for different SKU tiers and families of Azure Cache for Redis](https://azure.microsoft.com/en-us/pricing/details/cache/).\n",
        "\n",
        "Execute the following code cell to create an Azure Cache for Redis with premium tier, SKU family `P` and cache capacity 2. It may take approximately 5-10 minutes to provision the Redis instance."
      ]
    },
    {
      "cell_type": "code",
      "execution_count": null,
      "metadata": {
        "gather": {
          "logged": 1696554100442
        },
        "jupyter": {
          "outputs_hidden": false,
          "source_hidden": false
        },
        "name": "provision-redis",
        "nteract": {
          "transient": {
            "deleting": false
          }
        }
      },
      "outputs": [],
      "source": [
        "from azure.mgmt.redis import RedisManagementClient\n",
        "from azure.mgmt.redis.models import RedisCreateParameters, Sku, SkuFamily, SkuName\n",
        "\n",
        "management_client = RedisManagementClient(\n",
        "    AzureMLOnBehalfOfCredential(), redis_subscription_id\n",
        ")\n",
        "\n",
        "# It usually takes about 5 - 10 min to finish the provision of the Redis instance.\n",
        "# If the following begin_create() call still hangs for longer than that,\n",
        "# please check the status of the Redis instance on the Azure portal and cancel the cell if the provision has completed.\n",
        "# This sample uses a PREMIUM tier Redis SKU from family P, which may cost more than a STANDARD tier SKU from family C.\n",
        "# Please choose the SKU tier and family according to your performance and pricing requirements.\n",
        "\n",
        "redis_arm_id = (\n",
        "    management_client.redis.begin_create(\n",
        "        resource_group_name=redis_resource_group_name,\n",
        "        name=redis_name,\n",
        "        parameters=RedisCreateParameters(\n",
        "            location=redis_location,\n",
        "            sku=Sku(name=SkuName.PREMIUM, family=SkuFamily.P, capacity=2),\n",
        "        ),\n",
        "    )\n",
        "    .result()\n",
        "    .id\n",
        ")\n",
        "\n",
        "print(redis_arm_id)"
      ]
    },
    {
      "attachments": {},
      "cell_type": "markdown",
      "metadata": {},
      "source": [
        "### Azure Cache for Redis (option 2): use existing Redis instance\n",
        "Optionally, you can reuse an existing Redis instance with the previously defined name by executing the following code."
      ]
    },
    {
      "cell_type": "code",
      "execution_count": null,
      "metadata": {
        "gather": {
          "logged": 1696554530800
        },
        "jupyter": {
          "outputs_hidden": false,
          "source_hidden": false
        },
        "name": "reuse-redis",
        "nteract": {
          "transient": {
            "deleting": false
          }
        }
      },
      "outputs": [],
      "source": [
        "redis_arm_id = \"/subscriptions/{sub_id}/resourceGroups/{rg}/providers/Microsoft.Cache/Redis/{name}\".format(\n",
        "    sub_id=redis_subscription_id,\n",
        "    rg=redis_resource_group_name,\n",
        "    name=redis_name,\n",
        ")"
      ]
    },
    {
      "attachments": {},
      "cell_type": "markdown",
      "metadata": {},
      "source": [
        "### Retrieve the user-assigned managed identity (UAI) used for feature store for materialization\n",
        "This code cell retrieves the principal ID, client ID, and ARM ID property values for the UAI that will be used by the feature store for data materialization."
      ]
    },
    {
      "cell_type": "code",
      "execution_count": null,
      "metadata": {
        "gather": {
          "logged": 1696554548087
        },
        "jupyter": {
          "outputs_hidden": false,
          "source_hidden": false
        },
        "name": "retrieve-uai",
        "nteract": {
          "transient": {
            "deleting": false
          }
        }
      },
      "outputs": [],
      "source": [
        "from azure.mgmt.msi import ManagedServiceIdentityClient\n",
        "\n",
        "uai_arm_id = fs_client.feature_stores.get(\n",
        "    featurestore_name\n",
        ").materialization_identity.resource_id\n",
        "uai_principal_id = fs_client.feature_stores.get(\n",
        "    featurestore_name\n",
        ").materialization_identity.principal_id\n",
        "uai_client_id = fs_client.feature_stores.get(\n",
        "    featurestore_name\n",
        ").materialization_identity.client_id\n",
        "\n",
        "print(\"uai_principal_id:\" + uai_principal_id)\n",
        "print(\"uai_client_id:\" + uai_client_id)\n",
        "print(\"uai_arm_id:\" + uai_arm_id)"
      ]
    },
    {
      "attachments": {},
      "cell_type": "markdown",
      "metadata": {},
      "source": [
        "# Step 1: Attach online materialization store to the feature store\n",
        "Attach the Azure Cache for Redis to the feature store to be used as the online materialization store."
      ]
    },
    {
      "cell_type": "code",
      "execution_count": null,
      "metadata": {
        "gather": {
          "logged": 1684887054700
        },
        "jupyter": {
          "outputs_hidden": false,
          "source_hidden": false
        },
        "name": "attach-online-store",
        "nteract": {
          "transient": {
            "deleting": false
          }
        }
      },
      "outputs": [],
      "source": [
        "from azure.ai.ml.entities import (\n",
        "    ManagedIdentityConfiguration,\n",
        "    FeatureStore,\n",
        "    MaterializationStore,\n",
        ")\n",
        "\n",
        "online_store = MaterializationStore(type=\"redis\", target=redis_arm_id)\n",
        "\n",
        "materialization_identity1 = ManagedIdentityConfiguration(\n",
        "    client_id=uai_client_id, principal_id=uai_principal_id, resource_id=uai_arm_id\n",
        ")\n",
        "\n",
        "\n",
        "ml_client = MLClient(\n",
        "    AzureMLOnBehalfOfCredential(),\n",
        "    subscription_id=featurestore_subscription_id,\n",
        "    resource_group_name=featurestore_resource_group_name,\n",
        ")\n",
        "\n",
        "fs = FeatureStore(\n",
        "    name=featurestore_name,\n",
        "    online_store=online_store,\n",
        "    materialization_identity=materialization_identity1,\n",
        ")\n",
        "\n",
        "fs_poller = ml_client.feature_stores.begin_create(fs)\n",
        "print(fs_poller.result())"
      ]
    },
    {
      "attachments": {},
      "cell_type": "markdown",
      "metadata": {},
      "source": [
        "# Step 2: Materialize `accounts` feature set data to online store"
      ]
    },
    {
      "attachments": {},
      "cell_type": "markdown",
      "metadata": {},
      "source": [
        "### Enable materialization on the `accounts` feature set\n",
        "In the previous parts of the tutorial series, we did **not** materialize the accounts feature set since it had precomputed features and was used only for batch inference scenarios. In this step we will enable online materialization so that the features are available in the online store with low latency access. We will also enable offline materialization for consistency. Enabling offline materialization is optional."
      ]
    },
    {
      "cell_type": "code",
      "execution_count": null,
      "metadata": {
        "gather": {
          "logged": 1685121352342
        },
        "jupyter": {
          "outputs_hidden": false,
          "source_hidden": false
        },
        "name": "enable-accounts-material",
        "nteract": {
          "transient": {
            "deleting": false
          }
        }
      },
      "outputs": [],
      "source": [
        "from azure.ai.ml.entities import (\n",
        "    MaterializationSettings,\n",
        "    MaterializationComputeResource,\n",
        ")\n",
        "\n",
        "# Turn on both offline and online materialization on the \"accounts\" featureset.\n",
        "\n",
        "accounts_fset_config = fs_client._featuresets.get(name=\"accounts\", version=\"1\")\n",
        "\n",
        "accounts_fset_config.materialization_settings = MaterializationSettings(\n",
        "    offline_enabled=True,\n",
        "    online_enabled=True,\n",
        "    resource=MaterializationComputeResource(instance_type=\"standard_e8s_v3\"),\n",
        "    spark_configuration={\n",
        "        \"spark.driver.cores\": 4,\n",
        "        \"spark.driver.memory\": \"36g\",\n",
        "        \"spark.executor.cores\": 4,\n",
        "        \"spark.executor.memory\": \"36g\",\n",
        "        \"spark.executor.instances\": 2,\n",
        "    },\n",
        "    schedule=None,\n",
        ")\n",
        "\n",
        "fs_poller = fs_client.feature_sets.begin_create_or_update(accounts_fset_config)\n",
        "print(fs_poller.result())"
      ]
    },
    {
      "attachments": {},
      "cell_type": "markdown",
      "metadata": {
        "nteract": {
          "transient": {
            "deleting": false
          }
        }
      },
      "source": [
        "### Backfill the `account` feature set\n",
        "`backfill` command backfills data to all the materialization stores that are enabled for this feature set. In this case both offline and online materialization is enabled. Therefore `backfill` will be performed on both offline and online materialization stores."
      ]
    },
    {
      "cell_type": "code",
      "execution_count": null,
      "metadata": {
        "name": "start-accounts-backfill"
      },
      "outputs": [],
      "source": [
        "from datetime import datetime, timedelta\n",
        "\n",
        "# Trigger backfill on the \"accounts\" feature set.\n",
        "# Backfill from 01/01/2023 to all the way to 3 hours ago.\n",
        "\n",
        "st = datetime(2020, 1, 1, 0, 0, 0, 0)\n",
        "ed = datetime.now() - timedelta(hours=3)\n",
        "\n",
        "poller = fs_client.feature_sets.begin_backfill(\n",
        "    name=\"accounts\",\n",
        "    version=\"1\",\n",
        "    feature_window_start_time=st,\n",
        "    feature_window_end_time=ed,\n",
        "    data_status=[\"None\"],\n",
        ")\n",
<<<<<<< HEAD
        "print(poller.result().job_id)"
=======
        "print(poller.result().job_ids)"
>>>>>>> e9b56f94
      ]
    },
    {
      "attachments": {},
      "cell_type": "markdown",
      "metadata": {
        "nteract": {
          "transient": {
            "deleting": false
          }
        }
      },
      "source": [
        "The following code cell tracks completion of the backfill job. Using the premium tier Azure Cache for Redis provisioned earlier, this step may take approximately 10 minutes to complete."
      ]
    },
    {
      "cell_type": "code",
      "execution_count": null,
      "metadata": {
        "name": "track-accounts-backfill",
        "tags": [
          "active-ipynb"
        ]
      },
      "outputs": [],
      "source": [
        "# Get the job URL, and stream the job logs.\n",
        "# With PREMIUM Redis SKU, SKU family \"P\", and cache capacity 2,\n",
        "# it takes approximately 10 minutes to complete.\n",
<<<<<<< HEAD
        "fs_client.jobs.stream(poller.result().job_id)"
=======
        "fs_client.jobs.stream(poller.result().job_ids[0])"
>>>>>>> e9b56f94
      ]
    },
    {
      "attachments": {},
      "cell_type": "markdown",
      "metadata": {},
      "source": [
        "# Step 3: Materialize `transactions` feature set data to the online store\n",
        "\n",
        "In the previous tutorials, we materialized data of the `transactions` feature set to the offline materialization store. In this step we will:\n",
        "\n",
        "1. Enable online materilization for the `transactions` feature set."
      ]
    },
    {
      "cell_type": "code",
<<<<<<< HEAD
=======
      "execution_count": null,
      "metadata": {
        "gather": {
          "logged": 1684887083625
        },
        "jupyter": {
          "outputs_hidden": false,
          "source_hidden": false
        },
        "name": "enable-transact-material",
        "nteract": {
          "transient": {
            "deleting": false
          }
        }
      },
      "outputs": [],
      "source": [
        "# Enable materialization to online store for the \"transactions\" feature set.\n",
        "\n",
        "transactions_fset_config = fs_client._featuresets.get(\n",
        "    name=\"transactions\", version=version\n",
        ")\n",
        "transactions_fset_config.materialization_settings.online_enabled = True\n",
        "\n",
        "fs_poller = fs_client.feature_sets.begin_create_or_update(transactions_fset_config)\n",
        "print(fs_poller.result())"
      ]
    },
    {
      "cell_type": "markdown",
      "metadata": {},
      "source": [
        "2. Backfill the data to both the online and offline materialization store to ensure that both have the latest data. Note that recurrent materialization job, which was setup earlier in the tutorial 3 of this series, will now materialize data to both online and offline materialization stores."
      ]
    },
    {
      "cell_type": "code",
>>>>>>> e9b56f94
      "execution_count": null,
      "metadata": {
        "gather": {
          "logged": 1685571817460
        },
        "jupyter": {
          "outputs_hidden": false,
          "source_hidden": false
        },
        "name": "start-transact-material",
        "nteract": {
          "transient": {
            "deleting": false
          }
        }
      },
      "outputs": [],
<<<<<<< HEAD
      "source": [
        "# Enable materialization to online store for the \"transactions\" feature set.\n",
        "\n",
        "transactions_fset_config = fs_client._featuresets.get(\n",
        "    name=\"transactions\", version=\"1\"\n",
        ")\n",
        "transactions_fset_config.materialization_settings.online_enabled = True\n",
        "\n",
        "fs_poller = fs_client.feature_sets.begin_create_or_update(transactions_fset_config)\n",
        "print(fs_poller.result())"
      ]
    },
    {
      "cell_type": "markdown",
      "metadata": {},
      "source": [
        "2. Backfill the data to both the online and offline materialization store to ensure that both have the latest data. Note that recurrent materialization job, which was setup earlier in the tutorial 2 of this series, will now materialize data to both online and offline materialization stores."
      ]
    },
    {
      "cell_type": "code",
      "execution_count": null,
      "metadata": {
        "gather": {
          "logged": 1685571817460
        },
        "jupyter": {
          "outputs_hidden": false,
          "source_hidden": false
        },
        "name": "start-transact-material",
        "nteract": {
          "transient": {
            "deleting": false
          }
        }
      },
      "outputs": [],
=======
>>>>>>> e9b56f94
      "source": [
        "# Trigger backfill on the \"transactions\" feature set to fill in the online/offline store.\n",
        "# Backfill from 01/01/2023 to all the way to 3 hours ago.\n",
        "\n",
        "from datetime import datetime, timedelta\n",
        "\n",
        "st = datetime(2020, 1, 1, 0, 0, 0, 0)\n",
        "ed = datetime.now() - timedelta(hours=3)\n",
        "\n",
        "\n",
        "poller = fs_client.feature_sets.begin_backfill(\n",
        "    name=\"transactions\",\n",
        "    version=\"1\",\n",
        "    feature_window_start_time=st,\n",
        "    feature_window_end_time=ed,\n",
        "    data_status=[\"None\"],\n",
        ")\n",
<<<<<<< HEAD
        "print(poller.result().job_id)"
=======
        "print(poller.result().job_ids)"
>>>>>>> e9b56f94
      ]
    },
    {
      "cell_type": "markdown",
      "metadata": {},
      "source": [
        "The following code cell tracks completion of the backfill job. Using the premium tier Azure Cache for Redis provisioned earlier, this step may take approximately 5 minutes to complete."
      ]
    },
    {
      "cell_type": "code",
      "execution_count": null,
      "metadata": {
        "gather": {
          "logged": 1685572796715
        },
        "jupyter": {
          "outputs_hidden": false,
          "source_hidden": false
        },
        "name": "track-transact-material",
        "nteract": {
          "transient": {
            "deleting": false
          }
        },
        "tags": [
          "active-ipynb"
        ]
      },
      "outputs": [],
      "source": [
        "# Get the job URL, and stream the job logs.\n",
        "# With PREMIUM Redis SKU, SKU family \"P\", and cache capacity 2,\n",
        "# it takes approximately 5 minutes to complete.\n",
<<<<<<< HEAD
        "fs_client.jobs.stream(poller.result().job_id)"
=======
        "fs_client.jobs.stream(poller.result().job_ids[0])"
>>>>>>> e9b56f94
      ]
    },
    {
      "attachments": {},
      "cell_type": "markdown",
      "metadata": {},
      "source": [
        "# Step 4: Test locally\n",
        "In this step we will use our development environment (i.e. this notebook) to lookup features from online materialization store. "
      ]
    },
    {
      "attachments": {},
      "cell_type": "markdown",
      "metadata": {},
      "source": [
        "First, we will parse the list of features from the existing feature retrieval specification:"
      ]
    },
    {
      "cell_type": "code",
      "execution_count": null,
      "metadata": {
        "gather": {
          "logged": 1685132938320
        },
        "jupyter": {
          "outputs_hidden": false,
          "source_hidden": false
        },
        "name": "parse-feat-list",
        "nteract": {
          "transient": {
            "deleting": false
          }
        }
      },
      "outputs": [],
      "source": [
        "# Parse the list of features from the existing feature retrieval specification.\n",
        "feature_retrieval_spec_folder = root_dir + \"/project/fraud_model/feature_retrieval_spec\"\n",
        "\n",
        "features = featurestore.resolve_feature_retrieval_spec(feature_retrieval_spec_folder)\n",
        "\n",
        "features"
      ]
    },
    {
      "attachments": {},
      "cell_type": "markdown",
      "metadata": {},
      "source": [
        "Next, we will get feature values from the online materialization store:"
      ]
    },
    {
      "cell_type": "code",
      "execution_count": null,
      "metadata": {
        "gather": {
          "logged": 1685132960042
        },
        "jupyter": {
          "outputs_hidden": false,
          "source_hidden": false
        },
        "name": "init-online-lookup",
        "nteract": {
          "transient": {
            "deleting": false
          }
        }
      },
      "outputs": [],
      "source": [
        "from azureml.featurestore import init_online_lookup\n",
        "import time\n",
        "\n",
        "# Initialize the online store client.\n",
        "init_online_lookup(features, AzureMLOnBehalfOfCredential())"
      ]
    },
    {
      "cell_type": "markdown",
      "metadata": {},
      "source": [
        "Now, we will prepare some observation data for testing and use it to lookup features from the online materialization store. During online lookup, it may happen that the keys (`accountID`) defined in the observation sample data do not exist in the Redis (due to `TTL`). If this happens:\n",
        "1. Open Azure portal.\n",
        "2. Navigate to the Redis instance. \n",
        "3. Open console for the Redis instance and check for existing keys using command `KEYS *`.\n",
        "4. Replace `accountID` values in the sample observation data with the existing keys."
      ]
    },
    {
      "cell_type": "code",
      "execution_count": null,
      "metadata": {
        "gather": {
          "logged": 1685132964129
        },
        "jupyter": {
          "outputs_hidden": false,
          "source_hidden": false
        },
        "name": "online-feat-loockup",
        "nteract": {
          "transient": {
            "deleting": false
          }
        }
      },
      "outputs": [],
      "source": [
        "import pyarrow\n",
        "from azureml.featurestore import get_online_features\n",
        "\n",
        "# Prepare test observation data\n",
        "obs = pyarrow.Table.from_pydict(\n",
        "    {\"accountID\": [\"A985156952816816\", \"A1055521248929430\", \"A914800935560176\"]}\n",
        ")\n",
        "\n",
        "# Online lookup:\n",
        "# It may happen that the keys defined in the observation sample data above does not exist in the Redis (due to TTL).\n",
        "# If this happens, go to Azure portal and navigate to the Redis instance, open its console and check for existing keys using command \"KEYS *\"\n",
        "# and replace the sample observation data with the existing keys.\n",
        "df = get_online_features(features, obs)\n",
        "df"
      ]
    },
    {
      "attachments": {},
      "cell_type": "markdown",
      "metadata": {
        "nteract": {
          "transient": {
            "deleting": false
          }
        }
      },
      "source": [
        "Now that we have successfully looked up features from the online store, we will test online features using Azure Machine Learning managed online endpoint."
      ]
    },
    {
      "attachments": {},
      "cell_type": "markdown",
      "metadata": {},
      "source": [
        "# Step 5: Test online features from Azure Machine Learning managed online endpoint\n",
        "Managed online endpoint provide capability for deploying and scoring models for online/realtime inference. Optionally, you can use any inference technology of your choice (like kubernetes).\n",
        "\n",
        "As a part of this step, we will perform the following actions:\n",
        "\n",
        "1. Create an Azure Machine Learning managed online endpoint.\n",
        "1. Grant required role-based access control (RBAC) permissions.\n",
        "1. Deploy the model that we trained in the tutorial 3 of this tutorial series. The scoring script used in this step will have the code to lookup online features.\n",
        "2. Perform scoring of the model with sample data. You will see that the online features are looked up and model scoring is completed successfully."
      ]
    },
    {
      "attachments": {},
      "cell_type": "markdown",
      "metadata": {},
      "source": [
        "## Create Azure Machine Learning managed online endpoint\n",
        "You can learn more about managed online endpoints [here](https://learn.microsoft.com/azure/machine-learning/how-to-deploy-online-endpoints?view=azureml-api-2&tabs=azure-cli). Note that using managed feature store API, you can also lookup online features from other inference platforms based on your need.\n",
        "\n",
        "Following code defines a managed online endpoint with name `fraud-model`."
      ]
    },
    {
      "cell_type": "code",
      "execution_count": null,
      "metadata": {
        "gather": {
          "logged": 1685155956798
        },
        "jupyter": {
          "outputs_hidden": false,
          "source_hidden": false
        },
        "name": "define-endpoint",
        "nteract": {
          "transient": {
            "deleting": false
          }
        }
      },
      "outputs": [],
      "source": [
        "from azure.ai.ml.entities import (\n",
        "    ManagedOnlineDeployment,\n",
        "    ManagedOnlineEndpoint,\n",
        "    Model,\n",
        "    CodeConfiguration,\n",
        "    Environment,\n",
        ")\n",
        "\n",
        "\n",
        "endpoint_name = \"fraud-model\"\n",
        "\n",
        "endpoint = ManagedOnlineEndpoint(name=endpoint_name, auth_mode=\"key\")"
      ]
    },
    {
      "cell_type": "markdown",
      "metadata": {},
      "source": [
        "Excute the following code cell to create the managed online endpoint defined in the previous code cell."
      ]
    },
    {
      "cell_type": "code",
      "execution_count": null,
      "metadata": {
        "gather": {
          "logged": 1685156110582
        },
        "jupyter": {
          "outputs_hidden": false,
          "source_hidden": false
        },
        "name": "create-endpoint",
        "nteract": {
          "transient": {
            "deleting": false
          }
        }
      },
      "outputs": [],
      "source": [
        "ws_client.online_endpoints.begin_create_or_update(endpoint).result()"
      ]
    },
    {
      "attachments": {},
      "cell_type": "markdown",
      "metadata": {
        "nteract": {
          "transient": {
            "deleting": false
          }
        }
      },
      "source": [
        "## Grant required RBAC permissions\n",
        "In this step, we will grant required RBAC permissions to the managed online endpoint on the Redis instance and feature store. The scoring code in the model deployment will need these RBAC permissions to successfully lookup features from the online store using the managed feature store API."
      ]
    },
    {
      "attachments": {},
      "cell_type": "markdown",
      "metadata": {},
      "source": [
        "### Get managed identity of the managed online endpoint"
      ]
    },
    {
      "cell_type": "code",
      "execution_count": null,
      "metadata": {
        "gather": {
          "logged": 1685156114744
        },
        "jupyter": {
          "outputs_hidden": false,
          "source_hidden": false
        },
        "name": "get-endpoint-identity",
        "nteract": {
          "transient": {
            "deleting": false
          }
        }
      },
      "outputs": [],
      "source": [
        "# Get managed identity of the managed online endpoint.\n",
        "endpoint = ws_client.online_endpoints.get(endpoint_name)\n",
        "\n",
        "model_endpoint_msi_principal_id = endpoint.identity.principal_id\n",
        "model_endpoint_msi_principal_id"
      ]
    },
    {
      "attachments": {},
      "cell_type": "markdown",
      "metadata": {},
      "source": [
        "### Grant `Contributor` role to the online endpoint managed identity on the Azure Cache for Redis \n",
        "We will grant `Contributor` role to the online endpoint managed identity on the Redis instance. This RBAC permission is needed to materialize data into the Redis online store."
      ]
    },
    {
      "cell_type": "code",
      "execution_count": null,
      "metadata": {
        "gather": {
          "logged": 1685156142743
        },
        "jupyter": {
          "outputs_hidden": false,
          "source_hidden": false
        },
        "name": "endpoint-redis-rbac",
        "nteract": {
          "transient": {
            "deleting": false
          }
        }
      },
      "outputs": [],
      "source": [
        "from azure.core.exceptions import ResourceExistsError\n",
        "from azure.mgmt.msi import ManagedServiceIdentityClient\n",
        "from azure.mgmt.msi.models import Identity\n",
        "from azure.mgmt.authorization import AuthorizationManagementClient\n",
        "from azure.mgmt.authorization.models import RoleAssignmentCreateParameters\n",
        "from uuid import uuid4\n",
        "\n",
        "auth_client = AuthorizationManagementClient(\n",
        "    AzureMLOnBehalfOfCredential(), redis_subscription_id\n",
        ")\n",
        "\n",
        "scope = f\"/subscriptions/{redis_subscription_id}/resourceGroups/{redis_resource_group_name}/providers/Microsoft.Cache/Redis/{redis_name}\"\n",
        "\n",
        "\n",
        "# The role definition ID for the \"contributor\" role on the redis cache\n",
        "# You can find other built-in role definition IDs in the Azure documentation\n",
        "role_definition_id = f\"/subscriptions/{redis_subscription_id}/providers/Microsoft.Authorization/roleDefinitions/b24988ac-6180-42a0-ab88-20f7382dd24c\"\n",
        "\n",
        "# Generate a random UUID for the role assignment name\n",
        "role_assignment_name = str(uuid4())\n",
        "\n",
        "# Set up the role assignment creation parameters\n",
        "role_assignment_params = RoleAssignmentCreateParameters(\n",
        "    principal_id=model_endpoint_msi_principal_id,\n",
        "    role_definition_id=role_definition_id,\n",
        "    principal_type=\"ServicePrincipal\",\n",
        ")\n",
        "\n",
        "# Create the role assignment\n",
        "try:\n",
        "    # Create the role assignment\n",
        "    result = auth_client.role_assignments.create(\n",
        "        scope, role_assignment_name, role_assignment_params\n",
        "    )\n",
        "    print(\n",
        "        f\"Redis RBAC granted to managed identity '{model_endpoint_msi_principal_id}'.\"\n",
        "    )\n",
        "except ResourceExistsError:\n",
        "    print(\n",
        "        f\"Redis RBAC already exists for managed identity '{model_endpoint_msi_principal_id}'.\"\n",
        "    )"
      ]
    },
    {
      "attachments": {},
      "cell_type": "markdown",
      "metadata": {},
      "source": [
        "### Grant `AzureML Data Scientist` role to the online endpoint managed identity on the feature store\n",
        "We will grant `AzureML Data Scientist` role to the online endpoint managed identity on the feature store. This RBAC permission is required for successful deployment of the model to the online endpoint."
      ]
    },
    {
      "cell_type": "code",
      "execution_count": null,
      "metadata": {
        "gather": {
          "logged": 1685156168113
        },
        "jupyter": {
          "outputs_hidden": false,
          "source_hidden": false
        },
        "name": "endpoint-fs-rbac",
        "nteract": {
          "transient": {
            "deleting": false
          }
        }
      },
      "outputs": [],
      "source": [
        "auth_client = AuthorizationManagementClient(\n",
        "    AzureMLOnBehalfOfCredential(), featurestore_subscription_id\n",
        ")\n",
        "\n",
        "scope = f\"/subscriptions/{featurestore_subscription_id}/resourceGroups/{featurestore_resource_group_name}/providers/Microsoft.MachineLearningServices/workspaces/{featurestore_name}\"\n",
        "\n",
        "# The role definition ID for the \"AzureML Data Scientist\" role.\n",
        "# You can find other built-in role definition IDs in the Azure documentation.\n",
        "role_definition_id = f\"/subscriptions/{featurestore_subscription_id}/providers/Microsoft.Authorization/roleDefinitions/f6c7c914-8db3-469d-8ca1-694a8f32e121\"\n",
        "\n",
        "# Generate a random UUID for the role assignment name.\n",
        "role_assignment_name = str(uuid4())\n",
        "\n",
        "# Set up the role assignment creation parameters.\n",
        "role_assignment_params = RoleAssignmentCreateParameters(\n",
        "    principal_id=model_endpoint_msi_principal_id,\n",
        "    role_definition_id=role_definition_id,\n",
        "    principal_type=\"ServicePrincipal\",\n",
        ")\n",
        "\n",
        "# Create the role assignment\n",
        "try:\n",
        "    # Create the role assignment\n",
        "    result = auth_client.role_assignments.create(\n",
        "        scope, role_assignment_name, role_assignment_params\n",
        "    )\n",
        "    print(\n",
        "        f\"Feature store RBAC granted to managed identity '{model_endpoint_msi_principal_id}'.\"\n",
        "    )\n",
        "except ResourceExistsError:\n",
        "    print(\n",
        "        f\"Feature store RBAC already exists for managed identity '{model_endpoint_msi_principal_id}'.\"\n",
        "    )"
      ]
    },
    {
      "attachments": {},
      "cell_type": "markdown",
      "metadata": {},
      "source": [
        "### Deploy the model to the online endpoint\n",
        "First, inspect the scoring script `project/fraud_model/online_inference/src/scoring.py`. The scoring script performs the following tasks:\n",
        "\n",
        "1. Load the feature metadata from the feature retrieval specification that was packaged along with the model during model training (tutorial 3 of this tutorial series). This specification has features from both `transactions` and `accounts` feature sets.\n",
        "2. When an input inference request is received, the scoring code looks up the online features using the index keys from the request. In this case for both feature sets, the index column is the `accountID`.\n",
        "3. Passes the features to the model to perform inference and returs the response, a boolean value representing the variable `is_fraud`.\n",
        "\n",
        "First, create managed online deployment definition for model deployment by executing the following code cell:"
      ]
    },
    {
      "cell_type": "code",
      "execution_count": null,
      "metadata": {
        "gather": {
          "logged": 1685156215970
        },
        "jupyter": {
          "outputs_hidden": false,
          "source_hidden": false
        },
        "name": "define-online-deployment",
        "nteract": {
          "transient": {
            "deleting": false
          }
        }
      },
      "outputs": [],
      "source": [
        "deployment = ManagedOnlineDeployment(\n",
        "    name=\"green\",\n",
        "    endpoint_name=endpoint_name,\n",
        "    model=\"azureml:fraud_model:1\",\n",
        "    code_configuration=CodeConfiguration(\n",
        "        code=root_dir + \"/project/fraud_model/online_inference/src/\",\n",
        "        scoring_script=\"scoring.py\",\n",
        "    ),\n",
        "    environment=Environment(\n",
        "        conda_file=root_dir + \"/project/fraud_model/online_inference/conda.yml\",\n",
        "        image=\"mcr.microsoft.com/azureml/openmpi4.1.0-ubuntu20.04\",\n",
        "    ),\n",
        "    instance_type=\"Standard_DS3_v2\",\n",
        "    instance_count=1,\n",
        ")"
      ]
    },
    {
      "cell_type": "markdown",
      "metadata": {},
      "source": [
        "Next, deploy the model to online enpoint by executing the following code cell. Note that it may take approximately 4-5 minutes to deploy the model."
      ]
    },
    {
      "cell_type": "code",
      "execution_count": null,
      "metadata": {
        "gather": {
          "logged": 1685156672789
        },
        "jupyter": {
          "outputs_hidden": false,
          "source_hidden": false
        },
        "name": "begin-online-deployment",
        "nteract": {
          "transient": {
            "deleting": false
          }
        }
      },
      "outputs": [],
      "source": [
        "# Model deployment to online enpoint may take 4-5 minutes.\n",
        "ws_client.online_deployments.begin_create_or_update(deployment).result()"
      ]
    },
    {
      "attachments": {},
      "cell_type": "markdown",
      "metadata": {},
      "source": [
        "### Test online deployment with mock data\n",
        "Finally, execute the following code to test the online deployment using the mock data. You should see `0` or `1` as the output of this cell."
      ]
    },
    {
      "cell_type": "code",
      "execution_count": null,
      "metadata": {
        "gather": {
          "logged": 1685157485313
        },
        "jupyter": {
          "outputs_hidden": false,
          "source_hidden": false
        },
        "name": "test-online-deployment",
        "nteract": {
          "transient": {
            "deleting": false
          }
        }
      },
      "outputs": [],
      "source": [
        "# Test the online deployment using the mock data.\n",
        "sample_data = root_dir + \"/project/fraud_model/online_inference/test.json\"\n",
        "ws_client.online_endpoints.invoke(\n",
        "    endpoint_name=endpoint_name, request_file=sample_data, deployment_name=\"green\"\n",
        ")"
      ]
<<<<<<< HEAD
=======
    },
    {
      "cell_type": "markdown",
      "metadata": {},
      "source": [
        "## Cleanup\n",
        "\n",
        "Tutorial \"5. Develop a feature set with custom source\" has instructions for deleting the resources."
      ]
>>>>>>> e9b56f94
    }
  ],
  "metadata": {
    "celltoolbar": "Edit Metadata",
    "kernel_info": {
      "name": "synapse_pyspark"
    },
    "kernelspec": {
      "display_name": "Synapse PySpark",
      "language": "Python",
      "name": "synapse_pyspark"
    },
    "language_info": {
      "codemirror_mode": "ipython",
      "file_extension": ".py",
      "mimetype": "text/x-python",
      "name": "python",
      "nbconvert_exporter": "python",
      "pygments_lexer": "ipython",
      "version": "3.8.0"
    },
    "microsoft": {
      "host": {
        "AzureML": {
          "notebookHasBeenCompleted": true
        }
      },
      "ms_spell_check": {
        "ms_spell_check_language": "en"
      }
    },
    "nteract": {
      "version": "nteract-front-end@1.0.0"
    }
  },
  "nbformat": 4,
  "nbformat_minor": 2
}<|MERGE_RESOLUTION|>--- conflicted
+++ resolved
@@ -171,10 +171,6 @@
         "project_ws_sub_id = os.environ[\"AZUREML_ARM_SUBSCRIPTION\"]\n",
         "project_ws_rg = os.environ[\"AZUREML_ARM_RESOURCEGROUP\"]\n",
         "project_ws_name = os.environ[\"AZUREML_ARM_WORKSPACE_NAME\"]\n",
-<<<<<<< HEAD
-=======
-        "version = \"<VERSION>\"\n",
->>>>>>> e9b56f94
         "\n",
         "# Connect to the project workspace\n",
         "ws_client = MLClient(\n",
@@ -598,11 +594,7 @@
         "    feature_window_end_time=ed,\n",
         "    data_status=[\"None\"],\n",
         ")\n",
-<<<<<<< HEAD
-        "print(poller.result().job_id)"
-=======
         "print(poller.result().job_ids)"
->>>>>>> e9b56f94
       ]
     },
     {
@@ -633,11 +625,7 @@
         "# Get the job URL, and stream the job logs.\n",
         "# With PREMIUM Redis SKU, SKU family \"P\", and cache capacity 2,\n",
         "# it takes approximately 10 minutes to complete.\n",
-<<<<<<< HEAD
-        "fs_client.jobs.stream(poller.result().job_id)"
-=======
         "fs_client.jobs.stream(poller.result().job_ids[0])"
->>>>>>> e9b56f94
       ]
     },
     {
@@ -654,8 +642,6 @@
     },
     {
       "cell_type": "code",
-<<<<<<< HEAD
-=======
       "execution_count": null,
       "metadata": {
         "gather": {
@@ -677,7 +663,7 @@
         "# Enable materialization to online store for the \"transactions\" feature set.\n",
         "\n",
         "transactions_fset_config = fs_client._featuresets.get(\n",
-        "    name=\"transactions\", version=version\n",
+        "    name=\"transactions\", version=\"1\"\n",
         ")\n",
         "transactions_fset_config.materialization_settings.online_enabled = True\n",
         "\n",
@@ -694,7 +680,6 @@
     },
     {
       "cell_type": "code",
->>>>>>> e9b56f94
       "execution_count": null,
       "metadata": {
         "gather": {
@@ -712,47 +697,6 @@
         }
       },
       "outputs": [],
-<<<<<<< HEAD
-      "source": [
-        "# Enable materialization to online store for the \"transactions\" feature set.\n",
-        "\n",
-        "transactions_fset_config = fs_client._featuresets.get(\n",
-        "    name=\"transactions\", version=\"1\"\n",
-        ")\n",
-        "transactions_fset_config.materialization_settings.online_enabled = True\n",
-        "\n",
-        "fs_poller = fs_client.feature_sets.begin_create_or_update(transactions_fset_config)\n",
-        "print(fs_poller.result())"
-      ]
-    },
-    {
-      "cell_type": "markdown",
-      "metadata": {},
-      "source": [
-        "2. Backfill the data to both the online and offline materialization store to ensure that both have the latest data. Note that recurrent materialization job, which was setup earlier in the tutorial 2 of this series, will now materialize data to both online and offline materialization stores."
-      ]
-    },
-    {
-      "cell_type": "code",
-      "execution_count": null,
-      "metadata": {
-        "gather": {
-          "logged": 1685571817460
-        },
-        "jupyter": {
-          "outputs_hidden": false,
-          "source_hidden": false
-        },
-        "name": "start-transact-material",
-        "nteract": {
-          "transient": {
-            "deleting": false
-          }
-        }
-      },
-      "outputs": [],
-=======
->>>>>>> e9b56f94
       "source": [
         "# Trigger backfill on the \"transactions\" feature set to fill in the online/offline store.\n",
         "# Backfill from 01/01/2023 to all the way to 3 hours ago.\n",
@@ -770,11 +714,7 @@
         "    feature_window_end_time=ed,\n",
         "    data_status=[\"None\"],\n",
         ")\n",
-<<<<<<< HEAD
-        "print(poller.result().job_id)"
-=======
         "print(poller.result().job_ids)"
->>>>>>> e9b56f94
       ]
     },
     {
@@ -810,11 +750,7 @@
         "# Get the job URL, and stream the job logs.\n",
         "# With PREMIUM Redis SKU, SKU family \"P\", and cache capacity 2,\n",
         "# it takes approximately 5 minutes to complete.\n",
-<<<<<<< HEAD
-        "fs_client.jobs.stream(poller.result().job_id)"
-=======
         "fs_client.jobs.stream(poller.result().job_ids[0])"
->>>>>>> e9b56f94
       ]
     },
     {
@@ -1353,8 +1289,6 @@
         "    endpoint_name=endpoint_name, request_file=sample_data, deployment_name=\"green\"\n",
         ")"
       ]
-<<<<<<< HEAD
-=======
     },
     {
       "cell_type": "markdown",
@@ -1364,7 +1298,6 @@
         "\n",
         "Tutorial \"5. Develop a feature set with custom source\" has instructions for deleting the resources."
       ]
->>>>>>> e9b56f94
     }
   ],
   "metadata": {
