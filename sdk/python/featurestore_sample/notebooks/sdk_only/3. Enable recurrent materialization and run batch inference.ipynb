{
  "cells": [
    {
      "attachments": {},
      "cell_type": "markdown",
      "metadata": {
        "nteract": {
          "transient": {
            "deleting": false
          }
        }
      },
      "source": [
<<<<<<< HEAD
        "# Tutorial: Enable recurrent materialization and run batch inference"
=======
        "# Tutorial #3: Enable recurrent materialization and run batch inference"
>>>>>>> e9b56f94
      ]
    },
    {
      "attachments": {},
      "cell_type": "markdown",
      "metadata": {
        "nteract": {
          "transient": {
            "deleting": false
          }
        }
      },
<<<<<<< HEAD
      "source": [
        "_Managed feature store is in private preview, which is subject to the [Supplemental Terms of Use for Microsoft Azure Previews](https://azure.microsoft.com/en-us/support/legal/preview-supplemental-terms/)_"
      ]
    },
    {
      "attachments": {},
      "cell_type": "markdown",
      "metadata": {
        "nteract": {
          "transient": {
            "deleting": false
          }
        }
      },
=======
>>>>>>> e9b56f94
      "source": [
        "In this tutorial series you will experience how features seamlessly integrates all the phases of ML lifecycle: Prototyping features, training and operationalizing.\n",
        "\n",
        "In the previous part of the tutorial you learnt to experiment with features, train the model and register the model along with the feature-retrieval spec. In this tutorial you will learn how to run batch inference for the registered model.\n",
        "\n",
        "You will perform the following:\n",
        "- Enable recurrent materialization for the `transactions` feature set\n",
        "- Run batch inference pipeline on the registered model"
      ]
    },
    {
      "attachments": {},
      "cell_type": "markdown",
      "metadata": {
        "nteract": {
          "transient": {
            "deleting": false
          }
        }
      },
      "source": [
        "# Prerequisites\n",
        "1. Please ensure you have executed the previous parts of this tutorial series"
      ]
    },
    {
      "attachments": {},
      "cell_type": "markdown",
      "metadata": {
        "nteract": {
          "transient": {
            "deleting": false
          }
        }
      },
      "source": [
        "# Setup"
      ]
    },
    {
      "attachments": {},
      "cell_type": "markdown",
      "metadata": {
        "nteract": {
          "transient": {
            "deleting": false
          }
        }
      },
      "source": [
        "#### Configure Azure ML spark notebook\n",
        "\n",
        "1. In the \"Compute\" dropdown in the top nav, select \"Serverless Spark Compute\". \n",
        "1. Click on \"configure session\" in top status bar -> click on \"Python packages\" -> click on \"upload conda file\" -> select the file azureml-examples/sdk/python/featurestore-sample/project/env/conda.yml from your local machine; Also increase the session time out (idle time) if you want to avoid running the prerequisites frequently\n",
        "\n",
        "\n"
      ]
    },
    {
      "attachments": {},
      "cell_type": "markdown",
      "metadata": {
        "nteract": {
          "transient": {
            "deleting": false
          }
        }
      },
      "source": [
        "#### Start spark session"
      ]
    },
    {
      "cell_type": "code",
      "execution_count": null,
      "metadata": {
        "gather": {
          "logged": 1696552142635
        },
        "jupyter": {
          "outputs_hidden": false,
          "source_hidden": false
        },
        "name": "start-spark-session",
        "nteract": {
          "transient": {
            "deleting": false
          }
        }
      },
      "outputs": [],
      "source": [
        "# run this cell to start the spark session (any code block will start the session ). This can take around 10 mins.\n",
        "print(\"start spark session\")"
      ]
    },
    {
      "attachments": {},
      "cell_type": "markdown",
      "metadata": {
        "nteract": {
          "transient": {
            "deleting": false
          }
        }
      },
      "source": [
        "#### Setup root directory for the samples"
      ]
    },
    {
      "cell_type": "code",
      "execution_count": null,
      "metadata": {
        "gather": {
          "logged": 1696552223358
        },
        "jupyter": {
          "outputs_hidden": false,
          "source_hidden": false
        },
        "name": "root-dir",
        "nteract": {
          "transient": {
            "deleting": false
          }
        }
      },
      "outputs": [],
      "source": [
        "import os\n",
        "\n",
        "# please update the dir to ./Users/<your_user_alias> (or any custom directory you uploaded the samples to).\n",
        "# You can find the name from the directory structure in the left nav\n",
        "root_dir = \"./Users/<your_user_alias>/featurestore_sample\"\n",
        "\n",
        "if os.path.isdir(root_dir):\n",
        "    print(\"The folder exists.\")\n",
        "else:\n",
        "    print(\"The folder does not exist. Please create or fix the path\")"
      ]
    },
    {
      "attachments": {},
      "cell_type": "markdown",
      "metadata": {
        "nteract": {
          "transient": {
            "deleting": false
          }
        }
      },
      "source": [
        "#### Initialize the project workspace CRUD client\n",
        "This is the current workspace where you will be running the tutorial notebook from"
      ]
    },
    {
      "cell_type": "code",
      "execution_count": null,
      "metadata": {
        "gather": {
          "logged": 1696552235806
        },
        "jupyter": {
          "outputs_hidden": false,
          "source_hidden": false
        },
        "name": "init-ws-crud-client",
        "nteract": {
          "transient": {
            "deleting": false
          }
        }
      },
      "outputs": [],
      "source": [
        "### Initialize the MLClient of this project workspace\n",
        "import os\n",
        "from azure.ai.ml import MLClient\n",
        "from azure.ai.ml.identity import AzureMLOnBehalfOfCredential\n",
        "\n",
        "project_ws_sub_id = os.environ[\"AZUREML_ARM_SUBSCRIPTION\"]\n",
        "project_ws_rg = os.environ[\"AZUREML_ARM_RESOURCEGROUP\"]\n",
        "project_ws_name = os.environ[\"AZUREML_ARM_WORKSPACE_NAME\"]\n",
        "\n",
        "# connect to the project workspace\n",
        "ws_client = MLClient(\n",
        "    AzureMLOnBehalfOfCredential(), project_ws_sub_id, project_ws_rg, project_ws_name\n",
        ")"
      ]
    },
    {
      "attachments": {},
      "cell_type": "markdown",
      "metadata": {
        "nteract": {
          "transient": {
            "deleting": false
          }
        }
      },
      "source": [
        "#### Initialize the feature store CRUD client\n",
        "Ensure you update the `featurestore_name` to reflect what you created in part 1 of this tutorial"
      ]
    },
    {
      "cell_type": "code",
      "execution_count": null,
      "metadata": {
        "gather": {
          "logged": 1696552265737
        },
        "jupyter": {
          "outputs_hidden": false,
          "source_hidden": false
        },
        "name": "init-fs-crud-client",
        "nteract": {
          "transient": {
            "deleting": false
          }
        }
      },
      "outputs": [],
      "source": [
        "from azure.ai.ml import MLClient\n",
        "from azure.ai.ml.identity import AzureMLOnBehalfOfCredential\n",
        "\n",
        "# feature store\n",
        "featurestore_name = \"<FEATURESTORE_NAME>\"  # use the same name from part #1 of the tutorial\n",
        "featurestore_subscription_id = os.environ[\"AZUREML_ARM_SUBSCRIPTION\"]\n",
        "featurestore_resource_group_name = os.environ[\"AZUREML_ARM_RESOURCEGROUP\"]\n",
        "\n",
        "# feature store ml client\n",
        "fs_client = MLClient(\n",
        "    AzureMLOnBehalfOfCredential(),\n",
        "    featurestore_subscription_id,\n",
        "    featurestore_resource_group_name,\n",
        "    featurestore_name,\n",
        ")"
      ]
    },
    {
      "attachments": {},
      "cell_type": "markdown",
      "metadata": {
        "nteract": {
          "transient": {
            "deleting": false
          }
        }
      },
      "source": [
        "#### Initialize the feature store core sdk client"
      ]
    },
    {
      "cell_type": "code",
      "execution_count": null,
      "metadata": {
        "gather": {
          "logged": 1696552271317
        },
        "jupyter": {
          "outputs_hidden": false,
          "source_hidden": false
        },
        "name": "init-fs-core-sdk",
        "nteract": {
          "transient": {
            "deleting": false
          }
        }
      },
      "outputs": [],
      "source": [
        "# feature store client\n",
        "from azureml.featurestore import FeatureStoreClient\n",
        "from azure.ai.ml.identity import AzureMLOnBehalfOfCredential\n",
        "\n",
        "featurestore = FeatureStoreClient(\n",
        "    credential=AzureMLOnBehalfOfCredential(),\n",
        "    subscription_id=featurestore_subscription_id,\n",
        "    resource_group_name=featurestore_resource_group_name,\n",
        "    name=featurestore_name,\n",
        ")"
      ]
    },
    {
      "attachments": {},
      "cell_type": "markdown",
      "metadata": {
        "nteract": {
          "transient": {
            "deleting": false
          }
        }
      },
      "source": [
        "## Step 1: Enable recurrent materialization on the `transactions` featureset\n",
        "\n",
        "In part 2 of this tutorial you enabled materialization and performed backfill on the transactions feature set. Backfill is an ondemand one-time operation to compute and store feature values in the materialization store. However when you want to perform inference of the model in production, you might want to keep the materilization store upto date by setting up recurrent materialization jobs. These jobs run on user defined schedule\n",
        "The recurrent job schedule works in the following way: \n",
        "- A window is defined by the interval and frequency. E.g., interval = 3 and frequency = Hour define a 3-hour window\n",
        "- The first window starts at the start_time defined in the RecurenceTrigger, and so on.\n",
        "- The first recurrent job will be submitted at the begining of the next window after the update time.\n",
        "- Later recurrent jobs will be submitted at every window after the first job.\n",
        "\n",
        "As explained in the previous parts of the tutorials, once data is materialized (backfill/recurrent materialization), feature retrieval will use the materialized data by default."
      ]
    },
    {
      "cell_type": "code",
      "execution_count": null,
      "metadata": {
        "gather": {
          "logged": 1696552294321
        },
        "jupyter": {
          "outputs_hidden": false,
          "source_hidden": false
        },
        "name": "enable-recurrent-mat-txns-fset",
        "nteract": {
          "transient": {
            "deleting": false
          }
        }
      },
      "outputs": [],
      "source": [
        "from datetime import datetime\n",
        "from azure.ai.ml.entities import RecurrenceTrigger\n",
        "\n",
        "transactions_fset_config = fs_client.feature_sets.get(\n",
        "    name=\"transactions\", version=\"1\"\n",
        ")\n",
        "\n",
        "# create a schedule that runs the materialization job every 3 hours\n",
        "transactions_fset_config.materialization_settings.schedule = RecurrenceTrigger(\n",
        "    interval=3, frequency=\"Hour\", start_time=datetime(2023, 4, 15, 0, 4, 10, 0)\n",
        ")\n",
        "\n",
        "fs_poller = fs_client.feature_sets.begin_create_or_update(transactions_fset_config)\n",
        "\n",
        "print(fs_poller.result())"
      ]
    },
    {
      "attachments": {},
      "cell_type": "markdown",
      "metadata": {
        "nteract": {
          "transient": {
            "deleting": false
          }
        }
      },
      "source": [
        "#### (Optional) Save the feature set asset  yaml with the updated settings"
      ]
    },
    {
      "cell_type": "code",
      "execution_count": null,
      "metadata": {
        "gather": {
          "logged": 1681791896733
        },
        "jupyter": {
          "outputs_hidden": false,
          "source_hidden": false
        },
        "name": "dump-txn-fset-with-mat-yaml",
        "nteract": {
          "transient": {
            "deleting": false
          }
        }
      },
      "outputs": [],
      "source": [
        "## uncomment and run\n",
        "# transactions_fset_config.dump(root_dir + \"/featurestore/featuresets/transactions/featureset_asset_offline_enabled_with_schedule.yaml\")"
      ]
    },
    {
      "attachments": {},
      "cell_type": "markdown",
      "metadata": {
        "nteract": {
          "transient": {
            "deleting": false
          }
        }
      },
      "source": [
        "#### Track status of the recurrent materialization jobs in the feature store studio UI\n",
        "This job will every three hours. \n",
        "\n",
        "__Action__:\n",
        "\n",
        "1. Feel free to execute the next step for now (batch inference).\n",
        "1. In three hours check the recurrent job status via the UI"
      ]
    },
    {
      "attachments": {},
      "cell_type": "markdown",
      "metadata": {
        "nteract": {
          "transient": {
            "deleting": false
          }
        }
      },
      "source": [
        "## Step 2: Run the batch-inference pipeline\n",
        "\n",
        "In this step you will manually trigger the batch inference pipeline. In a production scenario, this could be trigerred by a ci/cd pipeline based on model registration/approval.\n",
        "\n",
        "The batch-inference has the following steps:\n",
        "\n",
        "1. Feature retrieval step: This use the same built-in feature retrieval component that we used in the training pipeline in the part 3 of the tutorial. Incase of training pipeline, we provided feature retreival spec as an input to the component. However in case of batch inference we will pass the registered model as the input and the component will look for feature retrieval spec in the model artifact. Another difference is that in case of training, the observation data had the target variable, however incase of batch inference it will not be present. The feature retrieval step will join the observation data with the features and output the data for batch inference.\n",
        "1. Batch inference: This step uses the batch inference input data from previous step, runs inference on the model and outputs the data by appending the predicted value.\n",
        "\n",
        "__Note:__ In this example we use a job for batch inference. You can also use Azure ML's batch endpoints."
      ]
    },
    {
      "cell_type": "code",
      "execution_count": null,
      "metadata": {
        "gather": {
          "logged": 1683430315364
        },
        "jupyter": {
          "outputs_hidden": false,
          "source_hidden": false
        },
        "name": "run-batch-inf-pipeline",
        "nteract": {
          "transient": {
            "deleting": false
          }
        },
        "tags": [
          "active-ipynb"
        ]
      },
      "outputs": [],
      "source": [
        "from azure.ai.ml import load_job  # will be used later\n",
        "\n",
        "# set the batch inference  pipeline path\n",
        "batch_inference_pipeline_path = (\n",
        "    root_dir + \"/project/fraud_model/pipelines/batch_inference_pipeline.yaml\"\n",
        ")\n",
        "batch_inference_pipeline_definition = load_job(source=batch_inference_pipeline_path)\n",
        "\n",
        "# run the training pipeline\n",
        "batch_inference_pipeline_job = ws_client.jobs.create_or_update(\n",
        "    batch_inference_pipeline_definition\n",
        ")\n",
        "\n",
        "# stream the run logs\n",
        "ws_client.jobs.stream(batch_inference_pipeline_job.name)"
      ]
    },
    {
      "attachments": {},
      "cell_type": "markdown",
      "metadata": {
        "nteract": {
          "transient": {
            "deleting": false
          }
        }
      },
      "source": [
        "#### Inspect the batch inference output data\n",
        "1. In the pipeline view, double click on `inference_step` -> in `outputs` card, copy the `Data` field. It will be something like `azureml_995abbc2-3171-461e-8214-c3c5d17ede83_output_data_data_with_prediction:1`. \n",
        "1. Paste it in the below cell with name and version separately (notice that the last character is the version, separated by a `:`).\n",
        "1. You will see the `predict_is_fraud` column generated by the batch inference pipeline\n",
        "\n",
        "Explanation: Since we did not provide a `name` and `version` in the `outputs` of the `inference_step` in the batch inference pipeline (`/project/fraud_mode/pipelines/batch_inference_pipeline.yaml`), the system created an untracked data asset with a guid as name and version as 1. In the next cell we will be getting the data path from the asset and displaying it."
      ]
    },
    {
      "cell_type": "code",
      "execution_count": null,
      "metadata": {
        "gather": {
          "logged": 1681446888800
        },
        "jupyter": {
          "outputs_hidden": false,
          "source_hidden": false
        },
        "name": "inspect-batch-inf-output-data",
        "nteract": {
          "transient": {
            "deleting": false
          }
        },
        "tags": [
          "active-ipynb"
        ]
      },
      "outputs": [],
      "source": [
        "inf_data_output = ws_client.data.get(\n",
        "    name=\"azureml_1c106662-aa5e-4354-b5f9-57c1b0fdb3a7_output_data_data_with_prediction\",\n",
        "    version=\"1\",\n",
        ")\n",
        "inf_output_df = spark.read.parquet(inf_data_output.path)\n",
        "display(inf_output_df.head(5))"
      ]
    },
    {
      "cell_type": "markdown",
<<<<<<< HEAD
      "metadata": {
        "nteract": {
          "transient": {
            "deleting": false
          }
        }
      },
=======
      "metadata": {},
>>>>>>> e9b56f94
      "source": [
        "## Cleanup\n",
        "\n",
<<<<<<< HEAD
        "* Delete the feature store: Go to the resource group in the azure portal, select the feature store and delete it\n",
        "* Follow the instructions [here](https://review.learn.microsoft.com/en-us/azure/active-directory/managed-identities-azure-resources/how-manage-user-assigned-managed-identities?pivots=identity-mi-methods-azp&view=azureml-api-2#delete-a-user-assigned-managed-identity) to delete the user assigned managed identity\n",
        "* Delete the offline store (storage account): Go to the resource group in the azure portal, select the storage you created and delete it"
=======
        "Tutorial \"5. Develop a feature set with custom source\" has instructions for deleting the resources."
>>>>>>> e9b56f94
      ]
    }
  ],
  "metadata": {
    "celltoolbar": "Edit Metadata",
    "kernel_info": {
      "name": "synapse_pyspark"
    },
    "kernelspec": {
      "display_name": "Synapse PySpark",
      "language": "Python",
      "name": "synapse_pyspark"
    },
    "language_info": {
      "codemirror_mode": "ipython",
      "file_extension": ".py",
      "mimetype": "text/x-python",
      "name": "python",
      "nbconvert_exporter": "python",
      "pygments_lexer": "ipython",
      "version": "3.8.0"
    },
    "microsoft": {
      "host": {
        "AzureML": {
          "notebookHasBeenCompleted": true
        }
      },
      "ms_spell_check": {
        "ms_spell_check_language": "en"
      }
    },
    "nteract": {
      "version": "nteract-front-end@1.0.0"
    }
  },
  "nbformat": 4,
  "nbformat_minor": 2
}<|MERGE_RESOLUTION|>--- conflicted
+++ resolved
@@ -11,40 +11,19 @@
         }
       },
       "source": [
-<<<<<<< HEAD
-        "# Tutorial: Enable recurrent materialization and run batch inference"
-=======
         "# Tutorial #3: Enable recurrent materialization and run batch inference"
->>>>>>> e9b56f94
-      ]
-    },
-    {
-      "attachments": {},
-      "cell_type": "markdown",
-      "metadata": {
-        "nteract": {
-          "transient": {
-            "deleting": false
-          }
-        }
-      },
-<<<<<<< HEAD
-      "source": [
-        "_Managed feature store is in private preview, which is subject to the [Supplemental Terms of Use for Microsoft Azure Previews](https://azure.microsoft.com/en-us/support/legal/preview-supplemental-terms/)_"
-      ]
-    },
-    {
-      "attachments": {},
-      "cell_type": "markdown",
-      "metadata": {
-        "nteract": {
-          "transient": {
-            "deleting": false
-          }
-        }
-      },
-=======
->>>>>>> e9b56f94
+      ]
+    },
+    {
+      "attachments": {},
+      "cell_type": "markdown",
+      "metadata": {
+        "nteract": {
+          "transient": {
+            "deleting": false
+          }
+        }
+      },
       "source": [
         "In this tutorial series you will experience how features seamlessly integrates all the phases of ML lifecycle: Prototyping features, training and operationalizing.\n",
         "\n",
@@ -568,27 +547,11 @@
     },
     {
       "cell_type": "markdown",
-<<<<<<< HEAD
-      "metadata": {
-        "nteract": {
-          "transient": {
-            "deleting": false
-          }
-        }
-      },
-=======
       "metadata": {},
->>>>>>> e9b56f94
       "source": [
         "## Cleanup\n",
         "\n",
-<<<<<<< HEAD
-        "* Delete the feature store: Go to the resource group in the azure portal, select the feature store and delete it\n",
-        "* Follow the instructions [here](https://review.learn.microsoft.com/en-us/azure/active-directory/managed-identities-azure-resources/how-manage-user-assigned-managed-identities?pivots=identity-mi-methods-azp&view=azureml-api-2#delete-a-user-assigned-managed-identity) to delete the user assigned managed identity\n",
-        "* Delete the offline store (storage account): Go to the resource group in the azure portal, select the storage you created and delete it"
-=======
         "Tutorial \"5. Develop a feature set with custom source\" has instructions for deleting the resources."
->>>>>>> e9b56f94
       ]
     }
   ],
