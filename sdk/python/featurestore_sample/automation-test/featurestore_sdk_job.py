from pyspark.sql import SparkSession

spark = SparkSession.builder.appName("AccessData").getOrCreate()

import os

for path, subdirs, files in os.walk("./"):
    for name in files:
        print(os.path.join(path, name))

print("=======Test Notebook 1============")
with open(
    "notebooks/sdk_only/1. Develop a feature set and register with managed feature store.py"
) as f:
    exec(f.read())

print("=======Test Notebook 2============")
with open("notebooks/sdk_only/2. Experiment and train models using features.py") as f:
    exec(f.read())

print("=======Test Notebook 3============")
with open(
    "notebooks/sdk_only/3. Enable recurrent materialization and run batch inference.py"
) as f:
    exec(f.read())

print("=======Test Notebook 4============")
with open("notebooks/sdk_only/4. Enable online store and run online inference.py") as f:
    exec(f.read())

print("=======Test Notebook 5============")
with open("notebooks/sdk_only/5. Develop a feature set with custom source.py") as f:
    exec(f.read())

print("=======Clean up==========")
subscription_id = "<SUBSCRIPTION_ID>"
resource_group_name = "<RESOURCE_GROUP>"
featurestore_name = "<FEATURESTORE_NAME>"
workspace_name = "<AML_WORKSPACE_NAME>"


<<<<<<< HEAD
# print("======clean up==========")
# from azure.ai.ml import MLClient
# from azure.ai.ml.identity import AzureMLOnBehalfOfCredential

# ml_client = MLClient(
#     AzureMLOnBehalfOfCredential(),
#     subscription_id="<SUBSCRIPTION_ID>",
#     resource_group_name="<RESOURCE_GROUP>",
# )

# result = ml_client.feature_stores.begin_delete(
#     name="<FEATURESTORE_NAME>",
#     permanently_delete=True,
#     delete_dependent_resources=False,
# ).result()

# print(result)
=======
from azure.ai.ml import MLClient
from azure.ai.ml.identity import AzureMLOnBehalfOfCredential

print("----Delete feature store----------")
ml_client = MLClient(
    AzureMLOnBehalfOfCredential(),
    subscription_id=subscription_id,
    resource_group_name=resource_group_name,
)

result = ml_client.feature_stores.begin_delete(
    name=featurestore_name,
    permanently_delete=True,
    delete_dependent_resources=False,
).result()
print(result)


print("----Delete UAI----------")
uai_name = f"materialization-uai-{resource_group_name}-{featurestore_name}"

from azure.mgmt.msi import ManagedServiceIdentityClient

msi_client = ManagedServiceIdentityClient(
    AzureMLOnBehalfOfCredential(), subscription_id
)
msi_client.user_assigned_identities.delete(resource_group_name, uai_name)


print("-----Delete redis------------")
redis_name = "<REDIS_NAME>"
from azure.mgmt.redis import RedisManagementClient

management_client = RedisManagementClient(
    AzureMLOnBehalfOfCredential(), subscription_id
)

result = management_client.redis.begin_delete(
    resource_group_name=resource_group_name,
    name=redis_name,
).result()
print(result)


print("-----Delete endpoint------------")
ws_client = MLClient(
    AzureMLOnBehalfOfCredential(), subscription_id, resource_group_name, workspace_name
)
endpoint_name = "<ENDPOINT_NAME>"
result = ws_client.online_endpoints.begin_delete(name=endpoint_name).result()
print(result)
>>>>>>> 36993946
<|MERGE_RESOLUTION|>--- conflicted
+++ resolved
@@ -39,7 +39,7 @@
 workspace_name = "<AML_WORKSPACE_NAME>"
 
 
-<<<<<<< HEAD
+
 # print("======clean up==========")
 # from azure.ai.ml import MLClient
 # from azure.ai.ml.identity import AzureMLOnBehalfOfCredential
@@ -56,57 +56,4 @@
 #     delete_dependent_resources=False,
 # ).result()
 
-# print(result)
-=======
-from azure.ai.ml import MLClient
-from azure.ai.ml.identity import AzureMLOnBehalfOfCredential
-
-print("----Delete feature store----------")
-ml_client = MLClient(
-    AzureMLOnBehalfOfCredential(),
-    subscription_id=subscription_id,
-    resource_group_name=resource_group_name,
-)
-
-result = ml_client.feature_stores.begin_delete(
-    name=featurestore_name,
-    permanently_delete=True,
-    delete_dependent_resources=False,
-).result()
-print(result)
-
-
-print("----Delete UAI----------")
-uai_name = f"materialization-uai-{resource_group_name}-{featurestore_name}"
-
-from azure.mgmt.msi import ManagedServiceIdentityClient
-
-msi_client = ManagedServiceIdentityClient(
-    AzureMLOnBehalfOfCredential(), subscription_id
-)
-msi_client.user_assigned_identities.delete(resource_group_name, uai_name)
-
-
-print("-----Delete redis------------")
-redis_name = "<REDIS_NAME>"
-from azure.mgmt.redis import RedisManagementClient
-
-management_client = RedisManagementClient(
-    AzureMLOnBehalfOfCredential(), subscription_id
-)
-
-result = management_client.redis.begin_delete(
-    resource_group_name=resource_group_name,
-    name=redis_name,
-).result()
-print(result)
-
-
-print("-----Delete endpoint------------")
-ws_client = MLClient(
-    AzureMLOnBehalfOfCredential(), subscription_id, resource_group_name, workspace_name
-)
-endpoint_name = "<ENDPOINT_NAME>"
-result = ws_client.online_endpoints.begin_delete(name=endpoint_name).result()
-print(result)
->>>>>>> 36993946
+# print(result)