{
 "cells": [
  {
   "cell_type": "markdown",
   "id": "35a6d14e",
   "metadata": {},
   "source": [
    "## Azure Machine Learning registries\n",
    "\n",
    "__Requirements__ In order to benefit from this tutorial, you will need:\n",
    "\n",
    "- An Azure account with an active subscription\n",
    "- Installed Azure Machine Learning Python SDK v2 \n",
    "\n",
    "__Motivations__ - This notebook explains how to create, get, and list a Registry using the Python SDK\n",
    "\n",
    "## 1. Create a Registry\n",
    "\n",
    "A registry is a container of shared assets that can be used across many workspaces.\n",
    "\n",
    "In this section, you will create a yaml file with your registry parameters and an instance of `MLClient` to create a registry. \n",
    "\n",
    "### 1.1 Import the required libraries"
   ]
  },
  {
   "cell_type": "code",
   "execution_count": null,
   "id": "ee086741",
   "metadata": {},
   "outputs": [],
   "source": [
    "# import the required libraries\n",
    "from azure.ai.ml import MLClient, load_registry\n",
    "from azure.ai.ml.constants._common import LROConfigurations\n",
    "from azure.identity import DefaultAzureCredential, InteractiveBrowserCredential\n",
    "import os\n",
    "\n",
    "!pip show azure-ai-ml"
   ]
  },
  {
   "cell_type": "markdown",
   "id": "10d4c8d7",
   "metadata": {},
   "source": [
    "### 1.2 Configure credential\n",
    "\n",
    "We are using `DefaultAzureCredential` to get access to registry. `DefaultAzureCredential` should be capable of handling most Azure SDK authentication scenarios.\n",
    "\n",
    "Reference for more available credentials if it does not work for you: [configure credential examples, azure-identity reference doc.](https://github.com/Azure/azureml-registries/blob/92aec1e16225ec37e43735ab560b599443ecb4be/registries/configuration.ipynb)"
   ]
  },
  {
   "cell_type": "code",
   "execution_count": null,
   "id": "79eea69a",
   "metadata": {},
   "outputs": [],
   "source": [
    "try:\n",
    "    credential = DefaultAzureCredential()\n",
    "    # Check if given credential can get token successfully.\n",
    "    credential.get_token(\"https://management.azure.com/.default\")\n",
    "except Exception as ex:\n",
    "    # Fall back to InteractiveBrowserCredential in case DefaultAzureCredential not work\n",
    "    credential = InteractiveBrowserCredential()"
   ]
  },
  {
   "cell_type": "markdown",
   "id": "71b29e8a",
   "metadata": {},
   "source": [
    "### 1.3 Create a MLclient \n",
    "You need a subscription id and resource group to in which the registry will be created. Update the following below and create the client. \n",
    "* `<subscription-id>`\n",
    "* `<resource-group>`"
   ]
  },
  {
   "cell_type": "code",
   "execution_count": null,
   "id": "f2adf293",
   "metadata": {},
   "outputs": [],
   "source": [
    "# Create a client without specifying an existing registry or workspace\n",
    "ml_client = MLClient(\n",
    "    credential=credential,\n",
    "    subscription_id=\"<subscription-id>\",\n",
    "    resource_group_name=\"<resource-group>\",\n",
    ")"
   ]
  },
  {
   "cell_type": "markdown",
<<<<<<< HEAD
   "id": "c39576cf",
=======
   "id": "b66e5166",
>>>>>>> daa81e21
   "metadata": {},
   "source": [
    "### 1.4 Review or create the registry definition in YAML\n",
    "See https://learn.microsoft.com/en-us/azure/machine-learning/how-to-manage-registries to understand the attributes for registry. You need to define:\n",
    "* Name\n",
    "* Optional description and tags\n",
    "* Primary region \n",
    "* Optional additional regions for replication\n",
    "* Optional storage account configuration for each region\n",
    "\n",
    "Sample YAML files are available at [../../../../cli/resources/registry//](../../../../cli/resources/registry/)"
   ]
  },
  {
   "cell_type": "code",
   "execution_count": null,
   "id": "a48df000",
   "metadata": {},
   "outputs": [],
   "source": [
    "yaml_file = os.path.abspath(\n",
    "    os.path.join(sys.path[0], \"../../../../cli/resources/registry/registry.yml\")\n",
    ")\n",
    "\n",
    "f = open(yaml_file, \"r\")\n",
    "print(f.read())"
   ]
  },
  {
   "cell_type": "markdown",
<<<<<<< HEAD
   "id": "44f50cf3",
=======
   "id": "4f53a2c5",
>>>>>>> daa81e21
   "metadata": {},
   "source": [
    "### 1.5 Load yaml and create registry "
   ]
  },
  {
   "cell_type": "code",
   "execution_count": null,
   "id": "17dd5f8d",
   "metadata": {},
   "outputs": [],
   "source": [
    "registry = load_registry(source=yaml_file)\n",
    "print(registry)\n",
    "\n",
    "# You can override the registry name if needed\n",
    "registry.name = \"DemoRegistryPython1010\"\n",
    "\n",
    "registry = ml_client.registries.begin_create(registry=registry).result(\n",
    "    timeout=LROConfigurations.POLLING_TIMEOUT\n",
    ")"
   ]
  },
  {
   "cell_type": "markdown",
   "id": "57039c45",
   "metadata": {},
   "source": [
    "## 2. Get and List Registry\n",
    "\n",
    "\n",
    "\n",
    "### 2.1 Get Registry\n",
    "\n"
   ]
  },
  {
   "cell_type": "code",
   "execution_count": null,
   "id": "a5e62f4e",
   "metadata": {
    "scrolled": true
   },
   "outputs": [],
   "source": [
    "reg_name = registry.name  # defined within yaml file\n",
    "my_registry = ml_client.registries.get(name=reg_name)\n",
    "print(my_registry)"
   ]
  },
  {
   "cell_type": "markdown",
   "id": "5468f90b",
   "metadata": {},
   "source": [
    "### 2.1 List Registries\n",
    "\n",
    "This will list all registries that exist under the resource group of your `MLClient`. "
   ]
  },
  {
   "cell_type": "code",
   "execution_count": null,
   "id": "81dee74c",
   "metadata": {},
   "outputs": [],
   "source": [
    "for reg in ml_client.registries.list():\n",
    "    print(reg.name)"
   ]
  },
  {
   "cell_type": "code",
   "execution_count": null,
   "id": "5f2c0f69",
   "metadata": {},
   "outputs": [],
   "source": []
  }
 ],
 "metadata": {
  "kernelspec": {
   "display_name": "Python 3.8.10 ('base')",
   "language": "python",
   "name": "python3"
  },
  "language_info": {
   "codemirror_mode": {
    "name": "ipython",
    "version": 3
   },
   "file_extension": ".py",
   "mimetype": "text/x-python",
   "name": "python",
   "nbconvert_exporter": "python",
   "pygments_lexer": "ipython3",
   "version": "3.8.10"
  },
  "vscode": {
   "interpreter": {
    "hash": "2f394aca7ca06fed1e6064aef884364492d7cdda3614a461e02e6407fc40ba69"
   }
  }
 },
 "nbformat": 4,
 "nbformat_minor": 5
}<|MERGE_RESOLUTION|>--- conflicted
+++ resolved
@@ -95,11 +95,7 @@
   },
   {
    "cell_type": "markdown",
-<<<<<<< HEAD
-   "id": "c39576cf",
-=======
    "id": "b66e5166",
->>>>>>> daa81e21
    "metadata": {},
    "source": [
     "### 1.4 Review or create the registry definition in YAML\n",
@@ -130,11 +126,7 @@
   },
   {
    "cell_type": "markdown",
-<<<<<<< HEAD
-   "id": "44f50cf3",
-=======
    "id": "4f53a2c5",
->>>>>>> daa81e21
    "metadata": {},
    "source": [
     "### 1.5 Load yaml and create registry "
