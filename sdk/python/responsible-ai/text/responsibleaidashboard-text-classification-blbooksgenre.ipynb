--- conflicted
+++ resolved
@@ -570,11 +570,7 @@
     "  model_output_path:\n",
     "    type: path\n",
     "code: ./blbooksgenre_component_src/\n",
-<<<<<<< HEAD
     "environment: azureml://registries/azureml/environments/responsibleai-text/versions/4\n",
-=======
-    "environment: azureml://registries/azureml/environments/responsibleai-text-ubuntu20.04-py38-cpu/versions/55\n",
->>>>>>> 759bd5c7
     "command: >-\n",
     "  python training_script.py\n",
     "  --model_base_name ${{{{inputs.model_base_name}}}}\n",
