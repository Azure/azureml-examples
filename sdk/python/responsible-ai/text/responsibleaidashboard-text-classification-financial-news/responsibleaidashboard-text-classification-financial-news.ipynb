{
 "cells": [
  {
   "cell_type": "markdown",
   "metadata": {
    "nteract": {
     "transient": {
      "deleting": false
     }
    }
   },
   "source": [
    "# Binary Text Classification scenario with RAI Dashboard\n",
    "\n",
    "This notebook demonstrates the use of the `responsibleai` API to binary text classification scenario end to end where a [Huggingface model](https://huggingface.co/docs/transformers/tasks/sequence_classification) will be trained on Fabricated Financial News dataset. The model predicts **the category a Financial News article will fall under.** There are 7 Categories of the Financial news:\n",
    "\n",
    "1. Banking and finance - Debt Market\n",
    "2. Business\n",
    "3. Cryptocurrency\n",
    "4. Financial Regulations\n",
    "5. Personal Finance\n",
    "6. Real Estate\n",
    "7. Stock Market Updates\n",
    "\n",
    "The Data Dictionary can be accessed through the following link: [Data_dictionary_Finance](link-URL)\n",
    "\n",
    "The Notebook walks through the API calls necessary to create a widget with model analysis insights, then guides a visual analysis of the model. The Notebook uses [Responsibleai_text Toolbox](https://github.com/microsoft/responsible-ai-toolbox/tree/main/responsibleai_text) to generate the dashboard.\n",
    "\n"
   ]
  },
  {
   "cell_type": "markdown",
   "metadata": {
    "nteract": {
     "transient": {
      "deleting": false
     }
    }
   },
   "source": [
    "## **Installation**  \n",
    "\n",
    "If you are **running the notebook for the first time**, you need to follow a few of steps for smooth execution of notebook:\n",
    "\n",
    "1. Un-comment the 2 cells below.\n",
    "2. Run the 2 cells.\n",
    "3. After execution of these cells, comment the cells.\n",
    "4. Re-start the kernel\n",
    "5. Continue with running of all cells.\n",
    "\n",
    "\n",
    "**Reminder** -- Be sure to set your kernel to \"Python 3.10 - SDK v2,\" via the drop-down menu at the right end of the taskbar. "
   ]
  },
  {
   "cell_type": "markdown",
   "metadata": {},
   "source": [
    "### Install Required dependencies"
   ]
  },
  {
   "cell_type": "markdown",
   "metadata": {},
   "source": [
    "**Make sure it comment the below cell while executing the notebook more than once**"
   ]
  },
  {
   "cell_type": "code",
   "execution_count": null,
   "metadata": {
    "gather": {
     "logged": 1689753917169
    },
    "jupyter": {
     "outputs_hidden": false,
     "source_hidden": false
    },
    "nteract": {
     "transient": {
      "deleting": false
     }
    }
   },
   "outputs": [],
   "source": [
    "%pip install azure-ai-ml\n",
    "%pip install raiutils\n",
    "%pip install azureml-rai-utils\n",
    "\n",
    "%pip install datasets\n",
    "%pip install \"pandas<2.0.0\"\n",
    "%pip install scikit-learn\n",
    "%pip install mltable\n",
    "%pip install azure.ai.ml\n",
    "%pip install azure.identity\n",
    "%pip install mltable\n",
    "%pip install transformers\n",
    "%pip install torch\n",
    "%pip install openpyxl"
   ]
  },
  {
   "cell_type": "markdown",
   "metadata": {
    "nteract": {
     "transient": {
      "deleting": false
     }
    }
   },
   "source": [
    "First, it is imperative to define the versions of the Responsible AI (RAI) components accessible within the workspace. These specifications were explicitly indicated during the upload of the components."
   ]
  },
  {
   "cell_type": "code",
   "execution_count": null,
   "metadata": {
    "gather": {
     "logged": 1689617338773
    },
    "jupyter": {
     "outputs_hidden": false,
     "source_hidden": false
    },
    "nteract": {
     "transient": {
      "deleting": false
     }
    }
   },
   "outputs": [],
   "source": [
    "version_string = \"0.0.17\""
   ]
  },
  {
   "cell_type": "markdown",
   "metadata": {
    "nteract": {
     "transient": {
      "deleting": false
     }
    }
   },
   "source": [
    "Furthermore, it is essential to provide the designation of the compute cluster desired for utilization in AzureML. Subsequently, in this notebook, we will generate the cluster if it does not currently exist."
   ]
  },
  {
   "cell_type": "code",
   "execution_count": null,
   "metadata": {
    "gather": {
     "logged": 1689617338942
    }
   },
   "outputs": [],
   "source": [
    "compute_name = \"raitextcluster\""
   ]
  },
  {
   "cell_type": "markdown",
   "metadata": {
    "nteract": {
     "transient": {
      "deleting": false
     }
    }
   },
   "source": [
    "Lastly, we must stipulate a version for the data and components that will be generated during the execution of this notebook. This version should be exclusive to the workspace, and its actual value holds no significance, as long as it is unique."
   ]
  },
  {
   "cell_type": "code",
   "execution_count": null,
   "metadata": {
    "gather": {
     "logged": 1689617339129
    },
    "jupyter": {
     "outputs_hidden": false,
     "source_hidden": false
    },
    "nteract": {
     "transient": {
      "deleting": false
     }
    }
   },
   "outputs": [],
   "source": [
    "rai_example_version_string = \"17\""
   ]
  },
  {
   "cell_type": "code",
   "execution_count": null,
   "metadata": {
    "gather": {
     "logged": 1689617355566
    },
    "jupyter": {
     "outputs_hidden": false,
     "source_hidden": false
    },
    "nteract": {
     "transient": {
      "deleting": false
     }
    }
   },
   "outputs": [],
   "source": [
    "import os\n",
    "import json\n",
    "\n",
    "# import datasets\n",
    "import pandas as pd\n",
    "\n",
    "from sklearn import preprocessing\n",
    "from sklearn.model_selection import train_test_split\n",
    "from sklearn.preprocessing import LabelEncoder\n",
    "\n",
    "import zipfile\n",
    "from io import BytesIO\n",
    "import requests"
   ]
  },
  {
   "cell_type": "markdown",
   "metadata": {
    "nteract": {
     "transient": {
      "deleting": false
     }
    }
   },
   "source": [
    "## Accessing the Data\n",
    "\n",
    "The following section examines the code necessary to read datasets and a model using components in AzureML.\n",
    "\n",
    "**Note:** It is advisable to keep the data file and the notebook in same folder. In case they are kept in separate folders, update the path to the dataset  "
   ]
  },
  {
   "cell_type": "code",
   "execution_count": null,
   "metadata": {
    "gather": {
     "logged": 1689617357016
    },
    "jupyter": {
     "outputs_hidden": false,
     "source_hidden": false
    },
    "nteract": {
     "transient": {
      "deleting": false
     }
    }
   },
   "outputs": [],
   "source": [
    "# Load the labeled dataset from Excel\n",
    "\n",
    "# Download the blob data from the provided URL\n",
    "data_location = \"https://publictestdatasets.blob.core.windows.net/data/RAI_fabricated_text_classification_data.zip\"\n",
    "response = requests.get(data_location)\n",
    "blob_content = response.content\n",
    "\n",
    "with zipfile.ZipFile(BytesIO(blob_content), \"r\") as zip_ref:\n",
    "    file_list = zip_ref.namelist()\n",
    "    if len(file_list) > 0:\n",
    "        # Assume the first file in the zip contains the data\n",
    "        inner_blob_name = file_list[0]\n",
    "        inner_blob_content = zip_ref.read(inner_blob_name)\n",
    "        df = pd.read_excel(BytesIO(inner_blob_content))\n",
    "\n",
    "# df = pd.read_excel(\"./Text_classification_dataset.xlsx\")\n",
    "df = df[[\"Article Description\", \"Category\"]]\n",
    "df.columns = [\"text\", \"label\"]\n",
    "df"
   ]
  },
  {
   "cell_type": "markdown",
   "metadata": {
    "nteract": {
     "transient": {
      "deleting": false
     }
    }
   },
   "source": [
    "Validating the the category names and the number of categories"
   ]
  },
  {
   "cell_type": "code",
   "execution_count": null,
   "metadata": {
    "gather": {
     "logged": 1689617357475
    },
    "jupyter": {
     "outputs_hidden": false,
     "source_hidden": false
    },
    "nteract": {
     "transient": {
      "deleting": false
     }
    }
   },
   "outputs": [],
   "source": [
    "list(df[\"label\"].unique())"
   ]
  },
  {
   "cell_type": "markdown",
   "metadata": {
    "nteract": {
     "transient": {
      "deleting": false
     }
    }
   },
   "source": [
    "### Splitting the Data into train and test datasets"
   ]
  },
  {
   "cell_type": "code",
   "execution_count": null,
   "metadata": {
    "gather": {
     "logged": 1689617357308
    },
    "jupyter": {
     "outputs_hidden": false,
     "source_hidden": false
    },
    "nteract": {
     "transient": {
      "deleting": false
     }
    }
   },
   "outputs": [],
   "source": [
    "train_data, test_data = train_test_split(\n",
    "    df, test_size=0.20, random_state=0, stratify=df[\"label\"]\n",
    ")\n",
    "test_data"
   ]
  },
  {
   "cell_type": "markdown",
   "metadata": {
    "nteract": {
     "transient": {
      "deleting": false
     }
    }
   },
   "source": [
    "### Saving test & train files\n",
    "With the data now split into 'train' and 'test' DataFrames, we save them as parquet files in preparation for upload into AzureML."
   ]
  },
  {
   "cell_type": "code",
   "execution_count": null,
   "metadata": {},
   "outputs": [],
   "source": [
    "train_pq_filename = \"Financial_news_train_data.parquet\"\n",
    "train_data_folder = \"./data_news_classification/train/\"\n",
    "train_data_path = train_data_folder + train_pq_filename\n",
    "\n",
    "os.makedirs(train_data_folder, exist_ok=True)\n",
    "train_data.to_parquet(train_data_path, index=False)\n",
    "train_df = pd.read_parquet(train_data_path)\n",
    "train_df"
   ]
  },
  {
   "cell_type": "code",
   "execution_count": null,
   "metadata": {
    "gather": {
     "logged": 1689617362536
    },
    "jupyter": {
     "outputs_hidden": false,
     "source_hidden": false
    },
    "nteract": {
     "transient": {
      "deleting": false
     }
    }
   },
   "outputs": [],
   "source": [
    "test_pq_filename = \"Financial_news_test_data.parquet\"\n",
    "test_data_folder = \"./data_news_classification/test/\"\n",
    "test_data_path = test_data_folder + test_pq_filename\n",
    "\n",
    "os.makedirs(test_data_folder, exist_ok=True)\n",
    "test_data.to_parquet(test_data_path, index=False)\n",
    "test_df = pd.read_parquet(test_data_path)\n",
    "test_df"
   ]
  },
  {
   "cell_type": "markdown",
   "metadata": {
    "nteract": {
     "transient": {
      "deleting": false
     }
    }
   },
   "source": [
    "## Get the Data to AzureML\n"
   ]
  },
  {
   "cell_type": "markdown",
   "metadata": {
    "nteract": {
     "transient": {
      "deleting": false
     }
    }
   },
   "source": [
    "We are going to create two Data assets in AzureML, one for the train and another for the test. The first step is to create an `MLClient` to perform interactions with AzureML:"
   ]
  },
  {
   "cell_type": "code",
   "execution_count": null,
   "metadata": {},
   "outputs": [],
   "source": [
    "# Enter details of your AML workspace\n",
    "subscription_id = \"<SUBSCRIPTION_ID>\"\n",
    "resource_group = \"<RESOURCE_GROUP>\"\n",
    "workspace = \"<AML_WORKSPACE_NAME>\""
   ]
  },
  {
   "cell_type": "code",
   "execution_count": null,
   "metadata": {},
   "outputs": [],
   "source": [
    "# Handle to the workspace\n",
    "from azure.ai.ml import MLClient\n",
    "from azure.identity import DefaultAzureCredential\n",
    "\n",
    "credential = DefaultAzureCredential()\n",
    "ml_client = MLClient(\n",
    "    credential=credential,\n",
    "    subscription_id=subscription_id,\n",
    "    resource_group_name=resource_group,\n",
    "    workspace_name=workspace,\n",
    ")\n",
    "print(ml_client)"
   ]
  },
  {
   "cell_type": "markdown",
   "metadata": {
    "nteract": {
     "transient": {
      "deleting": false
     }
    }
   },
   "source": [
    "### Create a data asset (URI file) to register the Data into workspace\n",
    "This is essential,  as the dashboard recognizes only registered assets. \n",
    "\n",
    "Reference:\n",
    "https://learn.microsoft.com/en-us/azure/machine-learning/how-to-create-data-assets?tabs=Python-SDK"
   ]
  },
  {
   "cell_type": "markdown",
   "metadata": {
    "nteract": {
     "transient": {
      "deleting": false
     }
    }
   },
   "source": [
    "**Note:** Change the asset name of the below file if the train/test data has changed"
   ]
  },
  {
   "cell_type": "code",
   "execution_count": null,
   "metadata": {
    "gather": {
     "logged": 1689617362318
    },
    "jupyter": {
     "outputs_hidden": false,
     "source_hidden": false
    },
    "nteract": {
     "transient": {
      "deleting": false
     }
    }
   },
   "outputs": [],
   "source": [
    "from azure.ai.ml.entities import Data\n",
    "from azure.ai.ml.constants import AssetTypes\n",
    "\n",
    "input_train_data = \"Financial_News_train_URI_file\"\n",
    "\n",
    "try:\n",
    "    # Try getting data already registered in workspace\n",
    "    train_data = ml_client.data.get(\n",
    "        name=input_train_data,\n",
    "        version=rai_example_version_string,\n",
    "    )\n",
    "\n",
    "except Exception as e:\n",
    "    train_data = Data(\n",
    "        path=train_data_path,\n",
    "        type=AssetTypes.URI_FILE,\n",
    "        description=\"RAI News article train data URI File\",\n",
    "        name=input_train_data,\n",
    "        version=rai_example_version_string,\n",
    "    )\n",
    "    ml_client.data.create_or_update(train_data)"
   ]
  },
  {
   "cell_type": "code",
   "execution_count": null,
   "metadata": {
    "gather": {
     "logged": 1689617363347
    },
    "jupyter": {
     "outputs_hidden": false,
     "source_hidden": false
    },
    "nteract": {
     "transient": {
      "deleting": false
     }
    }
   },
   "outputs": [],
   "source": [
    "from azure.ai.ml.entities import Data\n",
    "from azure.ai.ml.constants import AssetTypes\n",
    "\n",
    "input_test_data = \"Financial_News_test_URI_file\"\n",
    "\n",
    "try:\n",
    "    # Try getting data already registered in workspace\n",
    "    test_data = ml_client.data.get(\n",
    "        name=input_test_data,\n",
    "        version=rai_example_version_string,\n",
    "    )\n",
    "\n",
    "except Exception as e:\n",
    "    test_data = Data(\n",
    "        path=test_data_path,\n",
    "        type=AssetTypes.URI_FILE,\n",
    "        description=\"RAI News article test data URI File\",\n",
    "        name=input_test_data,\n",
    "        version=rai_example_version_string,\n",
    "    )\n",
    "    ml_client.data.create_or_update(test_data)"
   ]
  },
  {
   "cell_type": "markdown",
   "metadata": {
    "nteract": {
     "transient": {
      "deleting": false
     }
    }
   },
   "source": [
    "### Creating the training script RAI Dashboard"
   ]
  },
  {
   "cell_type": "markdown",
   "metadata": {
    "nteract": {
     "transient": {
      "deleting": false
     }
    }
   },
   "source": [
    "## A model training pipeline\n",
    "\n",
    "To simplify the model creation process, we're going to use a pipeline. This will have two stages:\n",
    "\n",
    "1. The actual training component\n",
    "2. A model registration component\n",
    "\n",
    "We have to register the model in AzureML in order for our RAI text insights components to use it. In this notebook we will be training and registering the model in a single pipeline"
   ]
  },
  {
   "cell_type": "markdown",
   "metadata": {
    "nteract": {
     "transient": {
      "deleting": false
     }
    }
   },
   "source": [
    "\n",
    "\n",
    "We start by creating a directory to hold the component source:"
   ]
  },
  {
   "cell_type": "code",
   "execution_count": null,
   "metadata": {
    "gather": {
     "logged": 1689617363492
    },
    "jupyter": {
     "outputs_hidden": false,
     "source_hidden": false
    },
    "nteract": {
     "transient": {
      "deleting": false
     }
    }
   },
   "outputs": [],
   "source": [
    "import os\n",
    "\n",
    "os.makedirs(\"Text_classification_component_src\", exist_ok=True)"
   ]
  },
  {
   "cell_type": "markdown",
   "metadata": {
    "nteract": {
     "transient": {
      "deleting": false
     }
    }
   },
   "source": [
    "### The Training Component\n",
    "\n",
    "This Python notebook contains code for a text classification pipeline that uses the BERT model for fine-tuning and predicting the labels of financial news articles. The pipeline is implemented as a Python script and will be run to create a model, fine-tune it, and register it in Azure ML.\n",
    "\n",
    "#### Pipeline Steps\n",
    "\n",
    "1. **Data Loading**: The pipeline starts by loading the financial news dataset from a parquet file.\n",
    "\n",
    "2. **Data Preprocessing**: The text column containing the news articles' text is used for training. The target column name (containing the labels) is specified as an argument.\n",
    "\n",
    "3. **Tokenization**: The text data is tokenized using the [BERT tokenizer](https://huggingface.co/docs/transformers/main_classes/tokenizer). The input texts are converted into input encodings and attention masks to feed into the BERT model.\n",
    "\n",
    "4. **Model Fine-Tuning**: The [BERT model](https://huggingface.co/bert-base-uncased) is loaded, and its last layer is fine-tuned using the training data. The number of epochs and learning rate are configurable.\n",
    "\n",
    "5. **Prediction Pipeline**: After fine-tuning, a prediction pipeline is built using the transformers pipeline object. This pipeline will allow us to make predictions on new text data. It also saves the trained model to a specified output path using MLFlow. \n",
    "\n",
    "6. **Model Registration**: The trained model is registered in Azure ML with a specific model name and a suffix based on the current timestamp.\n",
    "\n",
    "7. **JSON Output**: A JSON file is written, containing information about the registered model, such as its ID and version, and saved in a specified directory.\n"
   ]
  },
  {
   "cell_type": "markdown",
   "metadata": {
    "nteract": {
     "transient": {
      "deleting": false
     }
    }
   },
   "source": [
    "### Huggingface Wrapper for Text Classification Model\n",
    "\n",
    "The `HuggingfaceWrapper` class is a Python model wrapper designed to work with the [Hugging Face](https://huggingface.co/) library. It enables easy integration of Hugging Face's text classification models into Azure ML pipelines using the `mlflow.pyfunc.PythonModel` base class.\n",
    "\n",
    "\n",
    "#### Purpose\n",
    "\n",
    "**This Wrapper helps wrapping the model in *Pyfunc* flavour while it is logged via MLFLow.**\n",
    "\n",
    "The purpose of this wrapper class is to provide a convenient interface to make predictions and inference using Hugging Face's text classification pipelines. It encapsulates the functionality of SHAP (SHapley Additive exPlanations) and ensures that SHAP is installed before using it for explanation purposes.\n",
    "\n",
    "#### Class Methods\n",
    "\n",
    "**`__init__(self, pipeline)`**\n",
    "\n",
    "The constructor initializes the `HuggingfaceWrapper` object with a text classification pipeline provided as an argument. If SHAP is not installed, it raises an `ImportError` and informs the user to install it to use SHAP for explanations.\n",
    "\n",
    "**`predict(self, context, model_input=None)`**\n",
    "\n",
    "This method is used to make predictions using the wrapped text classification model. It takes the context and an optional `model_input` argument. If `model_input` is not provided, it uses the `context` parameter for inference. The method returns an array containing the indices of the highest probability predictions for each input.\n",
    "\n",
    "**`predict_proba(self, dataset)`**\n",
    "\n",
    "The `predict_proba` method returns the predictions probabilities (scores) for a given dataset using the wrapped model."
   ]
  },
  {
   "cell_type": "markdown",
   "metadata": {
    "nteract": {
     "transient": {
      "deleting": false
     }
    }
   },
   "source": [
    "#### Dependencies\n",
    "\n",
    "This script requires the following libraries and packages to be installed:\n",
    "\n",
    "- azureml-core\n",
    "- torch\n",
    "- transformers\n",
    "- mlflow\n",
    "- pandas\n",
    "- numpy\n",
    "- sklearn\n",
    "\n",
    "Make sure to have these packages installed before running the pipeline script.\n",
    "\n",
    "Let's proceed with running the pipeline and registering the model in Azure ML."
   ]
  },
  {
   "cell_type": "code",
   "execution_count": null,
   "metadata": {
    "jupyter": {
     "outputs_hidden": false,
     "source_hidden": false
    },
    "nteract": {
     "transient": {
      "deleting": false
     }
    }
   },
   "outputs": [],
   "source": [
    "%%writefile Text_classification_component_src/training_script.py\n",
    "\n",
    "import argparse\n",
    "import os, pathlib\n",
    "import shutil\n",
    "import tempfile\n",
    "import time\n",
    "import pandas as pd\n",
    "import pickle\n",
    "import json\n",
    "import numpy as np\n",
    "\n",
    "from azureml.core import Run\n",
    "\n",
    "import torch\n",
    "from sklearn.preprocessing import LabelEncoder\n",
    "\n",
    "import mlflow\n",
    "import mlflow.pyfunc\n",
    "from transformers import pipeline, AdamW\n",
    "from transformers import BertTokenizer, BertForSequenceClassification\n",
    "from transformers.models.auto import AutoConfig\n",
    "\n",
    "from ml_wrappers import wrap_model\n",
    "from ml_wrappers.common.warnings_suppressor import shap_warnings_suppressor\n",
    "from ml_wrappers.common.constants import ModelTask\n",
    "\n",
    "\n",
    "with shap_warnings_suppressor():\n",
    "    try:\n",
    "        from shap import models\n",
    "        shap_installed = True\n",
    "    except BaseException:\n",
    "        shap_installed = False\n",
    "\n",
    "text_column = \"text\"\n",
    "\n",
    "def parse_args():\n",
    "    # setup arg parser\n",
    "    parser = argparse.ArgumentParser()\n",
    "\n",
    "    # add arguments\n",
    "    parser.add_argument(\"--training_data\", type=str, help=\"Path to training data\")\n",
    "    parser.add_argument(\"--target_column_name\", type=str, help=\"Name of target column\")\n",
    "    parser.add_argument(\"--model_info_output_path\", type=str, help=\"Path to write model info JSON\")\n",
    "    parser.add_argument(\"--model_base_name\", type=str, help=\"Name of the registered model\")\n",
    "    parser.add_argument(\"--model_name_suffix\", type=int, help=\"Set negative to use epoch_secs\")\n",
    "    # parse args\n",
    "    args = parser.parse_args()\n",
    "\n",
    "    # return args\n",
    "    return args\n",
    "\n",
    "class HuggingfaceWrapper(mlflow.pyfunc.PythonModel):\n",
    "    def __init__(self, pipeline):\n",
    "        self._model = self\n",
    "\n",
    "        if not shap_installed:\n",
    "            raise ImportError(\"SHAP is not installed. Please install it \" +\n",
    "                              \"to use WrappedTextClassificationModel.\")\n",
    "        self._wrapped_model = models.TransformersPipeline(pipeline)\n",
    "\n",
    "    def predict(self, context, model_input=None):\n",
    "        if model_input is None:\n",
    "            model_input = context # resolve positional inputs if only one arg passed\n",
    "        \n",
    "        # get all the probabilities\n",
    "        scores = self.predict_proba(model_input)\n",
    "\n",
    "        # find index of highest probability for each prediction\n",
    "        scores_list = scores.tolist()        \n",
    "        indices =[pred.index(max(pred)) for pred in scores_list]       \n",
    "                \n",
    "        return np.array(indices)\n",
    "\n",
    "    def predict_proba(self, dataset):\n",
    "        return self._wrapped_model(dataset)\n",
    "\n",
    "def main(args):\n",
    "    current_experiment = Run.get_context().experiment\n",
    "    tracking_uri = current_experiment.workspace.get_mlflow_tracking_uri()\n",
    "    print(\"tracking_uri: {0}\".format(tracking_uri))\n",
    "    mlflow.set_tracking_uri(tracking_uri)\n",
    "    mlflow.set_experiment(current_experiment.name)\n",
    "\n",
    "    model_name = 'bert-base-uncased'\n",
    "    text_column_name = 'text'\n",
    "\n",
    "    # Read in data\n",
    "    print(\"Loading financial news dataset\")\n",
    "    df = pd.read_parquet(args.training_data)\n",
    "    print(df.head(5))\n",
    "\n",
    "    # Preparing train Data\n",
    "    label_encoder = LabelEncoder()\n",
    "    df['encoded_label'] = label_encoder.fit_transform(df[args.target_column_name])\n",
    "    train_df= df[[text_column_name , 'encoded_label']]\n",
    "\n",
    "    # Generating encodings\n",
    "    label2id_encodings = {l: i for (i, l) in enumerate(label_encoder.fit(df[args.target_column_name]).classes_)}\n",
    "    id2label_encodings = {v: k for k, v in label2id_encodings.items()}\n",
    "\n",
    "    # Fine Tuning\n",
    "    print(\"Loading the model and tokenizer\")\n",
    "    ## Step 1: Load the pre-trained model and tokenizer\n",
    "    model = BertForSequenceClassification.from_pretrained(\n",
    "        model_name,\n",
    "        num_labels=len(train_df['encoded_label'].unique()),\n",
    "        id2label=id2label_encodings,\n",
    "        label2id=label2id_encodings,\n",
    "        )\n",
    "    tokenizer = BertTokenizer.from_pretrained(\n",
    "        model_name,\n",
    "        )\n",
    "    \n",
    "    print(\"Prepare the text data\")\n",
    "    ## Step 2: Prepare your data\n",
    "    train_texts = train_df[text_column_name].tolist() # List of training texts\n",
    "    train_labels = train_df['encoded_label'].tolist()  # List of corresponding training labels\n",
    "\n",
    "    ### Tokenize the input texts\n",
    "    train_encodings = tokenizer(train_texts, truncation=True, padding=True)\n",
    "\n",
    "    ### Convert input encodings and labels to tensors\n",
    "    train_input_ids = torch.tensor(train_encodings['input_ids'])\n",
    "    train_attention_masks = torch.tensor(train_encodings['attention_mask'])\n",
    "    train_labels = torch.tensor(train_labels)\n",
    "\n",
    "    ## Step 3: Fine-tuning last layer BERT\n",
    "    ### Define training parameters\n",
    "    num_epochs = 15\n",
    "    learning_rate = 3e-5\n",
    "    optimizer = AdamW(model.parameters(), lr=learning_rate)\n",
    "\n",
    "    print(\"Fine-tuning the model\")\n",
    "    model.train()\n",
    "    for epoch in range(num_epochs):  # Set the desired number of training epochs\n",
    "        outputs = model(train_input_ids, attention_mask=train_attention_masks, labels=train_labels)\n",
    "        loss = outputs.loss\n",
    "        loss.backward()\n",
    "        optimizer.step()\n",
    "        optimizer.zero_grad()\n",
    "\n",
    "    ### Switch to Evaluation mode    \n",
    "    _ = model.eval()\n",
    "\n",
    "    # build a pipeline object to do predictions\n",
    "    print(\"Buildling the prediction pipeline\")\n",
    "    # Load the trained model using pipeline\n",
    "    pred = pipeline(\n",
    "        'text-classification',\n",
    "        model=model,\n",
    "        tokenizer=tokenizer,\n",
    "        top_k = None,\n",
    "        device=0 if torch.cuda.is_available() else -1,\n",
    "        return_all_scores=False # added\n",
    "    )\n",
    "\n",
    "\n",
    "    if args.model_name_suffix < 0:\n",
    "        suffix = int(time.time())\n",
    "    else:\n",
    "        suffix = args.model_name_suffix\n",
    "    registered_name = \"{0}_{1}\".format(args.model_base_name, suffix)\n",
    "    print(f\"Registering model as {registered_name}\")\n",
    "\n",
    "    # my_mlflow = PyfuncModel(pred)\n",
    "    my_mlflow = HuggingfaceWrapper(pred)\n",
    "    \n",
    "    if args.model_name_suffix < 0:\n",
    "        suffix = int(time.time())\n",
    "    else:\n",
    "        suffix = args.model_name_suffix\n",
    "\n",
    "    registered_name = \"{0}_{1}\".format(args.model_base_name, suffix)\n",
    "    print(f\"Registering model as {registered_name}\")\n",
    "\n",
    "    # Saving model with mlflow\n",
    "    print(\"Saving with mlflow\")\n",
    "    mlflow.pyfunc.log_model(\n",
    "        python_model=my_mlflow,\n",
    "        registered_model_name=registered_name,\n",
    "        artifact_path=registered_name,\n",
    "        )\n",
    "\n",
    "    print(\"Writing JSON\")\n",
    "    dict = {\"id\": \"{0}:1\".format(registered_name)}\n",
    "    output_path = os.path.join(args.model_info_output_path, \"model_info.json\")\n",
    "    with open(output_path, \"w\") as of:\n",
    "        json.dump(dict, fp=of)\n",
    "\n",
    "\n",
    "# run script\n",
    "if __name__ == \"__main__\":\n",
    "    # add space in logs\n",
    "    print(\"*\" * 60)\n",
    "    print(\"\\n\\n\")\n",
    "\n",
    "    # parse args\n",
    "    args = parse_args()\n",
    "\n",
    "    # run main function\n",
    "    main(args)\n",
    "\n",
    "    # add space in logs\n",
    "    print(\"*\" * 60)\n",
    "    print(\"\\n\\n\")"
   ]
  },
  {
   "cell_type": "markdown",
   "metadata": {
    "nteract": {
     "transient": {
      "deleting": false
     }
    }
   },
   "source": [
    "### Creating an Azure ML Training Component \n",
    "\n",
    "This code cell demonstrates the creation of an Azure Machine Learning (Azure ML) component for training a model on financial news data. The component is defined using a YAML configuration file and is later loaded into the Azure ML workspace for use in the ML pipeline.\n",
    "\n",
    "#### Component Configuration\n",
    "\n",
    "The configuration of the component is stored in the YAML format. It specifies the input and output data types, the Python script's location, and the required environment for execution. The inputs to the component include:\n",
    "\n",
    "- `training_data`: The path to the training data file in parquet format.\n",
    "- `target_column_name`: The name of the target column in the training data that contains the labels.\n",
    "- `model_base_name`: The base name to be used for the registered model.\n",
    "- `model_name_suffix`: An optional integer suffix for the model name. Set to a negative value to use the current timestamp as the suffix.\n",
    "\n",
    "The output of the component is:\n",
    "\n",
    "- `model_info_output_path`: The path to the directory where the model info JSON file will be saved.\n",
    "\n",
    "#### Command Execution\n",
    "\n",
    "The YAML configuration specifies a Python script, `training_script.py`, that will be executed with the provided inputs and outputs. The script takes the input arguments, performs the model training, and registers the trained model in the Azure ML workspace.\n",
    "\n",
    "#### Environment\n",
    "\n",
    "The component specifies the environment required for execution. It uses the environment named `responsibleai-text-ubuntu20.04-py38-cpu` from the Azure ML environment registry.\n",
    "\n",
    "Let's proceed with creating the Azure ML component and using it in our ML pipeline.\n"
   ]
  },
  {
   "cell_type": "markdown",
   "metadata": {
    "nteract": {
     "transient": {
      "deleting": false
     }
    }
   },
   "source": [
    "**Executing the below cell multiple times require change in names as the training scripts are not editable**"
   ]
  },
  {
   "cell_type": "code",
   "execution_count": null,
   "metadata": {
    "gather": {
     "logged": 1689617364099
    },
    "jupyter": {
     "outputs_hidden": false,
     "source_hidden": false
    },
    "nteract": {
     "transient": {
      "deleting": false
     }
    }
   },
   "outputs": [],
   "source": [
    "from azure.ai.ml import load_component\n",
    "\n",
    "yaml_contents = (\n",
    "    f\"\"\"\n",
    "$schema: http://azureml/sdk-2-0/CommandComponent.json\n",
    "name: rai_financial_news_training_component\n",
    "display_name: Financial News training component pipeline\n",
    "version: {rai_example_version_string}\n",
    "type: command\n",
    "inputs:\n",
    "  training_data:\n",
    "    type: path\n",
    "  target_column_name:\n",
    "    type: string\n",
    "  model_base_name:\n",
    "    type: string\n",
    "  model_name_suffix: # Set negative to use epoch_secs\n",
    "    type: integer\n",
    "    default: -1\n",
    "outputs:\n",
    "  model_info_output_path:\n",
    "    type: path\n",
    "code: ./Text_classification_component_src/\n",
<<<<<<< HEAD
    "environment: azureml://registries/azureml/environments/responsibleai-text/versions/4\n",
=======
    "environment: azureml://registries/azureml/environments/responsibleai-text-ubuntu20.04-py38-cpu/versions/55\n",
>>>>>>> 759bd5c7
    "\"\"\"\n",
    "    + r\"\"\"\n",
    "command: >-\n",
    "  python training_script.py\n",
    "  --training_data ${{{{inputs.training_data}}}}\n",
    "  --target_column_name ${{{{inputs.target_column_name}}}}\n",
    "  --model_base_name ${{{{inputs.model_base_name}}}}\n",
    "  --model_name_suffix ${{{{inputs.model_name_suffix}}}}\n",
    "  --model_info_output_path ${{{{outputs.model_info_output_path}}}}\n",
    "\"\"\"\n",
    ")\n",
    "\n",
    "yaml_filename = \"FinacialNewsTrainingComp.yaml\"\n",
    "\n",
    "with open(yaml_filename, \"w\") as f:\n",
    "    f.write(yaml_contents.format(yaml_contents))\n",
    "\n",
    "train_model_component = load_component(source=yaml_filename)"
   ]
  },
  {
   "cell_type": "markdown",
   "metadata": {
    "nteract": {
     "transient": {
      "deleting": false
     }
    }
   },
   "source": [
    "We need a compute target on which to run our jobs. The following checks whether the compute specified above is present; if not, then the compute target is created."
   ]
  },
  {
   "cell_type": "code",
   "execution_count": null,
   "metadata": {
    "gather": {
     "logged": 1689617366587
    },
    "jupyter": {
     "outputs_hidden": false,
     "source_hidden": false
    },
    "nteract": {
     "transient": {
      "deleting": false
     }
    }
   },
   "outputs": [],
   "source": [
    "from azure.ai.ml.entities import AmlCompute\n",
    "\n",
    "all_compute_names = [x.name for x in ml_client.compute.list()]\n",
    "\n",
    "if compute_name in all_compute_names:\n",
    "    print(f\"Found existing compute: {compute_name}\")\n",
    "else:\n",
    "    my_compute = AmlCompute(\n",
    "        name=compute_name,\n",
    "        size=\"STANDARD_DS4_V2\",\n",
    "        min_instances=0,\n",
    "        max_instances=4,\n",
    "        idle_time_before_scale_down=3600,\n",
    "    )\n",
    "    ml_client.compute.begin_create_or_update(my_compute)\n",
    "    print(\"Initiated compute creation\")"
   ]
  },
  {
   "cell_type": "markdown",
   "metadata": {
    "nteract": {
     "transient": {
      "deleting": false
     }
    }
   },
   "source": [
    "## Running a training pipeline\n",
    "\n",
    "Now that we have our training component, we can run it. We begin by generating a unique name for the mode;"
   ]
  },
  {
   "cell_type": "code",
   "execution_count": null,
   "metadata": {
    "gather": {
     "logged": 1689617366729
    },
    "jupyter": {
     "outputs_hidden": false,
     "source_hidden": false
    },
    "nteract": {
     "transient": {
      "deleting": false
     }
    }
   },
   "outputs": [],
   "source": [
    "import time\n",
    "\n",
    "model_base_name = \"Financial_News_classifier\"\n",
    "model_name_suffix = \"12490\"\n",
    "device = -1"
   ]
  },
  {
   "cell_type": "code",
   "execution_count": null,
   "metadata": {
    "gather": {
     "logged": 1689617367120
    },
    "jupyter": {
     "outputs_hidden": false,
     "source_hidden": false
    },
    "nteract": {
     "transient": {
      "deleting": false
     }
    }
   },
   "outputs": [],
   "source": [
    "from azure.ai.ml import dsl, Input\n",
    "\n",
    "target_column_name = \"label\"\n",
    "encoded_classes = json.dumps(list(df[\"label\"].unique()))\n",
    "\n",
    "News_train_pq = Input(\n",
    "    type=\"uri_file\",\n",
    "    path=f\"azureml:{input_train_data}:{rai_example_version_string}\",\n",
    "    mode=\"download\",\n",
    ")"
   ]
  },
  {
   "cell_type": "markdown",
   "metadata": {
    "nteract": {
     "transient": {
      "deleting": false
     }
    }
   },
   "source": [
    "Next, we define our training pipeline. This has two components. The first is the training component which we defined above. The second is a component to register the model in AzureML:"
   ]
  },
  {
   "cell_type": "code",
   "execution_count": null,
   "metadata": {
    "gather": {
     "logged": 1689617367303
    },
    "jupyter": {
     "outputs_hidden": false,
     "source_hidden": false
    },
    "nteract": {
     "transient": {
      "deleting": false
     }
    }
   },
   "outputs": [],
   "source": [
    "@dsl.pipeline(\n",
    "    compute=compute_name,\n",
    "    description=\"RAI computation on Financial News Classification\",\n",
    "    experiment_name=f\"RAI_Financial_News_classification_Computation_{model_name_suffix}\",\n",
    ")\n",
    "def my_training_pipeline(\n",
    "    target_column_name, training_data, model_base_name, model_name_suffix\n",
    "):\n",
    "    trained_model = train_model_component(\n",
    "        target_column_name=target_column_name,\n",
    "        training_data=training_data,\n",
    "        model_base_name=model_base_name,\n",
    "        model_name_suffix=model_name_suffix,\n",
    "    )\n",
    "    trained_model.set_limits(timeout=1200)\n",
    "\n",
    "    return {}\n",
    "\n",
    "\n",
    "model_registration_pipeline_job = my_training_pipeline(\n",
    "    target_column_name, News_train_pq, model_base_name, model_name_suffix\n",
    ")"
   ]
  },
  {
   "cell_type": "markdown",
   "metadata": {
    "nteract": {
     "transient": {
      "deleting": false
     }
    }
   },
   "source": [
    "With the pipeline definition created, we can submit it to AzureML. We define a helper function to do the submission, which waits for the submitted job to complete:"
   ]
  },
  {
   "cell_type": "code",
   "execution_count": null,
   "metadata": {
    "gather": {
     "logged": 1689617367453
    },
    "jupyter": {
     "outputs_hidden": false,
     "source_hidden": false
    },
    "nteract": {
     "transient": {
      "deleting": false
     }
    }
   },
   "outputs": [],
   "source": [
    "from azure.ai.ml.entities import PipelineJob\n",
    "from IPython.core.display import HTML\n",
    "from IPython.display import display\n",
    "\n",
    "\n",
    "def submit_and_wait(ml_client, pipeline_job) -> PipelineJob:\n",
    "    created_job = ml_client.jobs.create_or_update(pipeline_job)\n",
    "    assert created_job is not None\n",
    "\n",
    "    print(\"Pipeline job can be accessed in the following URL:\")\n",
    "    display(HTML('<a href=\"{0}\">{0}</a>'.format(created_job.studio_url)))\n",
    "\n",
    "    while created_job.status not in [\n",
    "        \"Completed\",\n",
    "        \"Failed\",\n",
    "        \"Canceled\",\n",
    "        \"NotResponding\",\n",
    "    ]:\n",
    "        time.sleep(30)\n",
    "        created_job = ml_client.jobs.get(created_job.name)\n",
    "        print(\"Latest status : {0}\".format(created_job.status))\n",
    "    assert created_job.status == \"Completed\"\n",
    "    return created_job"
   ]
  },
  {
   "cell_type": "markdown",
   "metadata": {
    "nteract": {
     "transient": {
      "deleting": false
     }
    }
   },
   "source": [
    "With the training pipeline defined, we can submit it for execution in AzureML. We define a helper function to wait for the job to complete:"
   ]
  },
  {
   "cell_type": "code",
   "execution_count": null,
   "metadata": {
    "gather": {
     "logged": 1689618345995
    },
    "jupyter": {
     "outputs_hidden": false,
     "source_hidden": false
    },
    "nteract": {
     "transient": {
      "deleting": false
     }
    }
   },
   "outputs": [],
   "source": [
    "# This is the actual submission\n",
    "training_job = submit_and_wait(ml_client, model_registration_pipeline_job)"
   ]
  },
  {
   "cell_type": "markdown",
   "metadata": {
    "nteract": {
     "transient": {
      "deleting": false
     }
    }
   },
   "source": [
    "## Creating the RAI Text Insights \n",
    "\n",
    "Now that we have our model, we can generate RAI Text insights for it. We will need the `id` of the registered model, which will be as follows:"
   ]
  },
  {
   "cell_type": "code",
   "execution_count": null,
   "metadata": {
    "gather": {
     "logged": 1689618346789
    },
    "jupyter": {
     "outputs_hidden": false,
     "source_hidden": false
    },
    "nteract": {
     "transient": {
      "deleting": false
     }
    }
   },
   "outputs": [],
   "source": [
    "expected_model_id = f\"{model_base_name}_{model_name_suffix}:1\"\n",
    "azureml_model_id = f\"azureml:{expected_model_id}\"\n",
    "print(expected_model_id)\n",
    "print(azureml_model_id)"
   ]
  },
  {
   "cell_type": "markdown",
   "metadata": {
    "nteract": {
     "transient": {
      "deleting": false
     }
    }
   },
   "source": [
    "Next, we load the RAI components, so that we can construct a pipeline:"
   ]
  },
  {
   "cell_type": "code",
   "execution_count": null,
   "metadata": {
    "gather": {
     "logged": 1689618347226
    },
    "jupyter": {
     "outputs_hidden": false,
     "source_hidden": false
    },
    "nteract": {
     "transient": {
      "deleting": false
     }
    }
   },
   "outputs": [],
   "source": [
    "News_test_pq = Input(\n",
    "    type=\"uri_file\",\n",
    "    path=f\"azureml:{input_test_data}:{rai_example_version_string}\",\n",
    "    mode=\"download\",\n",
    ")\n",
    "\n",
    "registry_name = \"azureml\"\n",
    "credential = DefaultAzureCredential()\n",
    "\n",
    "ml_client_registry = MLClient(\n",
    "    credential=credential,\n",
    "    subscription_id=ml_client.subscription_id,\n",
    "    resource_group_name=ml_client.resource_group_name,\n",
    "    registry_name=registry_name,\n",
    ")\n",
    "\n",
    "rai_text_insights_component = ml_client_registry.components.get(\n",
    "    name=\"rai_text_insights\", version=version_string\n",
    ")"
   ]
  },
  {
   "cell_type": "markdown",
   "metadata": {
    "nteract": {
     "transient": {
      "deleting": false
     }
    }
   },
   "source": [
    "We can now specify our pipeline. Complex objects (such as lists of column names) have to be converted to JSON strings before being passed to the components."
   ]
  },
  {
   "cell_type": "code",
   "execution_count": null,
   "metadata": {
    "gather": {
     "logged": 1689618347626
    },
    "jupyter": {
     "outputs_hidden": false,
     "source_hidden": false
    },
    "nteract": {
     "transient": {
      "deleting": false
     }
    }
   },
   "outputs": [],
   "source": [
    "import json\n",
    "from azure.ai.ml import Input\n",
    "from azure.ai.ml.constants import AssetTypes\n",
    "\n",
    "\n",
    "@dsl.pipeline(\n",
    "    compute=compute_name,\n",
    "    description=\"RAI computation for Financial News Classification\",\n",
    "    experiment_name=f\"RAI_Financial_News_classification_Computation_{model_name_suffix}\",\n",
    ")\n",
    "def rai_text_classification_pipeline(\n",
    "    target_column_name,\n",
    "    train_data,\n",
    "    test_data,\n",
    "    classes,\n",
    "    use_model_dependency,\n",
    "):\n",
    "    # Initiate the RAIInsights\n",
    "    rai_text_job = rai_text_insights_component(\n",
    "        task_type=\"text_classification\",\n",
    "        model_info=expected_model_id,\n",
    "        model_input=Input(type=AssetTypes.MLFLOW_MODEL, path=azureml_model_id),\n",
    "        test_dataset=test_data,\n",
    "        target_column_name=target_column_name,\n",
    "        classes=classes,\n",
    "        use_model_dependency=use_model_dependency,\n",
    "    )\n",
    "    rai_text_job.set_limits(timeout=6000)\n",
    "\n",
    "    rai_text_job.outputs.dashboard.mode = \"upload\"\n",
    "    rai_text_job.outputs.ux_json.mode = \"upload\"\n",
    "\n",
    "    return {\n",
    "        \"dashboard\": rai_text_job.outputs.dashboard,\n",
    "        \"ux_json\": rai_text_job.outputs.ux_json,\n",
    "    }"
   ]
  },
  {
   "cell_type": "code",
   "execution_count": null,
   "metadata": {
    "gather": {
     "logged": 1689618348400
    },
    "jupyter": {
     "outputs_hidden": false,
     "source_hidden": false
    },
    "nteract": {
     "transient": {
      "deleting": false
     }
    }
   },
   "outputs": [],
   "source": [
    "encoded_classes = json.dumps(list(df[\"label\"].unique()))"
   ]
  },
  {
   "cell_type": "code",
   "execution_count": null,
   "metadata": {
    "gather": {
     "logged": 1689618348975
    },
    "jupyter": {
     "outputs_hidden": false,
     "source_hidden": false
    },
    "nteract": {
     "transient": {
      "deleting": false
     }
    }
   },
   "outputs": [],
   "source": [
    "encoded_classes"
   ]
  },
  {
   "cell_type": "code",
   "execution_count": null,
   "metadata": {
    "gather": {
     "logged": 1689618350449
    },
    "jupyter": {
     "outputs_hidden": false,
     "source_hidden": false
    },
    "nteract": {
     "transient": {
      "deleting": false
     }
    }
   },
   "outputs": [],
   "source": [
    "target_column_name = \"label\""
   ]
  },
  {
   "cell_type": "markdown",
   "metadata": {
    "nteract": {
     "transient": {
      "deleting": false
     }
    }
   },
   "source": [
    "Next, we define the pipeline object itself, and ensure that the outputs will be available for download:"
   ]
  },
  {
   "cell_type": "code",
   "execution_count": null,
   "metadata": {
    "gather": {
     "logged": 1689618350867
    },
    "jupyter": {
     "outputs_hidden": false,
     "source_hidden": false
    },
    "nteract": {
     "transient": {
      "deleting": false
     }
    }
   },
   "outputs": [],
   "source": [
    "import uuid\n",
    "from azure.ai.ml import Output\n",
    "\n",
    "\n",
    "insights_pipeline_job = rai_text_classification_pipeline(\n",
    "    target_column_name=target_column_name,\n",
    "    test_data=News_test_pq,\n",
    "    classes=encoded_classes,\n",
    "    use_model_dependency=True,\n",
    ")\n",
    "\n",
    "rand_path = str(uuid.uuid4())\n",
    "insights_pipeline_job.outputs.dashboard = Output(\n",
    "    path=f\"azureml://datastores/workspaceblobstore/paths/{rand_path}/dashboard/\",\n",
    "    mode=\"upload\",\n",
    "    type=\"uri_folder\",\n",
    ")\n",
    "insights_pipeline_job.outputs.ux_json = Output(\n",
    "    path=f\"azureml://datastores/workspaceblobstore/paths/{rand_path}/ux_json/\",\n",
    "    mode=\"upload\",\n",
    "    type=\"uri_folder\",\n",
    ")"
   ]
  },
  {
   "cell_type": "markdown",
   "metadata": {
    "nteract": {
     "transient": {
      "deleting": false
     }
    }
   },
   "source": [
    "And submit the pipeline to AzureML for execution:"
   ]
  },
  {
   "cell_type": "code",
   "execution_count": null,
   "metadata": {
    "gather": {
     "logged": 1689333203648
    },
    "jupyter": {
     "outputs_hidden": false,
     "source_hidden": false
    },
    "nteract": {
     "transient": {
      "deleting": false
     }
    }
   },
   "outputs": [],
   "source": [
    "insights_job = submit_and_wait(ml_client, insights_pipeline_job)"
   ]
  },
  {
   "cell_type": "markdown",
   "metadata": {
    "nteract": {
     "transient": {
      "deleting": false
     }
    }
   },
   "source": [
    "The dashboard should appear in the AzureML portal in the registered model view. The following cell computes the expected URI:"
   ]
  },
  {
   "cell_type": "code",
   "execution_count": null,
   "metadata": {
    "gather": {
     "logged": 1689333204418
    },
    "jupyter": {
     "outputs_hidden": false,
     "source_hidden": false
    },
    "nteract": {
     "transient": {
      "deleting": false
     }
    }
   },
   "outputs": [],
   "source": [
    "sub_id = ml_client._operation_scope.subscription_id\n",
    "rg_name = ml_client._operation_scope.resource_group_name\n",
    "ws_name = ml_client.workspace_name\n",
    "\n",
    "expected_uri = f\"https://ml.azure.com/model/{expected_model_id}/model_analysis?wsid=/subscriptions/{sub_id}/resourcegroups/{rg_name}/workspaces/{ws_name}\"\n",
    "\n",
    "print(f\"Please visit {expected_uri} to see your analysis\")"
   ]
  },
  {
   "cell_type": "markdown",
   "metadata": {
    "nteract": {
     "transient": {
      "deleting": false
     }
    }
   },
   "source": [
    "Once this is complete, we can go to the Registered Models view in the AzureML portal, and find the model we have just registered. On the 'Model Details' page, there is a \"Responsible AI dashboard\" tab where we can view the insights which we have just uploaded."
   ]
  },
  {
   "cell_type": "code",
   "execution_count": null,
   "metadata": {},
   "outputs": [],
   "source": [
    "# Remove the temporary directories\n",
    "from pathlib import Path\n",
    "import shutil\n",
    "\n",
    "comp_dir = Path(\"./Text_classification_component_src\")\n",
    "list_dir = [comp_dir]\n",
    "\n",
    "for dir in list_dir:\n",
    "    if dir.exists() and dir.is_dir():\n",
    "        shutil.rmtree(dir)\n",
    "\n",
    "\n",
    "list_file = [\"./FinacialNewsTrainingComp.yaml\"]\n",
    "\n",
    "for file in list_file:\n",
    "    if os.path.exists(file):\n",
    "        os.remove(file)"
   ]
  }
 ],
 "metadata": {
  "kernel_info": {
   "name": "python310-sdkv2"
  },
  "kernelspec": {
   "display_name": "Python 3",
   "language": "python",
   "name": "python3"
  },
  "language_info": {
   "codemirror_mode": {
    "name": "ipython",
    "version": 3
   },
   "file_extension": ".py",
   "mimetype": "text/x-python",
   "name": "python",
   "nbconvert_exporter": "python",
   "pygments_lexer": "ipython3",
   "version": "3.8.10"
  },
  "microsoft": {
   "host": {
    "AzureML": {
     "notebookHasBeenCompleted": true
    }
   },
   "ms_spell_check": {
    "ms_spell_check_language": "en"
   }
  },
  "nteract": {
   "version": "nteract-front-end@1.0.0"
  }
 },
 "nbformat": 4,
 "nbformat_minor": 2
}<|MERGE_RESOLUTION|>--- conflicted
+++ resolved
@@ -1076,11 +1076,7 @@
     "  model_info_output_path:\n",
     "    type: path\n",
     "code: ./Text_classification_component_src/\n",
-<<<<<<< HEAD
     "environment: azureml://registries/azureml/environments/responsibleai-text/versions/4\n",
-=======
-    "environment: azureml://registries/azureml/environments/responsibleai-text-ubuntu20.04-py38-cpu/versions/55\n",
->>>>>>> 759bd5c7
     "\"\"\"\n",
     "    + r\"\"\"\n",
     "command: >-\n",
