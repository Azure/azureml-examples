--- conflicted
+++ resolved
@@ -552,11 +552,7 @@
     "  model_output:\n",
     "    type: path\n",
     "code: ./programmer_component_src/\n",
-<<<<<<< HEAD
     "environment: azureml://registries/azureml/environments/responsibleai-tabular/versions/4\n",
-=======
-    "environment: azureml://registries/azureml/environments/responsibleai-ubuntu20.04-py38-cpu/versions/55\n",
->>>>>>> 759bd5c7
     "command: >-\n",
     "  python training_script_reg.py\n",
     "  --training_data ${{{{inputs.training_data}}}}\n",
@@ -598,11 +594,7 @@
     "  model_info_output_path:\n",
     "    type: path\n",
     "code: ./register_model_src/\n",
-<<<<<<< HEAD
     "environment: azureml://registries/azureml/environments/responsibleai-tabular/versions/4\n",
-=======
-    "environment: azureml://registries/azureml/environments/responsibleai-ubuntu20.04-py38-cpu/versions/55\n",
->>>>>>> 759bd5c7
     "command: >-\n",
     "  python register.py\n",
     "  --model_input_path ${{{{inputs.model_input_path}}}}\n",
