--- conflicted
+++ resolved
@@ -535,11 +535,7 @@
     "  model_output:\n",
     "    type: path\n",
     "code: ./component_src/\n",
-<<<<<<< HEAD
     "environment: azureml://registries/azureml/environments/responsibleai-tabular/versions/4\n",
-=======
-    "environment: azureml://registries/azureml/environments/responsibleai-ubuntu20.04-py38-cpu/versions/49\n",
->>>>>>> 759bd5c7
     "\"\"\"\n",
     "    + r\"\"\"\n",
     "command: >-\n",
@@ -584,11 +580,7 @@
     "  model_info_output_path:\n",
     "    type: path\n",
     "code: ./register_model_src/\n",
-<<<<<<< HEAD
     "environment: azureml://registries/azureml/environments/responsibleai-tabular/versions/4\n",
-=======
-    "environment: azureml://registries/azureml/environments/responsibleai-ubuntu20.04-py38-cpu/versions/49\n",
->>>>>>> 759bd5c7
     "command: >-\n",
     "  python register.py\n",
     "  --model_input_path ${{{{inputs.model_input_path}}}}\n",
