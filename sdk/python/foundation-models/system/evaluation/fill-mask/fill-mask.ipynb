--- conflicted
+++ resolved
@@ -325,16 +325,11 @@
     "    ].reset_index(drop=True)\n",
     "    print(\"{} - {}\".format(model[\"name\"], test_data_fil_df.shape))\n",
     "    test_data_file_name = \"small-test-{}.jsonl\".format(model[\"name\"])\n",
-<<<<<<< HEAD
     "    test_data_fil_df.to_json(test_data_file_name, lines=True, orient=\"records\")"
    ],
    "metadata": {
     "collapsed": false
    }
-=======
-    "    test_data_df.to_json(test_data_file_name, lines=True, orient=\"records\")"
-   ]
->>>>>>> 1c7d2964
   },
   {
    "attachments": {},
