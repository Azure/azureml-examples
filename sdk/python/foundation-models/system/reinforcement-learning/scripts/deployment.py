--- conflicted
+++ resolved
@@ -34,16 +34,10 @@
 
 def create_managed_deployment(
     ml_client: MLClient,
-<<<<<<< HEAD
     model_asset_id: str,                                                    # Asset ID of the model to deploy
     instance_type: str,                                                     # Supported instance type for managed deployment
     model_mount_path: Optional[str] = None,
-    environment_asset_id: Optional[str] = None,                                              # Asset ID of the serving engine to use
-=======
-    model_asset_id: str,  # Asset ID of the model to deploy
-    instance_type: str,  # Supported instance type for managed deployment
-    environment_asset_id: Optional[str] = None,  # Asset ID of the serving engine to use
->>>>>>> fef5a52b
+    environment_asset_id: Optional[str] = None,                             # Asset ID of the serving engine to use
     endpoint_name: Optional[str] = None,
     endpoint_description: str = "Sample endpoint",
     endpoint_tags: dict = {},
