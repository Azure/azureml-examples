--- conflicted
+++ resolved
@@ -566,6 +566,15 @@
    ]
   },
   {
+   "cell_type": "markdown",
+   "metadata": {},
+   "source": [
+    "> The `parameters` are optional inputs that support `num_inference_steps` and `guidance_scale`. If you need support for new parameters, please file a support ticket.\n",
+    "\n",
+    "For model `stabilityai-stable-diffusion-xl-base-1-0`, the input `parameters` is not supported."
+   ]
+  },
+  {
    "cell_type": "code",
    "execution_count": null,
    "metadata": {},
@@ -591,13 +600,7 @@
    "cell_type": "markdown",
    "metadata": {},
    "source": [
-<<<<<<< HEAD
     "#### 5.1.2 Sample input for safe prompt."
-=======
-    "> The `parameters` are optional inputs that support `num_inference_steps` and `guidance_scale`. If you need support for new parameters, please file a support ticket.\n",
-    "\n",
-    "For model `stabilityai-stable-diffusion-xl-base-1-0`, the input `parameters` is not supported."
->>>>>>> 6027ae5b
    ]
   },
   {
