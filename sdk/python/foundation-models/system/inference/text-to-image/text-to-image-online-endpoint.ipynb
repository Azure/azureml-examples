{
 "cells": [
  {
   "attachments": {},
   "cell_type": "markdown",
   "metadata": {},
   "source": [
    "## Text to Image Inference using Online Endpoints\n",
    "\n",
    "This sample shows how to deploy `text-to-image` type stable diffusion models to an online endpoint for inference.\n",
    "\n",
    "### Task\n",
    "`text-to-image` tasks generates image as output based on text prompt given in input.\n",
    " \n",
    "### Model\n",
    "Models that can perform the `text-to-image` task are tagged with `text-to-image`. We will use the `runwayml-stable-diffusion-v1-5` model in this notebook. If you opened this notebook from a specific model card, remember to replace the specific model name.\n",
    "\n",
    "\n",
    "### Outline\n",
    "1. Setup pre-requisites\n",
    "2. Pick a model to deploy\n",
    "3. Deploy the model to an online endpoint for real time inference\n",
    "4. Test the endpoint using sample text prompts\n",
    "5. Clean up resources - delete the online endpoint"
   ]
  },
  {
   "attachments": {},
   "cell_type": "markdown",
   "metadata": {},
   "source": [
    "### 1. Setup pre-requisites\n",
    "* Install dependencies\n",
    "* Connect to AzureML Workspace. Learn more at [set up SDK authentication](https://learn.microsoft.com/en-us/azure/machine-learning/how-to-setup-authentication?tabs=sdk). Replace  `<WORKSPACE_NAME>`, `<RESOURCE_GROUP>` and `<SUBSCRIPTION_ID>` below.\n",
    "* Connect to `azureml` system registry"
   ]
  },
  {
   "cell_type": "code",
   "execution_count": null,
   "metadata": {},
   "outputs": [],
   "source": [
    "# Install the required packages\n",
    "%pip install azure-identity==1.13.0\n",
    "%pip install azure-mgmt-cognitiveservices==13.4.0\n",
    "%pip install azure-ai-ml==1.11.1\n",
    "%pip install azure-mgmt-msi==7.0.0\n",
    "%pip install azure-mgmt-authorization==3.0.0"
   ]
  },
  {
   "cell_type": "code",
   "execution_count": null,
   "metadata": {},
   "outputs": [],
   "source": [
    "from azure.ai.ml import MLClient\n",
    "from azure.identity import DefaultAzureCredential, InteractiveBrowserCredential\n",
    "import time\n",
    "\n",
    "try:\n",
    "    credential = DefaultAzureCredential()\n",
    "    credential.get_token(\"https://management.azure.com/.default\")\n",
    "except Exception as ex:\n",
    "    credential = InteractiveBrowserCredential()\n",
    "\n",
    "try:\n",
    "    workspace_ml_client = MLClient.from_config(credential)\n",
    "    subscription_id = workspace_ml_client.subscription_id\n",
    "    resource_group = workspace_ml_client.resource_group_name\n",
    "    workspace_name = workspace_ml_client.workspace_name\n",
    "except Exception as ex:\n",
    "    print(ex)\n",
    "    # Enter details of your AML workspace\n",
    "    subscription_id = \"<SUBSCRIPTION_ID>\"\n",
    "    resource_group = \"<RESOURCE_GROUP>\"\n",
    "    workspace_name = \"<AML_WORKSPACE_NAME>\"\n",
    "workspace_ml_client = MLClient(\n",
    "    credential, subscription_id, resource_group, workspace_name\n",
    ")\n",
    "\n",
    "# The models, fine tuning pipelines and environments are available in the AzureML system registry, \"azureml\"\n",
    "registry_ml_client = MLClient(\n",
    "    credential,\n",
    "    subscription_id,\n",
    "    resource_group,\n",
    "    registry_name=\"azureml\",\n",
    ")\n",
    "# Generating a unique timestamp that can be used for names and versions that need to be unique\n",
    "timestamp = str(int(time.time()))"
   ]
  },
  {
   "attachments": {},
   "cell_type": "markdown",
   "metadata": {},
   "source": [
    "### 2. Pick a model to deploy\n",
    "\n",
    "Browse models in the Model Catalog in the AzureML Studio, filtering by the `text-to-image` task. In this example, we use the `runwayml-stable-diffusion-v1-5` model. If you have opened this notebook for a different model, replace the model name accordingly. This is a pre-trained model."
   ]
  },
  {
   "cell_type": "code",
   "execution_count": null,
   "metadata": {},
   "outputs": [],
   "source": [
    "model_name = \"runwayml-stable-diffusion-v1-5\"\n",
    "diffusion_model = registry_ml_client.models.get(name=model_name, label=\"latest\")\n",
        "print(\n",
    "    f\"\\n\\nUsing model name: {diffusion_model.name}, version: {diffusion_model.version}, id: {diffusion_model.id} for generating images from text.\"\n",
    ")"
   ]
  },
  {
   "attachments": {},
   "cell_type": "markdown",
   "metadata": {},
   "source": [
    "### 3. Deploy the model to an online endpoint for real time inference\n",
    "Online endpoints give a durable REST API that can be used to integrate with applications that need to use the model."
   ]
  },
  {
   "cell_type": "code",
   "execution_count": null,
   "metadata": {},
   "outputs": [],
   "source": [
    "import time, sys\n",
    "from azure.ai.ml.entities import ManagedOnlineEndpoint, ManagedOnlineDeployment\n",
    "\n",
    "# Endpoint names need to be unique in a region, hence using timestamp to create unique endpoint name\n",
    "timestamp = int(time.time())\n",
    "online_endpoint_name = \"text-to-image-\" + str(timestamp)\n",
    "# Create an online endpoint\n",
    "endpoint = ManagedOnlineEndpoint(\n",
    "    name=online_endpoint_name,\n",
    "    description=\"Online endpoint for \"\n",
    "    + diffusion_model.name\n",
    "    + \", for text-to-image task\",\n",
    "    auth_mode=\"key\",\n",
    ")\n",
    "workspace_ml_client.begin_create_or_update(endpoint).wait()"
   ]
  },
  {
   "cell_type": "markdown",
   "metadata": {},
   "source": [
    "#### 3.1 Setup Deployment Parameters\n",
    "\n",
    "We utilize an optimized __foundation-model-inference__ container for model scoring. This container is designed to deliver high throughput and low latency using <a href=\"https://github.com/microsoft/DeepSpeed-MII\" target=\"_blank\">  Deepspeed-mii </a>. In this section, we introduce several environment variables that can be adjusted to customize a deployment for either high throughput or low latency scenarios.\n",
    "\n",
    "- __WORKER_COUNT__: The number of workers to use for inferencing. This is used as a proxy for the number of concurrent requests that the server should handle.\n",
    "- __TENSOR_PARALLEL__: The number of GPUs to use for tensor parallelism.\n",
    "- __NUM_REPLICAS__: The number of model instances to load for the deployment. This is used to increase throughput by loading multiple models on multiple GPUs, if the model is small enough to fit.\n",
    "\n",
    "`NUM_REPLICAS` and `TENSOR_PARALLEL` work hand-in-hand to determine the most optimal configuration to increase the throughput for the deployment without degrading too much on the latency. The total number of GPUs used for inference will be `NUM_REPLICAS` * `TENSOR_PARALLEL`. For example, if `NUM_REPLICAS` = 2 and `TENSOR_PARALLEL` = 2, then 4 GPUs will be used for inference. Ensure that the model you are deploying is small enough to fit on the number of GPUs you are using, specified by `TENSOR_PARALLEL`. For instance, if there are 4 GPUs available, and `TENSOR_PARALLEL` = 2, then the model must be small enough to fit on 2 GPUs. If the model is too large, then the deployment will fail.\n",
    "\n",
    "For stable diffusion model, the scoring script uses default `TENSOR_PARALLEL` = 1 and `NUM_REPLICAS` = number of GPUs in SKU for optimal balance of latency and throughput."
   ]
  },
  {
   "cell_type": "code",
   "execution_count": null,
   "metadata": {},
   "outputs": [],
   "source": [
    "MAX_CONCURRENT_REQUESTS = (\n",
    "    2  # the maximum number of concurrent requests supported by the endpoint\n",
    ")\n",
    "REQUEST_TIMEOUT_MS = 90000  # the timeout for each request in milliseconds\n",
    "\n",
    "deployment_env_vars = {\n",
    "    \"WORKER_COUNT\": MAX_CONCURRENT_REQUESTS,\n",
    "}"
   ]
  },
  {
   "cell_type": "markdown",
   "metadata": {},
   "source": [
    "__Note__: We have set the value of `MAX_CONCURRENT_REQUESTS` to 2, as we are utilizing the `Standard_NC6s_v3` SKU for deployment, which has one GPU. If you are using a larger SKU, please increase this value to get the maximum performance.\n",
    "\n",
    "For model `stabilityai-stable-diffusion-xl-base-1-0`, set the value of `MAX_CONCURRENT_REQUESTS` to 1"
   ]
  },
  {
   "cell_type": "markdown",
   "metadata": {},
   "source": [
    "##### 3.2 Deploy the model\n",
    "This step may take a few minutes."
   ]
  },
  {
   "cell_type": "code",
   "execution_count": null,
   "metadata": {},
   "outputs": [],
   "source": [
    "from azure.ai.ml.entities import OnlineRequestSettings, ProbeSettings\n",
    "\n",
    "deployment_name = \"text-to-image-mlflow-deploy\"\n",
    "sku_name = \"STANDARD_NC6S_V3\"  # Use GPU instance type like Standard_NC6s_v3 or above\n",
    "\n",
    "# Create a deployment\n",
    "demo_deployment = ManagedOnlineDeployment(\n",
    "    name=deployment_name,\n",
    "    endpoint_name=online_endpoint_name,\n",
    "    model=diffusion_model.id,\n",
    "    instance_type=sku_name,\n",
    "    instance_count=1,\n",
    "    environment_variables=deployment_env_vars,\n",
    "    request_settings=OnlineRequestSettings(\n",
    "        max_concurrent_requests_per_instance=MAX_CONCURRENT_REQUESTS,\n",
    "        request_timeout_ms=REQUEST_TIMEOUT_MS,\n",
    "    ),\n",
    "    liveness_probe=ProbeSettings(\n",
    "        failure_threshold=49,\n",
    "        success_threshold=1,\n",
    "        timeout=299,\n",
    "        period=180,\n",
    "        initial_delay=180,\n",
    "    ),\n",
    "    readiness_probe=ProbeSettings(\n",
    "        failure_threshold=10,\n",
    "        success_threshold=1,\n",
    "        timeout=10,\n",
    "        period=10,\n",
    "        initial_delay=10,\n",
    "    ),\n",
    ")\n",
    "workspace_ml_client.online_deployments.begin_create_or_update(demo_deployment).wait()\n",
    "endpoint.traffic = {deployment_name: 100}\n",
    "workspace_ml_client.begin_create_or_update(endpoint).result()"
   ]
  },
  {
   "attachments": {},
   "cell_type": "markdown",
   "metadata": {},
   "source": [
    "### 4. Test the endpoint\n",
    "\n",
    "We will submit request to online endpoint with some sample text prompts for image generation."
   ]
  },
  {
   "cell_type": "code",
   "execution_count": null,
   "metadata": {},
   "outputs": [],
   "source": [
    "demo_deployment = workspace_ml_client.online_deployments.get(\n",
    "    name=deployment_name,\n",
    "    endpoint_name=online_endpoint_name,\n",
    ")\n",
    "\n",
    "# Get the details for online endpoint\n",
    "endpoint = workspace_ml_client.online_endpoints.get(name=online_endpoint_name)"
   ]
  },
  {
   "cell_type": "markdown",
   "metadata": {},
   "source": [
    "### Optional Parameters:\n",
    "\n",
    "- negative_prompt: The prompt to guide what to not include in image generation. Ignored when not using guidance (`guidance_scale < 1`).\n",
    "- num_inference_steps: The number of de-noising steps. More de-noising steps usually lead to a higher quality image at the expense of slower inference, defaults to 50.\n",
    "- guidance_scale: A higher guidance scale value encourages the model to generate images closely linked to the text `prompt` at the expense of lower image quality. Guidance scale is enabled when `guidance_scale > 1`, defaults to 7.5."
   ]
  },
  {
   "cell_type": "code",
   "execution_count": null,
   "metadata": {},
   "outputs": [],
   "source": [
    "import json\n",
    "\n",
    "request_json = {\n",
    "    \"input_data\": {\n",
    "        \"columns\": [\"prompt\", \"negative_prompt\"],\n",
    "        \"data\": [\n",
    "            {\n",
    "                \"prompt\": \"a photograph of an astronaut riding a horse\",\n",
    "                \"negative_prompt\": \"blurry; cartoonish\"\n",
    "            }\n",
    "        ],\n",
    "        \"parameters\": {\"num_inference_steps\": 50, \"guidance_scale\": 7.5},\n",
    "    }\n",
    "}\n",
    "\n",
    "# Create request json\n",
    "request_file_name = \"sample_request_data.json\"\n",
    "with open(request_file_name, \"w\") as request_file:\n",
    "    json.dump(request_json, request_file)"
   ]
  },
  {
   "cell_type": "code",
   "execution_count": null,
   "metadata": {},
   "outputs": [],
   "source": [
<<<<<<< HEAD
    "response = workspace_ml_client.online_endpoints.invoke(\n",
    "    endpoint_name=online_endpoint_name,\n",
    "    deployment_name=demo_deployment.name,\n",
    "    request_file=request_file_name,\n",
    ")\n",
    "\n",
    "import io\n",
    "import base64\n",
    "from PIL import Image\n",
    "\n",
    "generations = json.loads(response)\n",
    "for generation in generations:\n",
    "    img = Image.open(io.BytesIO(base64.b64decode(generation[\"generated_image\"])))\n",
    "    display(img)"
=======
    "> The `parameters` are optional inputs that support `num_inference_steps` and `guidance_scale`. If you need support for new parameters, please file a support ticket.\n",
    "\n",
    "For model `stabilityai-stable-diffusion-xl-base-1-0`, the input `parameters` is not supported."
>>>>>>> 6027ae5b
   ]
  },
  {
   "cell_type": "code",
   "execution_count": null,
   "metadata": {},
   "outputs": [],
   "source": [
    "import json\n",
    "\n",
    "request_json = {\n",
    "    \"input_data\": {\n",
    "        \"columns\": [\"prompt\"],\n",
    "        \"data\": [\n",
    "            {\n",
    "                \"prompt\": \"a photograph of an astronaut riding a horse\",\n",
    "            },\n",
    "            {\n",
    "                \"prompt\": \"a photograph of an astronaut riding a bike\",\n",
    "            },  \n",
    "        ],\n",
    "    }\n",
    "}\n",
    "\n",
    "# Create request json\n",
    "request_file_name = \"sample_request_data.json\"\n",
    "with open(request_file_name, \"w\") as request_file:\n",
    "    json.dump(request_json, request_file)"
   ]
  },
  {
   "cell_type": "code",
   "execution_count": null,
   "metadata": {},
   "outputs": [],
   "source": [
    "response = workspace_ml_client.online_endpoints.invoke(\n",
    "    endpoint_name=online_endpoint_name,\n",
    "    deployment_name=demo_deployment.name,\n",
    "    request_file=request_file_name,\n",
    ")\n",
    "\n",
    "generations = json.loads(response)\n",
    "for generation in generations:\n",
    "    img = Image.open(io.BytesIO(base64.b64decode(generation[\"generated_image\"])))\n",
    "    display(img)"
   ]
  },
  {
   "attachments": {},
   "cell_type": "markdown",
   "metadata": {},
   "source": [
    "### 5. Clean up resources - delete the online endpoint\n",
    "Don't forget to delete the online endpoint, else you will leave the billing meter running for the compute used by the endpoint."
   ]
  },
  {
   "cell_type": "code",
   "execution_count": null,
   "metadata": {},
   "outputs": [],
   "source": [
    "workspace_ml_client.online_endpoints.begin_delete(name=online_endpoint_name).wait()"
   ]
  }
 ],
 "metadata": {
    "language_info": {
   "name": "ipython"
  }
 },
 "nbformat": 4,
 "nbformat_minor": 2
}<|MERGE_RESOLUTION|>--- conflicted
+++ resolved
@@ -303,12 +303,20 @@
    ]
   },
   {
-   "cell_type": "code",
-   "execution_count": null,
-   "metadata": {},
-   "outputs": [],
-   "source": [
-<<<<<<< HEAD
+   "cell_type": "markdown",
+   "metadata": {},
+   "source": [
+    "> The `parameters` are optional inputs that support `num_inference_steps` and `guidance_scale`. If you need support for new parameters, please file a support ticket.\n",
+    "\n",
+    "For model `stabilityai-stable-diffusion-xl-base-1-0`, the input `parameters` is not supported."
+   ]
+  },
+  {
+   "cell_type": "code",
+   "execution_count": null,
+   "metadata": {},
+   "outputs": [],
+   "source": [
     "response = workspace_ml_client.online_endpoints.invoke(\n",
     "    endpoint_name=online_endpoint_name,\n",
     "    deployment_name=demo_deployment.name,\n",
@@ -323,11 +331,6 @@
     "for generation in generations:\n",
     "    img = Image.open(io.BytesIO(base64.b64decode(generation[\"generated_image\"])))\n",
     "    display(img)"
-=======
-    "> The `parameters` are optional inputs that support `num_inference_steps` and `guidance_scale`. If you need support for new parameters, please file a support ticket.\n",
-    "\n",
-    "For model `stabilityai-stable-diffusion-xl-base-1-0`, the input `parameters` is not supported."
->>>>>>> 6027ae5b
    ]
   },
   {
