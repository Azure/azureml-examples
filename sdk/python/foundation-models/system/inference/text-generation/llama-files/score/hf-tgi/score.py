# ---------------------------------------------------------
# Copyright (c) Microsoft Corporation. All rights reserved.
# ---------------------------------------------------------

import asyncio
import json
import os
import psutil
import requests
import time
import yaml
import logging
import pandas as pd
import numpy as np

from concurrent.futures import ThreadPoolExecutor
from mlflow.pyfunc.scoring_server import _get_jsonable_obj
from typing import List, Dict, Any, Tuple, Union
from text_generation import Client

from azure.ai.contentsafety import ContentSafetyClient
from azure.core.credentials import AzureKeyCredential
from azure.ai.contentsafety.models import AnalyzeTextOptions
from aiolimiter import AsyncLimiter
from azure.core.pipeline.policies import HeadersPolicy


# Configure logger
logger = logging.getLogger(__name__)
format_str = "%(asctime)s [%(module)s] %(funcName)s %(lineno)s: %(levelname)-8s [%(process)d] %(message)s"
formatter = logging.Formatter(format_str)
stream_handler = logging.StreamHandler()
stream_handler.setFormatter(formatter)
logger.setLevel(logging.DEBUG)
logger.addHandler(stream_handler)

PORT = 80
LOCAL_HOST_URI = f"http://0.0.0.0:{PORT}"

TEXT_GEN_LAUNCHER_PROCESS_NAME = "text-generation-launcher"

# model init env vars
MODEL_ID = "MODEL_ID"
SHARDED = "SHARDED"
NUM_SHARD = "NUM_SHARD"
QUANTIZE = "QUANTIZE"
DTYPE = "DTYPE"
TRUST_REMOTE_CODE = "TRUST_REMOTE_CODE"
MAX_CONCURRENT_REQUESTS = "MAX_CONCURRENT_REQUESTS"
MAX_BEST_OF = "MAX_BEST_OF"
MAX_STOP_SEQUENCES = "MAX_STOP_SEQUENCES"
MAX_INPUT_LENGTH = "MAX_INPUT_LENGTH"
MAX_TOTAL_TOKENS = "MAX_TOTAL_TOKENS"

# client init env vars
CLIENT_TIMEOUT = "TIMEOUT"
MAX_REQUEST_TIMEOUT = 90  # 90s

# AACS
aacs_threshold = int(os.environ.get("CONTENT_SAFETY_THRESHOLD", 2))


class SupportedTask:
    """Supported tasks by text-generation-inference"""
    TEXT_GENERATION = "text-generation"
    CHAT_COMPLETION = "chat-completion"


# default values
MLMODEL_PATH = "mlflow_model_folder/MLmodel"
DEFAULT_MODEL_ID_PATH  = "mlflow_model_folder/data/model"
client = None
task_type = SupportedTask.TEXT_GENERATION


def is_server_healthy():
    """Periodically checks if server is up and running."""
    # use psutil to go through active process 
    WAIT_TIME = 20
    RETRY_COUNT = 5
    count = 0
    while count < RETRY_COUNT and TEXT_GEN_LAUNCHER_PROCESS_NAME not in [p.name() for p in psutil.process_iter()]:
        logger.warning(f"Process {TEXT_GEN_LAUNCHER_PROCESS_NAME} is not running. Sleeping for {WAIT_TIME}s and retrying")
        time.sleep(WAIT_TIME)
        count += 1
    if count >= RETRY_COUNT:
        total_dur = RETRY_COUNT * WAIT_TIME
        raise Exception(f"Sever process not running after waiting for {total_dur}. Terminating")

    logger.info(f"Server process {TEXT_GEN_LAUNCHER_PROCESS_NAME} running. Hitting endpoint with 5s delay")
    time.sleep(5)

    payload_dict = {
        "inputs": "Meaning of life is",
        "parameters":{"max_new_tokens":2}
    }

    json_str = json.dumps(payload_dict)

    try:
        response = requests.post(
            url=LOCAL_HOST_URI,
            data=json_str,
            headers={
                "Content-Type": "application/json"
            }
        )
        logger.info(f"response status code: {response.status_code}")
        if response.status_code == 200 or response.status_code == 201:
            return True
    except Exception as e:
        logger.warning(f"Test request failed. Error {e}")
    return False

# ACS START


class AsyncRateLimitedOpsUtils:
    # 1000 requests / 10 seconds. Limiting to 800 request per 10 secods
    # limiting to 1000 concurrent requests
    def __init__(
        self,
        ops_count=800,
        ops_seconds=10,
        concurrent_ops=1000,
        thread_max_workers=1000,
    ):
        self.limiter = AsyncLimiter(ops_count, ops_seconds)
        self.semaphore = asyncio.Semaphore(value=concurrent_ops)
        # need thread pool executor for sync function
        self.executor = ThreadPoolExecutor(max_workers=thread_max_workers)

    def get_limiter(self):
        return self.limiter

    def get_semaphore(self):
        return self.semaphore

    def get_executor(self):
        return self.executor


async_rate_limiter = AsyncRateLimitedOpsUtils()


class CsChunkingUtils:
    def __init__(self, chunking_n=1000, delimiter="."):
        self.delimiter = delimiter
        self.chunking_n = chunking_n

    def chunkstring(self, string, length):
        return (string[0 + i : length + i] for i in range(0, len(string), length))

    def split_by(self, input):
        max_n = self.chunking_n
        split = [e + self.delimiter for e in input.split(self.delimiter) if e]
        ret = []
        buffer = ""

        for i in split:
            # if a single element > max_n, chunk by max_n
            if len(i) > max_n:
                ret.append(buffer)
                ret.extend(list(self.chunkstring(i, max_n)))
                buffer = ""
                continue
            if len(buffer) + len(i) <= max_n:
                buffer = buffer + i
            else:
                ret.append(buffer)
                buffer = i

        if len(buffer) > 0:
            ret.append(buffer)
        return ret

async def async_analyze_text_task(client, request):
    loop = asyncio.get_event_loop()
    executor = async_rate_limiter.get_executor()
    sem = async_rate_limiter.get_semaphore()
    await sem.acquire()
    async with async_rate_limiter.get_limiter():
        response = await loop.run_in_executor(executor, client.analyze_text, request)
        sem.release()
        severity = analyze_response(response)
        return severity


def analyze_response(response):
    severity = 0

    if response.hate_result is not None:
        print("Hate severity: {}".format(response.hate_result.severity))
        severity = max(severity, response.hate_result.severity)
    if response.self_harm_result is not None:
        print("SelfHarm severity: {}".format(response.self_harm_result.severity))
        severity = max(severity, response.self_harm_result.severity)
    if response.sexual_result is not None:
        print("Sexual severity: {}".format(response.sexual_result.severity))
        severity = max(severity, response.sexual_result.severity)
    if response.violence_result is not None:
        print("Violence severity: {}".format(response.violence_result.severity))
        severity = max(severity, response.violence_result.severity)

    return severity


def analyze_text_async(text):
    # Chunk text
    chunking_utils = CsChunkingUtils(chunking_n=1000, delimiter=".")
    split_text = chunking_utils.split_by(text)

    tasks = []
    for i in split_text:
        request = AnalyzeTextOptions(text=i)
        tasks.append(async_analyze_text_task(aacs_client, request))

    done, pending = asyncio.get_event_loop().run_until_complete(
        asyncio.wait(tasks, timeout=60)
    )

    if len(pending) > 0:
        # not all task finished, assume failed
        return 6

    return max([d.result() for d in done])


def analyze_text(text):
    # Chunk text
    print(f"Analyzing ...")
    chunking_utils = CsChunkingUtils(chunking_n=1000, delimiter=".")
    split_text = chunking_utils.split_by(text)

    result = [
        analyze_response(aacs_client.analyze_text(AnalyzeTextOptions(text=i)))
        for i in split_text
    ]
    severity = max(result)
    print(f"Analyzed, severity {severity}")

    return severity


def iterate(obj):
    if isinstance(obj, dict):
        severity = 0
        for key, value in obj.items():
            obj[key], value_severity = iterate(value)
            severity = max(severity, value_severity)
        return obj, severity
    elif isinstance(obj, list) or isinstance(obj, np.ndarray):
        severity = 0
        for idx in range(len(obj)):
            obj[idx], value_severity = iterate(obj[idx])
            severity = max(severity, value_severity)
        return obj, severity
    elif isinstance(obj, pd.DataFrame):
        severity = 0
        for i in range(obj.shape[0]):  # iterate over rows
            for j in range(obj.shape[1]):  # iterate over columns
                obj.at[i, j], value_severity = iterate(obj.at[i, j])
                severity = max(severity, value_severity)
        return obj, severity
    elif isinstance(obj, str):
        severity = analyze_text(obj)
        if severity > aacs_threshold:
            return "", severity
        else:
            return obj, severity
    else:
        return obj, 0


def get_safe_response(result):
    print("Analyzing response...")
    jsonable_result = _get_jsonable_obj(result, pandas_orient="records")

    result, severity = iterate(jsonable_result)
    print(f"Response analyzed, severity {severity}")
    return result


def get_safe_input(input_data):
    print("Analyzing input...")
    result, severity = iterate(input_data)
    print(f"Input analyzed, severity {severity}")
    return result, severity

# ACS END


def init():
    """Initialize text-generation-inference server and client."""
    global client
    global task_type
    global aacs_client

    try:
        logger.info("Setting up AACS")
        endpoint = os.environ.get("CONTENT_SAFETY_ENDPOINT", None)
        key = os.environ.get("CONTENT_SAFETY_KEY", None)

        if not endpoint:
            raise Exception("CONTENT_SAFETY_ENDPOINT env not set for AACS.")
        if not key:
            raise Exception("CONTENT_SAFETY_KEY env not set for AACS.")

        # Create an Content Safety client
        headers_policy = HeadersPolicy()
        headers_policy.add_header("ms-azure-ai-sender", "llama")
        aacs_client = ContentSafetyClient(
            endpoint, AzureKeyCredential(key), headers_policy=headers_policy
        )
    except Exception as e:
        raise Exception("Error in setting up AACS client. Error  {e}")

    try:
        model_id = os.environ.get(MODEL_ID, DEFAULT_MODEL_ID_PATH)
        client_timeout = os.environ.get(CLIENT_TIMEOUT, MAX_REQUEST_TIMEOUT)

        for k, v in os.environ.items():
            logger.info(f"env: {k} = {v}")

        model_path = os.path.join(os.getenv("AZUREML_MODEL_DIR", ""), model_id)
        abs_mlmodel_path = os.path.join(os.getenv("AZUREML_MODEL_DIR", ""), MLMODEL_PATH)
        mlmodel = {}
        if abs_mlmodel_path and os.path.exists(abs_mlmodel_path):
            with open(abs_mlmodel_path) as f:
                mlmodel = yaml.safe_load(f)

        if mlmodel:
            flavors = mlmodel.get("flavors", {})
            if "hftransformersv2" in flavors:
                task_type = flavors["hftransformersv2"]["task_type"]
                if task_type not in (SupportedTask.TEXT_GENERATION, SupportedTask.CHAT_COMPLETION):
                    raise Exception(f"Unsupported task_type {task_type}")

        logger.info(f"Loading model from path {model_path} for task_type: {task_type}")
        logger.info(f"List model_path = {os.listdir(model_path)}")

        logger.info("Starting server")
        cmd = f"text-generation-launcher --model-id {model_path} &"
        os.system(cmd)
        time.sleep(20)

        WAIT_TIME = 60
        while not is_server_healthy():
            logger.info(f"Server not up. Waiting for {WAIT_TIME}s, before querying again.")
            time.sleep(WAIT_TIME)
        logger.info("Server Started")

        # run nvidia-smi
        logger.info("###### GPU INFO ######")
        logger.info(os.system("nvidia-smi"))
        logger.info("###### GPU INFO ######")

        client = Client(LOCAL_HOST_URI, timeout=client_timeout)  # use deployment settings
        logger.info(f"Created Client: {client}")
    except Exception as e:
        raise Exception(f"Error in creating client or server: {e}")


def get_processed_input_data_for_chat_completion(data: List[str]) -> str:
    """
    example input:
    [
        {"role": "user", "content": "What is the tallest building in the world?"},
        {"role": "assistant", "content": "As of 2021, the Burj Khalifa in Dubai"},
        {"role": "user", "content": "and in Africa?"},
    ]
    example output:
    "[INST]What is the tallest building in the world?[\INST]As of 2021, the Burj Khalifa in Dubai\n[INST]and in Africa?[/INST]"
    """
    B_INST, E_INST = "[INST]", "[/INST]"
    conv_arr = data
    history = ""
    assert len(conv_arr) > 0
    assert conv_arr[0]["role"] == "user"
    history += B_INST + conv_arr[0]["content"].strip() + E_INST
    assert conv_arr[-1]["role"] == "user"
    for i, conv in enumerate(conv_arr[1:]):
        if i % 2 == 0:
            assert conv["role"] == "assistant"
            history += conv["content"].strip() + "\n"
        else:
            assert conv["role"] == "user"
            history += B_INST + conv["content"].strip() + E_INST
    return history


def get_request_data(request_string) -> Tuple[Union[str, List[str]], Dict[str, Any]]:
    """
    return type for chat-completion: str, dict
    return type for text-generation: list, dict
    """
    global task_type
    try:
        data = json.loads(request_string)
        logger.info(f"data: {data}")
        inputs = data.get("input_data", None)

        input_data = []   # type: Union[str, List[str]]
        params = {} # type: Dict[str, Any]

        if not isinstance(inputs, dict):
            raise Exception("Invalid input data")

        input_data = inputs["input_string"]
        params = inputs.get("parameters", {})

        if not isinstance(input_data, list):
            raise Exception("query is not a list")

        if not isinstance(params, dict):
            raise Exception("parameters is not a dict")

        if task_type == SupportedTask.CHAT_COMPLETION:
            print("chat-completion task. Processing input data")
            input_data = get_processed_input_data_for_chat_completion(input_data)

        return input_data, params
    except Exception as e:
        raise Exception(json.dumps({
            "error": (
                'Expected input format: \n'
                '{"input_data": {"input_string": "<query>", "parameters": {"k1":"v1", "k2":"v2"}}}.\n '
                '<query> should be in below format:\n '
                'For text-generation: ["str1", "str2", ...]\n'
                'For chat-completion : [{"role": "user", "content": "str1"}, {"role": "assistant", "content": "str2"} ....]'
            ),
            "exception": str(e)
        }))


def run(data):
    """Run for inference data provided."""
    global client
    global task_type

<<<<<<< HEAD
    data, severity = get_safe_input(data)
    if severity > aacs_threshold:
        logger.warning(f"Input severity ({severity}) greater than aacs threshold ({aacs_threshold}).")
        return {}

=======
>>>>>>> 11792482
    try:
        data, severity = get_safe_input(data)
        if severity > aacs_threshold:
            logger.warning(f"Input severity ({severity}) greater than aacs threshold ({aacs_threshold}).")
            return {}

        if client is None:
            raise Exception("Client is not initialized")

        query, params = get_request_data(data)
        logger.info(f"generating response for input_string: {query}, parameters: {params}")

        if task_type == SupportedTask.CHAT_COMPLETION:
            time_start = time.time()
            response_str = client.generate(query, **params).generated_text
            time_taken = time.time() - time_start
            logger.info(f"time_taken: {time_taken}")
            result_dict = {'output': f'{response_str}'}
            resp = pd.DataFrame([result_dict])
            return get_safe_response(resp)

        assert task_type == SupportedTask.TEXT_GENERATION and isinstance(query, list), "query should be a list for text-generation"

        results = {}
        for i, q in enumerate(query):
            time_start = time.time()
            response_str = client.generate(q, **params).generated_text
            time_taken = time.time() - time_start
            logger.info(f"query {i} - time_taken: {time_taken}")
            results[str(i)] = [f'{response_str}']

        resp = pd.DataFrame(results)
        return get_safe_response(resp)

    except Exception as e:
        return json.dumps({
            "error": "Error in processing request",
            "exception": str(e)
        })


if __name__ == "__main__":
    logger.info(init())
    assert task_type is not None

    valid_inputs = {
        "text-generation": [
            {
                "input_data":{
                    "input_string": ["the meaning of life is"],
                    "parameters":{"max_new_tokens": 100, "do_sample": True}
                }
            }
        ],
        "chat-completion": [
            { 
                "input_data": { 
                    "input_string": [
                        { 
                            "role": "user", 
                            "content": "What is the tallest building in the world?" 
                        }, 
                        { 
                            "role": "assistant", 
                            "content": "As of 2021, the Burj Khalifa in Dubai, United Arab Emirates is the tallest building in the world, standing at a height of 828 meters (2,722 feet). It was completed in 2010 and has 163 floors. The Burj Khalifa is not only the tallest building in the world but also holds several other records, such as the highest occupied floor, highest outdoor observation deck, elevator with the longest travel distance, and the tallest freestanding structure in the world." 
                        }, 
                        { 
                            "role": "user", 
                            "content": "and in Africa?" 
                        }, 
                        { 
                            "role": "assistant", 
                            "content": "In Africa, the tallest building is the Carlton Centre, located in Johannesburg, South Africa. It stands at a height of 50 floors and 223 meters (730 feet). The CarltonDefault Centre was completed in 1973 and was the tallest building in Africa for many years until the construction of the Leonardo, a 55-story skyscraper in Sandton, Johannesburg, which was completed in 2019 and stands at a height of 230 meters (755 feet). Other notable tall buildings in Africa include the Ponte City Apartments in Johannesburg, the John Hancock Center in Lagos, Nigeria, and the Alpha II Building in Abidjan, Ivory Coast" 
                        }, 
                        { 
                            "role": "user", 
                            "content": "and in Europe?" 
                        } 
                    ], 
                    "parameters":{ 
                        "temperature": 0.9,
                        "top_p": 0.6,
                        "do_sample": True,
                        "max_new_tokens":100 
                    }
                } 
            }
        ]
    }

    for sample_ip in valid_inputs[task_type]:
        logger.info(run(json.dumps(sample_ip)))<|MERGE_RESOLUTION|>--- conflicted
+++ resolved
@@ -438,14 +438,6 @@
     global client
     global task_type
 
-<<<<<<< HEAD
-    data, severity = get_safe_input(data)
-    if severity > aacs_threshold:
-        logger.warning(f"Input severity ({severity}) greater than aacs threshold ({aacs_threshold}).")
-        return {}
-
-=======
->>>>>>> 11792482
     try:
         data, severity = get_safe_input(data)
         if severity > aacs_threshold:
