--- conflicted
+++ resolved
@@ -39,11 +39,7 @@
     "from azure.ai.ml import MLClient\n",
     "from azure.identity import DefaultAzureCredential\n",
     "\n",
-<<<<<<< HEAD
     "# Enter details of your AML workspace\n",
-=======
-    "# enter details of your AML workspace\n",
->>>>>>> 82d88e86
     "subscription_id = \"<SUBSCRIPTION_ID>\"\n",
     "resource_group = \"<RESOURCE_GROUP>\"\n",
     "workspace = \"<AML_WORKSPACE_NAME>\"\n",
