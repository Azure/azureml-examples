// Copyright (c) Microsoft Corporation.
// Licensed under the MIT License.

import {
    JobBase,
  } from "@azure/arm-machinelearning";
<<<<<<< HEAD
import { client, getEnvironmentVariable } from "../../../utils";
import { createOrUpdateComponentVersion } from "../../component/componentVersionsCreateOrUpdateSample";

// Load the .env file if it exists
import * as dotenv from "dotenv";
dotenv.config();

const resourceGroupName = getEnvironmentVariable("RESOURCEGROUP_NAME");
const workspaceName = getEnvironmentVariable("WORKSPACE_NAME");

/**
 * This sample demonstrates how to Create or update pipeline job.
 *
 * @summary Create or update version.
 */
async function createOrUpdatePipelineJob() {
  // create a simple component
  await createOrUpdateComponentVersion();
  const name = "simple_pipeline_job";
  const body: JobBase = {
    properties: {
      description: "This is the basic pipeline job",
      computeId: "cpu-cluster",
      jobType: "Pipeline",
      jobs: {
        "node1": {
          "name": "node1",
          "type": "command",
          "componentId": "command_component_basic:0.0.1"
        }
      },
      properties: {},
      tags: { 'tag': 'tagvalue', 'owner': 'sdkteam' }
=======
  import { client, getEnvironmentVariable } from "../../../utils";
  import { createOrUpdateComponentVersion } from "../../component/componentVersionsCreateOrUpdateSample";
  
  // Load the .env file if it exists
  import * as dotenv from "dotenv";
  dotenv.config();
  
  const resourceGroupName = getEnvironmentVariable("RESOURCEGROUP_NAME");
  const workspaceName = getEnvironmentVariable("WORKSPACE_NAME");
  
  /**
   * This sample demonstrates how to Create or update pipeline job.
   *
   * @summary Create or update version.
   */
  async function createOrUpdatePipelineJob(): Promise<void> {
    // create a simple component
    await createOrUpdateComponentVersion();
    const name = "simple_pipeline_job";
    const body: JobBase = {
      properties: {
        description: "This is the basic pipeline job",
        computeId: "cpu-cluster",
        jobType: "Pipeline",
        jobs: {
          "node1": {
            "name": "node1",
            "type": "command",
            "componentId": "command_component_basic:0.0.1"
          }
        },
        properties: {},
        tags: { 'tag': 'tagvalue', 'owner': 'sdkteam' }
      }
    };
    // const credential = new DefaultAzureCredential();
    // const client = new AzureMachineLearningWorkspaces(credential, subscriptionId);
    try {
      console.log("Create or update pipeline job ...")
      const pipelineJobCreateOrUpdateResponse = await client.jobs.createOrUpdate(
        resourceGroupName,
        workspaceName,
        name,
        body
      );
      console.log(pipelineJobCreateOrUpdateResponse);
      console.log(`Created or update pipeline job ${pipelineJobCreateOrUpdateResponse.name} successfully`);
    } catch (err: any) {
      console.log(
        `errorMessage - ${err.message}\n`
      )
>>>>>>> e0854ff1
    }
  };
  // const credential = new DefaultAzureCredential();
  // const client = new AzureMachineLearningWorkspaces(credential, subscriptionId);
  try {
    console.log("Create or update pipeline job ...")
    const pipelineJobCreateOrUpdateResponse = await client.jobs.createOrUpdate(
      resourceGroupName,
      workspaceName,
      name,
      body
    );
    console.log(pipelineJobCreateOrUpdateResponse);
    console.log(`Created or update pipeline job ${pipelineJobCreateOrUpdateResponse.name} successfully`);
  } catch (err: any) {
    console.log(
      `errorMessage - ${err.message}\n`
    )
  }
}

// createOrUpdateComponentVersion().catch(console.error);
export async function main(): Promise<void> {
  // This sample uses DefaultAzureCredential, which supports a number of authentication mechanisms.
  // See https://docs.microsoft.com/javascript/api/overview/azure/identity-readme?view=azure-node-latest for more information
  // about DefaultAzureCredential and the other credentials that are available for use.
  await createOrUpdatePipelineJob();
}

main().catch((error: any) => {
  console.error("An error occurred:", error);
  console.log("error code: ", error.code);
  console.log("error message: ", error.message);
  console.log("error stack: ", error.stack);
  process.exit(1);
});<|MERGE_RESOLUTION|>--- conflicted
+++ resolved
@@ -2,9 +2,8 @@
 // Licensed under the MIT License.
 
 import {
-    JobBase,
-  } from "@azure/arm-machinelearning";
-<<<<<<< HEAD
+  JobBase,
+} from "@azure/arm-machinelearning";
 import { client, getEnvironmentVariable } from "../../../utils";
 import { createOrUpdateComponentVersion } from "../../component/componentVersionsCreateOrUpdateSample";
 
@@ -20,7 +19,7 @@
  *
  * @summary Create or update version.
  */
-async function createOrUpdatePipelineJob() {
+async function createOrUpdatePipelineJob(): Promise<void> {
   // create a simple component
   await createOrUpdateComponentVersion();
   const name = "simple_pipeline_job";
@@ -38,59 +37,6 @@
       },
       properties: {},
       tags: { 'tag': 'tagvalue', 'owner': 'sdkteam' }
-=======
-  import { client, getEnvironmentVariable } from "../../../utils";
-  import { createOrUpdateComponentVersion } from "../../component/componentVersionsCreateOrUpdateSample";
-  
-  // Load the .env file if it exists
-  import * as dotenv from "dotenv";
-  dotenv.config();
-  
-  const resourceGroupName = getEnvironmentVariable("RESOURCEGROUP_NAME");
-  const workspaceName = getEnvironmentVariable("WORKSPACE_NAME");
-  
-  /**
-   * This sample demonstrates how to Create or update pipeline job.
-   *
-   * @summary Create or update version.
-   */
-  async function createOrUpdatePipelineJob(): Promise<void> {
-    // create a simple component
-    await createOrUpdateComponentVersion();
-    const name = "simple_pipeline_job";
-    const body: JobBase = {
-      properties: {
-        description: "This is the basic pipeline job",
-        computeId: "cpu-cluster",
-        jobType: "Pipeline",
-        jobs: {
-          "node1": {
-            "name": "node1",
-            "type": "command",
-            "componentId": "command_component_basic:0.0.1"
-          }
-        },
-        properties: {},
-        tags: { 'tag': 'tagvalue', 'owner': 'sdkteam' }
-      }
-    };
-    // const credential = new DefaultAzureCredential();
-    // const client = new AzureMachineLearningWorkspaces(credential, subscriptionId);
-    try {
-      console.log("Create or update pipeline job ...")
-      const pipelineJobCreateOrUpdateResponse = await client.jobs.createOrUpdate(
-        resourceGroupName,
-        workspaceName,
-        name,
-        body
-      );
-      console.log(pipelineJobCreateOrUpdateResponse);
-      console.log(`Created or update pipeline job ${pipelineJobCreateOrUpdateResponse.name} successfully`);
-    } catch (err: any) {
-      console.log(
-        `errorMessage - ${err.message}\n`
-      )
->>>>>>> e0854ff1
     }
   };
   // const credential = new DefaultAzureCredential();
