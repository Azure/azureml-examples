--- conflicted
+++ resolved
@@ -121,9 +121,7 @@
     "    ManagedOnlineEndpoint,\n",
     "    Model,\n",
     "    CodeConfiguration,\n",
-    "    Environment,\n",
-    "    IdentityConfiguration,\n",
-    "    UserAssignedIdentity\n",
+    "    Environment\n",
     ")\n",
     "\n",
     "credential = AzureCliCredential()\n",
@@ -524,11 +522,7 @@
    "cell_type": "markdown",
    "metadata": {},
    "source": [
-<<<<<<< HEAD
     "### 6.4 Assign `Storage Blob Data Reader` at the new storage account scope"
-=======
-    "### 6.4 Give permission to the user storage account"
->>>>>>> 3d4221cd
    ]
   },
   {
@@ -577,11 +571,7 @@
    "cell_type": "markdown",
    "metadata": {},
    "source": [
-<<<<<<< HEAD
     "### 6.6 Assign `AcrPull` at the workspace container registry scope"
-=======
-    "### 6.6 Give permission to the container registry"
->>>>>>> 3d4221cd
    ]
   },
   {
@@ -611,11 +601,7 @@
    "cell_type": "markdown",
    "metadata": {},
    "source": [
-<<<<<<< HEAD
-    "### 6.7  Assign `Storage Blob Data Reader` at the workspace storage account scope"
-=======
-    "### 6.7  Give permission to the workspace storage account"
->>>>>>> 3d4221cd
+    "### 6.7 Assign `Storage Blob Data Reader` at the workspace storage account scope"
    ]
   },
   {
