--- conflicted
+++ resolved
@@ -9,11 +9,7 @@
 # </mldesigner_install>
 
 # <az_ml_sdk_test_install>
-<<<<<<< HEAD
 pip install azure-ai-ml==0.1.0.b5
-=======
-# pip install azure-ai-ml==0.1.0.b4
->>>>>>> 43f88daa
 # </az_ml_sdk_test_install>
 
 pip list