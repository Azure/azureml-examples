--- conflicted
+++ resolved
@@ -84,16 +84,8 @@
     runs-on: ubuntu-latest
     steps:
     - name: check out repo
-<<<<<<< HEAD
-      uses: actions/checkout@v2\n"""
-    # if BRANCH!="main":
-    #   workflow_yaml += f"""      with:
-    #     ref: {BRANCH}\n"""    
-    workflow_yaml += f"""    - name: setup python
-=======
       uses: actions/checkout@v2
     - name: setup python
->>>>>>> aa0cb945
       uses: actions/setup-python@v2
       with: 
         python-version: "3.8"
