# imports
import contextlib
import os
import json
import glob
import argparse

# define constants
ENABLE_MANUAL_CALLING = True  # defines whether the workflow can be invoked or not
NOT_TESTED_NOTEBOOKS = [
    "datastore",
    "mlflow-model-local-inference-test",
    "multicloud-configuration",
<<<<<<< HEAD
    "debug-online-endpoints-locally-in-visual-studio-code",
    "train-hyperparameter-tune-with-sklearn",
    "train-hyperparameter-tune-deploy-with-keras",
    "train-hyperparameter-tune-deploy-with-tensorflow",
=======
    "online-endpoints-managed-identity-sai",
    "online-endpoints-managed-identity-uai",
>>>>>>> 23eec2b6
]  # cannot automate lets exclude
NOT_SCHEDULED_NOTEBOOKS = []  # these are too expensive, lets not run everyday
# define branch where we need this
# use if running on a release candidate, else make it empty
BRANCH = "main"  # default - do not change
# BRANCH = "sdk-preview"  # this should be deleted when this branch is merged to main
GITHUB_CONCURRENCY_GROUP = (
    "${{ github.workflow }}-${{ github.event.pull_request.number || github.ref }}"
)


def main(args):

    # get list of notebooks
    notebooks = sorted(glob.glob("**/*.ipynb", recursive=True))

    # write workflows
    write_workflows(notebooks)

    # modify notebooks
    modify_notebooks(notebooks)

    # write readme
    write_readme(notebooks)

    # write pipeline readme
    pipeline_dir = "jobs" + os.sep + "pipelines" + os.sep
    with change_working_dir(pipeline_dir):
        pipeline_notebooks = sorted(glob.glob("**/*.ipynb", recursive=True))
    pipeline_notebooks = [
        f"{pipeline_dir}{notebook}" for notebook in pipeline_notebooks
    ]
    write_readme(pipeline_notebooks, pipeline_folder=pipeline_dir)


def write_workflows(notebooks):
    print("writing .github/workflows...")
    for notebook in notebooks:
        if not any(excluded in notebook for excluded in NOT_TESTED_NOTEBOOKS):
            # get notebook name
            name = os.path.basename(notebook).replace(".ipynb", "")
            folder = os.path.dirname(notebook)
            classification = folder.replace(os.sep, "-")

            enable_scheduled_runs = True
            if any(excluded in notebook for excluded in NOT_SCHEDULED_NOTEBOOKS):
                enable_scheduled_runs = False

            # write workflow file
            write_notebook_workflow(
                notebook, name, classification, folder, enable_scheduled_runs
            )
    print("finished writing .github/workflows")


def get_mlflow_import(notebook):
    with open(notebook, "r") as f:
        if "import mlflow" in f.read():
            return """
    - name: pip install mlflow reqs
      run: pip install -r sdk/mlflow-requirements.txt"""
        else:
            return ""


def write_notebook_workflow(
    notebook, name, classification, folder, enable_scheduled_runs
):
    is_pipeline_notebook = ("jobs-pipelines" in classification) or (
        "assets-component" in classification
    )
    creds = "${{secrets.AZUREML_CREDENTIALS}}"
    # Duplicate name in working directory during checkout
    # https://github.com/actions/checkout/issues/739
    github_workspace = "${{ github.workspace }}"
    mlflow_import = get_mlflow_import(notebook)
    posix_folder = folder.replace(os.sep, "/")
    posix_notebook = notebook.replace(os.sep, "/")

    workflow_yaml = f"""name: sdk-{classification}-{name}
# This file is created by sdk/readme.py.
# Please do not edit directly.
on:\n"""
    if ENABLE_MANUAL_CALLING:
        workflow_yaml += f"""  workflow_dispatch:\n"""
    if enable_scheduled_runs:
        workflow_yaml += f"""  schedule:
    - cron: "0 */8 * * *"\n"""
    workflow_yaml += f"""  pull_request:
    branches:
      - main\n"""
    if BRANCH != "main":
        workflow_yaml += f"""      - {BRANCH}\n"""
        if is_pipeline_notebook:
            workflow_yaml += "      - pipeline/*\n"
    workflow_yaml += f"""    paths:
      - sdk/{posix_folder}/**
      - .github/workflows/sdk-{classification}-{name}.yml
      - sdk/dev-requirements.txt
      - infra/**
      - sdk/setup.sh
concurrency:
  group: {GITHUB_CONCURRENCY_GROUP}
  cancel-in-progress: true
jobs:
  build:
    runs-on: ubuntu-latest
    steps:
    - name: check out repo
      uses: actions/checkout@v2
    - name: setup python
      uses: actions/setup-python@v2
      with: 
        python-version: "3.8"
    - name: pip install notebook reqs
      run: pip install -r sdk/dev-requirements.txt{mlflow_import}
    - name: azure login
      uses: azure/login@v1
      with:
        creds: {creds}
    - name: bootstrap resources
      run: |
          echo '{GITHUB_CONCURRENCY_GROUP}';
          bash bootstrap.sh
      working-directory: infra
      continue-on-error: false
    - name: setup SDK
      run: |
          source "{github_workspace}/infra/sdk_helpers.sh";
          source "{github_workspace}/infra/init_environment.sh";
          bash setup.sh
      working-directory: sdk
      continue-on-error: true
    - name: setup-cli
      run: |
          source "{github_workspace}/infra/sdk_helpers.sh";
          source "{github_workspace}/infra/init_environment.sh";
          bash setup.sh
      working-directory: cli
      continue-on-error: true
    - name: run {posix_notebook}
      run: |
          source "{github_workspace}/infra/sdk_helpers.sh";
          source "{github_workspace}/infra/init_environment.sh";
          bash "{github_workspace}/infra/sdk_helpers.sh" generate_workspace_config "../../.azureml/config.json";
          bash "{github_workspace}/infra/sdk_helpers.sh" replace_template_values "{name}.ipynb";
          [ -f "../../.azureml/config" ] && cat "../../.azureml/config";"""

    if not ("automl" in folder):
        workflow_yaml += f"""
          papermill -k python {name}.ipynb {name}.output.ipynb
      working-directory: sdk/{posix_folder}"""
    elif "nlp" in folder or "image" in folder:
        # need GPU cluster, so override the compute cluster name to dedicated
        workflow_yaml += f"""          
          papermill -k python -p compute_name automl-gpu-cluster {name}.ipynb {name}.output.ipynb
      working-directory: sdk/{posix_folder}"""
    else:
        # need CPU cluster, so override the compute cluster name to dedicated
        workflow_yaml += f"""
          papermill -k python -p compute_name automl-cpu-cluster {name}.ipynb {name}.output.ipynb
      working-directory: sdk/{posix_folder}"""

    workflow_yaml += f"""
    - name: upload notebook's working folder as an artifact
      if: ${{{{ always() }}}}
      uses: actions/upload-artifact@v2
      with:
        name: {name}
        path: sdk/{posix_folder}\n"""

    workflow_file = os.path.join(
        "..", ".github", "workflows", f"sdk-{classification}-{name}.yml"
    )
    workflow_before = ""
    if os.path.exists(workflow_file):
        with open(workflow_file, "r") as f:
            workflow_before = f.read()

    if workflow_yaml != workflow_before:
        # write workflow
        with open(workflow_file, "w") as f:
            f.write(workflow_yaml)


def write_readme(notebooks, pipeline_folder=None):
    prefix = "prefix.md"
    suffix = "suffix.md"
    readme_file = "README.md"
    if pipeline_folder:
        prefix = os.path.join(pipeline_folder, prefix)
        suffix = os.path.join(pipeline_folder, suffix)
        readme_file = os.path.join(pipeline_folder, readme_file)

    if BRANCH == "":
        branch = "main"
    else:
        branch = BRANCH
        # read in prefix.md and suffix.md
        with open(prefix, "r") as f:
            prefix = f.read()
        with open(suffix, "r") as f:
            suffix = f.read()

        # define markdown tables
        notebook_table = f"Test Status is for branch - **_{branch}_**\n|Area|Sub-Area|Notebook|Description|Status|\n|--|--|--|--|--|\n"
        for notebook in notebooks:
            # get notebook name
            name = notebook.split(os.sep)[-1].replace(".ipynb", "")
            area = notebook.split(os.sep)[0]
            sub_area = notebook.split(os.sep)[1]
            folder = os.path.dirname(notebook)
            classification = folder.replace(os.sep, "-")

            try:
                # read in notebook
                with open(notebook, "r") as f:
                    data = json.load(f)

                description = "*no description*"
                try:
                    if data["metadata"]["description"] is not None:
                        description = data["metadata"]["description"]["description"]
                except:
                    pass
            except:
                print("Could not load", notebook)
                pass

            if any(excluded in notebook for excluded in NOT_TESTED_NOTEBOOKS):
                description += " - _This sample is excluded from automated tests_"
            if any(excluded in notebook for excluded in NOT_SCHEDULED_NOTEBOOKS):
                description += " - _This sample is only tested on demand_"

            if pipeline_folder:
                notebook = os.path.relpath(notebook, pipeline_folder)

            # write workflow file
            notebook_table += (
                write_readme_row(
                    branch,
                    notebook.replace(os.sep, "/"),
                    name,
                    classification,
                    area,
                    sub_area,
                    description,
                )
                + "\n"
            )

        print("writing README.md...")
        with open(readme_file, "w") as f:
            f.write(prefix + notebook_table + suffix)
        print("finished writing README.md")


def write_readme_row(
    branch, notebook, name, classification, area, sub_area, description
):
    gh_link = "https://github.com/Azure/azureml-examples/actions/workflows"

    nb_name = f"[{name}]({notebook})"
    status = f"[![{name}]({gh_link}/sdk-{classification}-{name}.yml/badge.svg?branch={branch})]({gh_link}/sdk-{classification}-{name}.yml)"

    row = f"|{area}|{sub_area}|{nb_name}|{description}|{status}|"
    return row


def modify_notebooks(notebooks):
    print("modifying notebooks...")
    # setup variables
    kernelspec = {
        "display_name": "Python 3.10 - SDK V2",
        "language": "python",
        "name": "python310-sdkv2",
    }

    # for each notebooks
    for notebook in notebooks:

        # read in notebook
        with open(notebook, "r") as f:
            data = json.load(f)

        # update metadata
        data["metadata"]["kernelspec"] = kernelspec

        # write notebook
        with open(notebook, "w") as f:
            json.dump(data, f, indent=1)

    print("finished modifying notebooks...")


@contextlib.contextmanager
def change_working_dir(path):
    """Context manager for changing the current working directory"""

    saved_path = os.getcwd()
    os.chdir(str(path))
    try:
        yield
    finally:
        os.chdir(saved_path)


# run functions
if __name__ == "__main__":

    # setup argparse
    parser = argparse.ArgumentParser()
    parser.add_argument("--check-readme", type=bool, default=False)
    args = parser.parse_args()

    # call main
    main(args)<|MERGE_RESOLUTION|>--- conflicted
+++ resolved
@@ -11,15 +11,12 @@
     "datastore",
     "mlflow-model-local-inference-test",
     "multicloud-configuration",
-<<<<<<< HEAD
     "debug-online-endpoints-locally-in-visual-studio-code",
     "train-hyperparameter-tune-with-sklearn",
     "train-hyperparameter-tune-deploy-with-keras",
     "train-hyperparameter-tune-deploy-with-tensorflow",
-=======
     "online-endpoints-managed-identity-sai",
     "online-endpoints-managed-identity-uai",
->>>>>>> 23eec2b6
 ]  # cannot automate lets exclude
 NOT_SCHEDULED_NOTEBOOKS = []  # these are too expensive, lets not run everyday
 # define branch where we need this
