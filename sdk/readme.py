--- conflicted
+++ resolved
@@ -13,13 +13,10 @@
 BRANCH = 'main'
 BRANCH = 'sdk-preview' #this should be deleted when this branch is merged to main
 BRANCH = 'april-sdk-preview' #this should be deleted when this branch is merged to sdk-preview
-<<<<<<< HEAD
 BRANCH = (
     "automl-preview"  # this should be deleted when this branch is merged to sdk-preview
 )
 
-=======
->>>>>>> 348e9273
 
 def main(args):
     
@@ -76,11 +73,7 @@
       uses: actions/checkout@v2\n"""
     if BRANCH!="":
       workflow_yaml += f"""      with:
-<<<<<<< HEAD
-        ref: {BRANCH}\n"""
-=======
         ref: {BRANCH}\n"""    
->>>>>>> 348e9273
     workflow_yaml += f"""    - name: setup python
       uses: actions/setup-python@v2
       with: 
@@ -112,7 +105,6 @@
           # skip other workpace creation commands for now
           sed -i -e "s/ml_client.begin_create_or_update(ws_with_existing)/# ml_client.begin_create_or_update(ws_with_existing)/g" {name}.ipynb        
           sed -i -e "s/ml_client.workspaces.begin_create(ws_private_link)/# ml_client.workspaces.begin_create(ws_private_link)/g" {name}.ipynb        
-<<<<<<< HEAD
           sed -i -e "s/ml_client.workspaces.begin_create(ws_private_link)/# ws_from_config = MLClient.from_config()/g" {name}.ipynb\n"""
 
     if not ("automl" in folder):
@@ -137,13 +129,6 @@
       with:
         name: {name}
         path: sdk/{folder}\n"""
-=======
-          sed -i -e "s/ml_client.workspaces.begin_create(ws_private_link)/# ws_from_config = MLClient.from_config()/g" {name}.ipynb\n"""            
-    
-    workflow_yaml += f"""          
-          papermill {name}.ipynb - -k python
-      working-directory: sdk/{folder}\n"""
->>>>>>> 348e9273
 
     workflow_file = f"../.github/workflows/sdk-{classification}-{name}.yml"
     workflow_before = ""
@@ -151,7 +136,6 @@
         with open(workflow_file, "r") as f:
             workflow_before = f.read()
 
-<<<<<<< HEAD
     if workflow_yaml != workflow_before:
         # write workflow
         with open(workflow_file, "w") as f:
@@ -205,42 +189,6 @@
                 )
                 + "\n"
             )
-=======
-def write_readme(notebooks):
-  if BRANCH=="":
-    branch="main"
-  else:
-    branch=BRANCH
-    # read in prefix.md and suffix.md
-    with open("prefix.md", "r") as f:
-        prefix = f.read()
-    with open("suffix.md", "r") as f:
-        suffix = f.read()    
-    
-    # define markdown tables
-    notebook_table = f"Test Status is for branch - **_{branch}_**\n|Area|Sub-Area|Notebook|Description|Status|\n|--|--|--|--|--|\n"
-    for notebook in notebooks:
-        # get notebook name
-        name = notebook.split("/")[-1].replace(".ipynb", "")
-        area = notebook.split("/")[0]
-        sub_area = notebook.split("/")[1]
-        folder = os.path.dirname(notebook)
-        classification = folder.replace("/","-")
-
-        # read in notebook
-        with open(notebook, "r") as f:
-            data = json.load(f)
-
-        description = "*no description*"
-        try:
-          if data["metadata"]["description"] is not None:
-            description = data["metadata"]["description"]["description"]
-        except:
-          pass
-
-        # write workflow file        
-        notebook_table += write_readme_row(branch, notebook, name, classification, area, sub_area, description) + "\n"
->>>>>>> 348e9273
 
         print("writing README.md...")
         with open("README.md", "w") as f:
@@ -249,11 +197,7 @@
 
 def write_readme_row(branch, notebook, name, classification, area, sub_area, description):
     gh_link = 'https://github.com/Azure/azureml-examples/actions/workflows'
-<<<<<<< HEAD
-
-=======
     
->>>>>>> 348e9273
     nb_name = f"[{name}]({notebook})"
     status = f"[![{name}]({gh_link}/sdk-{classification}-{name}.yml/badge.svg?branch={branch})]({gh_link}/sdk-{classification}-{name}.yml)"
 
