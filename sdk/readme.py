# imports
import contextlib
import os
import json
import glob
import argparse

# define constants
ENABLE_MANUAL_CALLING = True  # defines whether the workflow can be invoked or not
NOT_TESTED_NOTEBOOKS = [
    "datastore",
    "automl-classification-task-bankmarketing-mlflow",
    "automl-forecasting-task-energy-demand-advanced-mlflow",
    "mlflow-model-local-inference-test",
]  # cannot automate lets exclude
NOT_SCHEDULED_NOTEBOOKS = ["compute"]  # these are too expensive, lets not run everyday
# define branch where we need this
# use if running on a release candidate, else make it empty
BRANCH = "main"  # default - do not change
BRANCH = "sdk-preview"  # this should be deleted when this branch is merged to main
<<<<<<< HEAD
BRANCH = "may-sdk-preview"  # this should be deleted when this branch is merged to sdk-preview
=======
>>>>>>> 3bab1c94


def main(args):

    # get list of notebooks
    notebooks = sorted(glob.glob("**/*.ipynb", recursive=True))

    # write workflows
    write_workflows(notebooks)

    # write readme
    write_readme(notebooks)

    # write pipeline readme
    pipeline_dir = "jobs/pipelines/"
    with change_working_dir(pipeline_dir):
        pipeline_notebooks = sorted(glob.glob("**/*.ipynb", recursive=True))
    pipeline_notebooks = [
        f"{pipeline_dir}{notebook}" for notebook in pipeline_notebooks
    ]
    write_readme(pipeline_notebooks, pipeline_folder=pipeline_dir)


def write_workflows(notebooks):
    print("writing .github/workflows...")
    for notebook in notebooks:
        if not any(excluded in notebook for excluded in NOT_TESTED_NOTEBOOKS):
            # get notebook name
            name = notebook.split("/")[-1].replace(".ipynb", "")
            folder = os.path.dirname(notebook)
            classification = folder.replace("/", "-")

            enable_scheduled_runs = True
            if any(excluded in notebook for excluded in NOT_SCHEDULED_NOTEBOOKS):
                enable_scheduled_runs = False

            # write workflow file
            write_notebook_workflow(
                notebook, name, classification, folder, enable_scheduled_runs
            )
    print("finished writing .github/workflows")


def write_notebook_workflow(
    notebook, name, classification, folder, enable_scheduled_runs
):
    is_pipeline_notebook = ("jobs-pipelines" in classification) or (
        "assets-component" in classification
    )
    creds = "${{secrets.AZ_CREDS}}"
    workflow_yaml = f"""name: sdk-{classification}-{name}
on:\n"""
    if ENABLE_MANUAL_CALLING:
        workflow_yaml += f"""  workflow_dispatch:\n"""
    if enable_scheduled_runs:
        workflow_yaml += f"""  schedule:
    - cron: "0 */8 * * *"\n"""
    workflow_yaml += f"""  pull_request:
    branches:
      - main\n"""
    if BRANCH != "main":
        workflow_yaml += f"""      - {BRANCH}\n"""
    if is_pipeline_notebook:
        workflow_yaml += "      - pipeline/*\n"
    workflow_yaml += f"""    paths:
      - sdk/**
      - .github/workflows/sdk-{classification}-{name}.yml
      - sdk/dev-requirements.txt
jobs:
  build:
    runs-on: ubuntu-latest
    steps:
    - name: check out repo
      uses: actions/checkout@v2
    - name: setup python
      uses: actions/setup-python@v2
      with: 
        python-version: "3.8"
    - name: pip install notebook reqs
      run: pip install -r sdk/dev-requirements.txt
    - name: azure login
      uses: azure/login@v1
      with:
        creds: {creds}
    - name: setup SDK
      run: bash setup.sh
      working-directory: sdk
      continue-on-error: true
    - name: setup CLI
      run: bash setup.sh
      working-directory: cli
      continue-on-error: true
    - name: run {notebook}
      run: |"""

    if is_pipeline_notebook:
        # pipeline-job uses different cred
        cred_replace = f"""
          mkdir ../../.azureml
          echo '{{"subscription_id": "6560575d-fa06-4e7d-95fb-f962e74efd7a", "resource_group": "azureml-examples", "workspace_name": "main"}}' > ../../.azureml/config.json 
          sed -i -e "s/DefaultAzureCredential/AzureCliCredential/g" {name}.ipynb
          sed -i "s/@dsl.pipeline(/&force_rerun=True,/" {name}.ipynb"""
    else:
        cred_replace = f"""
          sed -i -e "s/<SUBSCRIPTION_ID>/6560575d-fa06-4e7d-95fb-f962e74efd7a/g" {name}.ipynb
          sed -i -e "s/<RESOURCE_GROUP>/azureml-examples/g" {name}.ipynb
          sed -i -e "s/<AML_WORKSPACE_NAME>/main/g" {name}.ipynb
          sed -i -e "s/DefaultAzureCredential/AzureCliCredential/g" {name}.ipynb\n"""
    workflow_yaml += cred_replace

    if name == "workspace":
        workflow_yaml += f"""
          # generate a random workspace name
          # sed -i -e "s/mlw-basic-prod/mlw-basic-prod-$(echo $RANDOM | md5sum | head -c 10)/g" {name}.ipynb
          # skip other workpace creation commands for now
          sed -i -e "s/ml_client.begin_create_or_update(ws_with_existing)/# ml_client.begin_create_or_update(ws_with_existing)/g" {name}.ipynb        
          sed -i -e "s/ml_client.workspaces.begin_create(ws_private_link)/# ml_client.workspaces.begin_create(ws_private_link)/g" {name}.ipynb        
          sed -i -e "s/ml_client.workspaces.begin_create(ws_private_link)/# ws_from_config = MLClient.from_config()/g" {name}.ipynb\n"""

    if not ("automl" in folder):
        workflow_yaml += f"""
          papermill -k python {name}.ipynb {name}.output.ipynb
      working-directory: sdk/{folder}"""
    elif "nlp" in folder or "image" in folder:
        # need GPU cluster, so override the compute cluster name to dedicated
        workflow_yaml += f"""          
          papermill -k python -p compute_name automl-gpu-cluster {name}.ipynb {name}.output.ipynb
      working-directory: sdk/{folder}"""
    else:
        # need CPU cluster, so override the compute cluster name to dedicated
        workflow_yaml += f"""
          papermill -k python -p compute_name automl-cpu-cluster {name}.ipynb {name}.output.ipynb
      working-directory: sdk/{folder}"""

    workflow_yaml += f"""
    - name: upload notebook's working folder as an artifact
      if: ${{{{ always() }}}}
      uses: actions/upload-artifact@v2
      with:
        name: {name}
        path: sdk/{folder}\n"""

    workflow_file = f"../.github/workflows/sdk-{classification}-{name}.yml"
    workflow_before = ""
    if os.path.exists(workflow_file):
        with open(workflow_file, "r") as f:
            workflow_before = f.read()

    if workflow_yaml != workflow_before:
        # write workflow
        with open(workflow_file, "w") as f:
            f.write(workflow_yaml)


def write_readme(notebooks, pipeline_folder=None):
    prefix = "prefix.md"
    suffix = "suffix.md"
    readme_file = "README.md"
    if pipeline_folder:
        prefix = f"{pipeline_folder}/{prefix}"
        suffix = f"{pipeline_folder}/{suffix}"
        readme_file = f"{pipeline_folder}/{readme_file}"

    if BRANCH == "":
        branch = "main"
    else:
        branch = BRANCH
        # read in prefix.md and suffix.md
        with open(prefix, "r") as f:
            prefix = f.read()
        with open(suffix, "r") as f:
            suffix = f.read()

        # define markdown tables
        notebook_table = f"Test Status is for branch - **_{branch}_**\n|Area|Sub-Area|Notebook|Description|Status|\n|--|--|--|--|--|\n"
        for notebook in notebooks:
            # get notebook name
            name = notebook.split("/")[-1].replace(".ipynb", "")
            area = notebook.split("/")[0]
            sub_area = notebook.split("/")[1]
            folder = os.path.dirname(notebook)
            classification = folder.replace("/", "-")

            try:
                # read in notebook
                with open(notebook, "r") as f:
                    data = json.load(f)

                description = "*no description*"
                try:
                    if data["metadata"]["description"] is not None:
                        description = data["metadata"]["description"]["description"]
                except:
                    pass
            except:
                print("Could not load", notebook)
                pass

            if any(excluded in notebook for excluded in NOT_TESTED_NOTEBOOKS):
                description += " - _This sample is excluded from automated tests_"
            if any(excluded in notebook for excluded in NOT_SCHEDULED_NOTEBOOKS):
                description += " - _This sample is only tested on demand_"

            if pipeline_folder:
                notebook = os.path.relpath(notebook, pipeline_folder)

            # write workflow file
            notebook_table += (
                write_readme_row(
                    branch, notebook, name, classification, area, sub_area, description
                )
                + "\n"
            )

        print("writing README.md...")
        with open(readme_file, "w") as f:
            f.write(prefix + notebook_table + suffix)
        print("finished writing README.md")


def write_readme_row(
    branch, notebook, name, classification, area, sub_area, description
):
    gh_link = "https://github.com/Azure/azureml-examples/actions/workflows"

    nb_name = f"[{name}]({notebook})"
    status = f"[![{name}]({gh_link}/sdk-{classification}-{name}.yml/badge.svg?branch={branch})]({gh_link}/sdk-{classification}-{name}.yml)"

    row = f"|{area}|{sub_area}|{nb_name}|{description}|{status}|"
    return row


@contextlib.contextmanager
def change_working_dir(path):
    """Context manager for changing the current working directory"""

    saved_path = os.getcwd()
    os.chdir(str(path))
    try:
        yield
    finally:
        os.chdir(saved_path)


# run functions
if __name__ == "__main__":
    # issue #146
    if "posix" not in os.name:
        print(
            "windows is not supported, see issue #146 (https://github.com/Azure/azureml-examples/issues/146)"
        )
        exit(1)

    # setup argparse
    parser = argparse.ArgumentParser()
    parser.add_argument("--check-readme", type=bool, default=False)
    args = parser.parse_args()

    # call main
    main(args)<|MERGE_RESOLUTION|>--- conflicted
+++ resolved
@@ -18,10 +18,6 @@
 # use if running on a release candidate, else make it empty
 BRANCH = "main"  # default - do not change
 BRANCH = "sdk-preview"  # this should be deleted when this branch is merged to main
-<<<<<<< HEAD
-BRANCH = "may-sdk-preview"  # this should be deleted when this branch is merged to sdk-preview
-=======
->>>>>>> 3bab1c94
 
 
 def main(args):
