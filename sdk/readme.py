--- conflicted
+++ resolved
@@ -58,16 +58,11 @@
 
 
 def write_notebook_workflow(notebook, name, classification, folder, enable_scheduled_runs):
-<<<<<<< HEAD
-    is_pipeline_notebook = "jobs-pipelines" in classification
+    is_pipeline_notebook = ( "jobs-pipelines" in classification) or ("assets-component" in classification)
     if is_pipeline_notebook:
       creds = "${{secrets.AZ_AE_CREDS}}"
     else:
       creds = "${{secrets.AZ_CREDS}}"
-=======
-    is_pipeline_notebook = ( "jobs-pipelines" in classification) or ("assets-component" in classification)
-    creds = "${{secrets.AZ_AE_CREDS}}"
->>>>>>> c3d05f27
     workflow_yaml = f"""name: sdk-{classification}-{name}
 on:\n"""
     if ENABLE_MANUAL_CALLING:
