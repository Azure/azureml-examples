{
 "cells": [
  {
   "cell_type": "markdown",
   "metadata": {},
   "source": [
    "# Working with Component\n",
    "\n",
    "**Requirements** - In order to benefit from this tutorial, you will need:\n",
    "- A basic understanding of Machine Learning\n",
    "- An Azure account with an active subscription. [Create an account for free](https://azure.microsoft.com/free/?WT.mc_id=A261C142F)\n",
    "- An Azure ML workspace - [Configure workspace](../../jobs/configuration.ipynb) \n",
    "- A python environment\n",
    "- Installed Azure Machine Learning Python SDK v2 - [install instructions](../../README.md) - check the getting started section\n",
    "\n",
    "**Learning Objectives** - By the end of this tutorial, you should be able to:\n",
    "- Create component from Python SDK\n",
    "- Achive component from Python SDK\n",
    "- Restore component from Python SDK\n",
    "\n",
    "**Motivations** - This notebook covers the main scenario that user management component in SDK v2."
   ]
  },
  {
   "cell_type": "markdown",
   "metadata": {},
   "source": [
    "# 1. Connect to Azure Machine Learning Workspace\n",
    "\n",
    "The [workspace](https://docs.microsoft.com/en-us/azure/machine-learning/concept-workspace) is the top-level resource for Azure Machine Learning, providing a centralized place to work with all the artifacts you create when you use Azure Machine Learning. In this section we will connect to the workspace in which the job will be run.\n",
    "\n",
    "## 1.1. Import the required libraries"
   ]
  },
  {
   "cell_type": "code",
   "execution_count": null,
   "metadata": {},
   "outputs": [],
   "source": [
    "# Import required libraries\n",
    "from azure.identity import DefaultAzureCredential, InteractiveBrowserCredential\n",
    "\n",
    "from azure.ml import MLClient\n",
    "from azure.ml.entities import load_component"
   ]
  },
  {
   "cell_type": "markdown",
   "metadata": {},
   "source": [
    "## 1.2. Configure credential\n",
    "\n",
    "We are using `DefaultAzureCredential` to get access to workspace. When an access token is needed, it requests one using multiple identities(`EnvironmentCredential, ManagedIdentityCredential, SharedTokenCacheCredential, VisualStudioCodeCredential, AzureCliCredential, AzurePowerShellCredential`) in turn, stopping when one provides a token.\n",
    "Reference [here](https://docs.microsoft.com/en-us/python/api/azure-identity/azure.identity.defaultazurecredential?view=azure-python) for more information.\n",
    "\n",
    "`DefaultAzureCredential` should be capable of handling most Azure SDK authentication scenarios. \n",
    "Reference [here](https://docs.microsoft.com/en-us/python/api/azure-identity/azure.identity?view=azure-python) for all available credentials if it does not work for you.  "
   ]
  },
  {
   "cell_type": "code",
   "execution_count": null,
   "metadata": {},
   "outputs": [],
   "source": [
    "try:\n",
    "    credential = DefaultAzureCredential()\n",
    "    # Check if given credential can get token successfully.\n",
    "    credential.get_token(\"https://management.azure.com/.default\")\n",
    "except Exception as ex:\n",
<<<<<<< HEAD
    "    # If exception happens when retrieve token, try exclude the failed credential like this then try again:\n",
    "    # Exclude VSCode credential:\n",
    "    # credential = DefaultAzureCredential(exclude_visual_studio_code_credential=True)\n",
    "    raise Exception(\n",
    "        \"Failed to retrieve a token from the included credentials due to the following exception, try to add `exclude_xxx_credential=True` to `DefaultAzureCredential` and try again.\"\n",
    "    ) from ex"
=======
    "    # Fall back to InteractiveBrowserCredential in case DefaultAzureCredential not work\n",
    "    credential = InteractiveBrowserCredential()"
>>>>>>> 14f7d99d
   ]
  },
  {
   "cell_type": "markdown",
   "metadata": {},
   "source": [
    "## 1.3. Configure workspace details and get a handle to the workspace\n",
    "\n",
    "To connect to a workspace, we need identifier parameters - a subscription, resource group and workspace name. We will use these details in the `MLClient` from `azure.ml` to get a handle to the required Azure Machine Learning workspace."
   ]
  },
  {
   "cell_type": "code",
   "execution_count": null,
   "metadata": {},
   "outputs": [],
   "source": [
    "try:\n",
    "    ml_client = MLClient.from_config(credential=credential)\n",
    "except Exception as ex:\n",
<<<<<<< HEAD
    "    # NOTE: Update following workspace information if not correctly configure before\n",
    "    client_config = {\n",
    "        \"subscription_id\": \"<SUBSCRIPTION_ID>\",\n",
    "        \"resource_group\": \"<RESOURCE_GROUP>\",\n",
    "        \"workspace_name\": \"<WORKSPACE_NAME>\",\n",
    "    }\n",
    "\n",
    "    if client_config[\"subscription_id\"].startswith(\"<\"):\n",
    "        print(\n",
    "            \"please update your <SUBSCRIPTION_ID> <RESOURCE_GROUP> <WORKSPACE_NAME> in notebook cell\"\n",
    "        )\n",
    "        raise ex\n",
    "    else:  # write and reload from config file\n",
    "        import json, os\n",
    "\n",
    "        config_path = \"../../.azureml/config.json\"\n",
    "        os.makedirs(os.path.dirname(config_path), exist_ok=True)\n",
    "        with open(config_path, \"w\") as fo:\n",
    "            fo.write(json.dumps(client_config))\n",
    "        ml_client = MLClient.from_config(credential=credential, path=config_path)\n",
=======
    "    # enter details of your AML workspace\n",
    "    subscription_id = \"<SUBSCRIPTION_ID>\"\n",
    "    resource_group = \"<RESOURCE_GROUP>\"\n",
    "    workspace = \"<AML_WORKSPACE_NAME>\"\n",
    "\n",
    "    # get a handle to the workspace\n",
    "    ml_client = MLClient(credential, subscription_id, resource_group, workspace)\n",
>>>>>>> 14f7d99d
    "print(ml_client)"
   ]
  },
  {
   "cell_type": "markdown",
   "metadata": {},
   "source": [
    "## 1.4 Create component from yaml"
   ]
  },
  {
   "cell_type": "code",
   "execution_count": null,
   "metadata": {},
   "outputs": [],
   "source": [
    "parent_dir = \".\"\n",
    "train = load_component(yaml_file=parent_dir + \"/train.yml\")\n",
    "print(train)"
   ]
  },
  {
   "cell_type": "code",
   "execution_count": null,
   "metadata": {},
   "outputs": [],
   "source": [
<<<<<<< HEAD
    "# get back the component\n",
    "train = ml_client.components.get(name=\"my_train_data_component\", version=train.version)\n",
=======
    "try:\n",
    "    # try get back the dsl.command_component defined component\n",
    "    train = ml_client.components.get(name=train.name, version=train.version)\n",
    "except:\n",
    "    # create if not exists\n",
    "    train = ml_client.components.create_or_update(train)\n",
    "\n",
>>>>>>> 14f7d99d
    "print(train)"
   ]
  },
  {
   "cell_type": "markdown",
   "metadata": {},
   "source": [
    "## 1.5 Archive component"
   ]
  },
  {
   "cell_type": "code",
   "execution_count": null,
   "metadata": {},
   "outputs": [],
   "source": [
<<<<<<< HEAD
    "ml_client.components.archive(name=\"my_train_data_component\")"
=======
    "ml_client.components.archive(name=train.name)"
>>>>>>> 14f7d99d
   ]
  },
  {
   "cell_type": "markdown",
   "metadata": {},
   "source": [
    "## 1.6 Restore component"
   ]
  },
  {
   "cell_type": "code",
   "execution_count": null,
   "metadata": {},
   "outputs": [],
   "source": [
<<<<<<< HEAD
    "ml_client.components.restore(name=\"my_train_data_component\")"
=======
    "ml_client.components.restore(name=train.name)"
>>>>>>> 14f7d99d
   ]
  }
 ],
 "metadata": {
  "description": {
   "description": "Create a component asset"
  },
  "interpreter": {
   "hash": "66962d4c952b5ba37638a017d6cc83bab37d76f69b13c17d86b9f71233a0aa71"
  },
  "kernelspec": {
   "display_name": "Python 3",
   "language": "python",
   "name": "python3"
  },
  "language_info": {
   "codemirror_mode": {
    "name": "ipython",
    "version": 3
   },
   "file_extension": ".py",
   "mimetype": "text/x-python",
   "name": "python",
   "nbconvert_exporter": "python",
   "pygments_lexer": "ipython3",
   "version": "3.7.6"
  }
 },
 "nbformat": 4,
 "nbformat_minor": 4
}<|MERGE_RESOLUTION|>--- conflicted
+++ resolved
@@ -69,17 +69,8 @@
     "    # Check if given credential can get token successfully.\n",
     "    credential.get_token(\"https://management.azure.com/.default\")\n",
     "except Exception as ex:\n",
-<<<<<<< HEAD
-    "    # If exception happens when retrieve token, try exclude the failed credential like this then try again:\n",
-    "    # Exclude VSCode credential:\n",
-    "    # credential = DefaultAzureCredential(exclude_visual_studio_code_credential=True)\n",
-    "    raise Exception(\n",
-    "        \"Failed to retrieve a token from the included credentials due to the following exception, try to add `exclude_xxx_credential=True` to `DefaultAzureCredential` and try again.\"\n",
-    "    ) from ex"
-=======
     "    # Fall back to InteractiveBrowserCredential in case DefaultAzureCredential not work\n",
     "    credential = InteractiveBrowserCredential()"
->>>>>>> 14f7d99d
    ]
   },
   {
@@ -100,28 +91,6 @@
     "try:\n",
     "    ml_client = MLClient.from_config(credential=credential)\n",
     "except Exception as ex:\n",
-<<<<<<< HEAD
-    "    # NOTE: Update following workspace information if not correctly configure before\n",
-    "    client_config = {\n",
-    "        \"subscription_id\": \"<SUBSCRIPTION_ID>\",\n",
-    "        \"resource_group\": \"<RESOURCE_GROUP>\",\n",
-    "        \"workspace_name\": \"<WORKSPACE_NAME>\",\n",
-    "    }\n",
-    "\n",
-    "    if client_config[\"subscription_id\"].startswith(\"<\"):\n",
-    "        print(\n",
-    "            \"please update your <SUBSCRIPTION_ID> <RESOURCE_GROUP> <WORKSPACE_NAME> in notebook cell\"\n",
-    "        )\n",
-    "        raise ex\n",
-    "    else:  # write and reload from config file\n",
-    "        import json, os\n",
-    "\n",
-    "        config_path = \"../../.azureml/config.json\"\n",
-    "        os.makedirs(os.path.dirname(config_path), exist_ok=True)\n",
-    "        with open(config_path, \"w\") as fo:\n",
-    "            fo.write(json.dumps(client_config))\n",
-    "        ml_client = MLClient.from_config(credential=credential, path=config_path)\n",
-=======
     "    # enter details of your AML workspace\n",
     "    subscription_id = \"<SUBSCRIPTION_ID>\"\n",
     "    resource_group = \"<RESOURCE_GROUP>\"\n",
@@ -129,7 +98,6 @@
     "\n",
     "    # get a handle to the workspace\n",
     "    ml_client = MLClient(credential, subscription_id, resource_group, workspace)\n",
->>>>>>> 14f7d99d
     "print(ml_client)"
    ]
   },
@@ -157,10 +125,6 @@
    "metadata": {},
    "outputs": [],
    "source": [
-<<<<<<< HEAD
-    "# get back the component\n",
-    "train = ml_client.components.get(name=\"my_train_data_component\", version=train.version)\n",
-=======
     "try:\n",
     "    # try get back the dsl.command_component defined component\n",
     "    train = ml_client.components.get(name=train.name, version=train.version)\n",
@@ -168,7 +132,6 @@
     "    # create if not exists\n",
     "    train = ml_client.components.create_or_update(train)\n",
     "\n",
->>>>>>> 14f7d99d
     "print(train)"
    ]
   },
@@ -185,11 +148,7 @@
    "metadata": {},
    "outputs": [],
    "source": [
-<<<<<<< HEAD
-    "ml_client.components.archive(name=\"my_train_data_component\")"
-=======
     "ml_client.components.archive(name=train.name)"
->>>>>>> 14f7d99d
    ]
   },
   {
@@ -205,11 +164,7 @@
    "metadata": {},
    "outputs": [],
    "source": [
-<<<<<<< HEAD
-    "ml_client.components.restore(name=\"my_train_data_component\")"
-=======
     "ml_client.components.restore(name=train.name)"
->>>>>>> 14f7d99d
    ]
   }
  ],
