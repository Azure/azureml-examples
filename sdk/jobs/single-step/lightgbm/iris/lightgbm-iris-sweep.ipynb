{
 "cells": [
  {
   "cell_type": "markdown",
   "metadata": {},
   "source": [
    "# Run hyperparameter sweep on a Command or CommandComponent\n",
    "\n",
    "**Requirements** - In order to benefit from this tutorial, you will need:\n",
    "- A basic understanding of Machine Learning\n",
    "- An Azure account with an active subscription. [Create an account for free](https://azure.microsoft.com/free/?WT.mc_id=A261C142F)\n",
    "- An Azure ML workspace with computer cluster - [Configure workspace](../../../configuration.ipynb) \n",
    "\n",
    "- A python environment\n",
    "- Installed Azure Machine Learning Python SDK v2 - [install instructions](../../../../README.md) - check the getting started section\n",
    "\n",
    "**Learning Objectives** - By the end of this tutorial, you should be able to:\n",
    "- Create and run a `Command` from Python SDK.\n",
    "- Use the `SweepJob ` to run a hyperparameter sweep on this Command\n",
    "- Create a `CommandComponent` from Python SDK.\n",
    "- Use the `SweepJob ` to run a hyperparameter sweep on the CommandComponent.\n",
    "\n",
    "**Motivations** - This example explains how Azure Machine Learning lets you automate hyperparameter tuning using the SweepJob to efficiently optimize hyperparameters. Hyperparameters are adjustable parameters that let you control the model training process. Hyperparameter tuning, also called hyperparameter optimization, is the process of finding the configuration of hyperparameters that results in the best performance. "
   ]
  },
  {
   "cell_type": "markdown",
   "metadata": {},
   "source": [
    "# 1. Connect to Azure Machine Learning Workspace\n",
    "\n",
    "The [workspace](https://docs.microsoft.com/en-us/azure/machine-learning/concept-workspace) is the top-level resource for Azure Machine Learning, providing a centralized place to work with all the artifacts you create when you use Azure Machine Learning. In this section we will connect to the workspace in which the job will be run.\n",
    "\n",
    "## 1.1. Import the required libraries"
   ]
  },
  {
   "cell_type": "code",
   "execution_count": null,
   "metadata": {},
   "outputs": [],
   "source": [
    "# import required libraries\n",
    "from azure.ml import MLClient\n",
    "from azure.ml import command, Input\n",
    "from azure.ml.sweep import Choice, Uniform, MedianStoppingPolicy\n",
    "from azure.identity import DefaultAzureCredential"
   ]
  },
  {
   "cell_type": "markdown",
   "metadata": {},
   "source": [
    "## 1.2. Configure workspace details and get a handle to the workspace\n",
    "\n",
    "To connect to a workspace, we need identifier parameters - a subscription, resource group and workspace name. We will use these details in the `MLClient` from `azure.ml` to get a handle to the required Azure Machine Learning workspace. We use the default [default azure authentication](https://docs.microsoft.com/en-us/python/api/azure-identity/azure.identity.defaultazurecredential?view=azure-python) for this tutorial. Check the [configuration notebook](../../../configuration.ipynb) for more details on how to configure credentials and connect to a workspace."
   ]
  },
  {
   "cell_type": "code",
   "execution_count": null,
   "metadata": {"name": "connect-workspace"},
   "outputs": [],
   "source": [
<<<<<<< HEAD
    "# Enter details of your AML workspace\n",
    "subscription_id = \"<SUBSCRIPTION_ID>\"\n",
    "resource_group = \"<RESOURCE_GROUP>\"\n",
    "workspace = \"<AML_WORKSPACE_NAME>\""
   ]
  },
  {
   "cell_type": "code",
   "execution_count": null,
   "metadata": {},
   "outputs": [],
   "source": [
    "# get a handle to the workspace\n",
    "ml_client = MLClient(\n",
    "    DefaultAzureCredential(), subscription_id, resource_group, workspace\n",
    ")"
=======
    "#import required libraries\n",
    "from azure.ml import MLClient\n",
    "from azure.identity import DefaultAzureCredential\n",
    "\n",
    "#Enter details of your AML workspace\n",
    "subscription_id = '<SUBSCRIPTION_ID>'\n",
    "resource_group = '<RESOURCE_GROUP>'\n",
    "workspace = '<AML_WORKSPACE_NAME>'\n",
    "\n",
    "#connect to the workspace\n",
    "ml_client = MLClient(DefaultAzureCredential(), subscription_id, resource_group, workspace)"
>>>>>>> 14f7d99d
   ]
  },
  {
   "cell_type": "markdown",
   "metadata": {},
   "source": [
    "# 2. Configure and run the Command\n",
    "In this section we will configure and run a standalone job using the `command` class. The `command` class can be used to run standalone jobs and can also be used as a function inside pipelines.\n",
    "\n",
    "## 2.1 Configure the Command\n",
    "The `command` allows user to configure the following key aspects.\n",
    "- `code` - This is the path where the code to run the command is located\n",
    "- `command` - This is the command that needs to be run\n",
    "- `inputs` - This is the dictionary of inputs using name value pairs to the command. The key is a name for the input within the context of the job and the value is the input value. Inputs can be referenced in the `command` using the `${{inputs.<input_name>}}` expression. To use files or folders as inputs, we can use the `Input` class. The `Input` class supports three parameters:\n",
    "    - `type` - The type of input. This can be a `uri_file` or `uri_folder`. The default is `uri_folder`.         \n",
    "    - `path` - The path to the file or folder. These can be local or remote files or folders. For remote files - http/https, wasb are supported. \n",
    "        - Azure ML `data`/`dataset` or `datastore` are of type `uri_folder`. To use `data`/`dataset` as input, you can use registered dataset in the workspace using the format '<data_name>:<version>'. For e.g Input(type='uri_folder', path='my_dataset:1')\n",
    "    - `mode` - \tMode of how the data should be delivered to the compute target. Allowed values are `ro_mount`, `rw_mount` and `download`. Default is `ro_mount`\n",
    "- `environment` - This is the environment needed for the command to run. Curated or custom environments from the workspace can be used. Or a custom environment can be created and used as well. Check out the [environment](../../../../assets/environment/environment.ipynb) notebook for more examples.\n",
    "- `compute` - The compute on which the command will run. In this example we are using a compute called `cpu-cluster` present in the workspace. You can replace it any other compute in the workspace. You can run it on the local machine by using `local` for the compute. This will run the command on the local machine and all the run details and output of the job will be uploaded to the Azure ML workspace.\n",
    "- `distribution` - Distribution configuration for distributed training scenarios. Azure Machine Learning supports PyTorch, TensorFlow, and MPI-based distributed training. The allowed values are `PyTorch`, `TensorFlow` or `Mpi`.\n",
    "- `display_name` - The display name of the Job\n",
    "- `description` - The description of the experiment"
   ]
  },
  {
   "cell_type": "code",
   "execution_count": null,
   "metadata": {"name": "create-command"},
   "outputs": [],
   "source": [
<<<<<<< HEAD
=======
    "from azure.ml import command, Input\n",
>>>>>>> 14f7d99d
    "# define the command\n",
    "command_job = command(\n",
    "    code=\"./src\",\n",
    "    command=\"python main.py --iris-csv ${{inputs.iris_csv}} --learning-rate ${{inputs.learning_rate}} --boosting ${{inputs.boosting}}\",\n",
    "    environment=\"AzureML-lightgbm-3.2-ubuntu18.04-py37-cpu@latest\",\n",
    "    inputs={\n",
    "        \"iris_csv\": Input(\n",
    "            type=\"uri_file\",\n",
    "            path=\"https://azuremlexamples.blob.core.windows.net/datasets/iris.csv\",\n",
    "        ),\n",
    "        \"learning_rate\": 0.9,\n",
    "        \"boosting\": \"gbdt\",\n",
    "    },\n",
    "    compute=\"cpu-cluster\",\n",
<<<<<<< HEAD
    "    display_name=\"lightgbm-iris-example\",\n",
    "    experiment_name=\"lightgbm-iris-example\",\n",
    "    description=\"Train a LightGBM model on the Iris dataset.\",\n",
=======
>>>>>>> 14f7d99d
    ")"
   ]
  },
  {
   "cell_type": "markdown",
   "metadata": {"name": "run-command"},
   "source": [
    "## 2.2 Run the Command\n",
    "Using the `MLClient` created earlier, we will now run this command in the workspace."
   ]
  },
  {
   "cell_type": "code",
   "execution_count": null,
   "metadata": {},
   "outputs": [],
   "source": [
    "# submit the command\n",
<<<<<<< HEAD
    "returned_job = ml_client.create_or_update(command_job)"
=======
    "returned_job = ml_client.jobs.create_or_update(command_job)\n",
    "# get a URL for the status of the job\n",
    "returned_job.services[\"Studio\"].endpoint"
>>>>>>> 14f7d99d
   ]
  },
  {
   "cell_type": "markdown",
   "metadata": {},
   "source": [
    "# 3.  Run a sweep on this command\n",
    "Hyperparameters are adjustable parameters that let you control the model training process. Hyperparameter tuning, also called hyperparameter optimization, is the process of finding the configuration of hyperparameters that results in the best performance. Azure Machine Learning provides a `sweep` function on the `command` to do hyperparameter tuning. \n",
    "\n",
    "The `sweep` function allows user to configure the following key aspects:\n",
    "- `sampling_algorithm`- The hyperparameter sampling algorithm to use over the search_space. Allowed values are `random`, `grid` and `bayesian`.\n",
    "- `objective` - the objective of the sweep\n",
    "  - `primary_metric` - The name of the primary metric reported by each trial job. The metric must be logged in the user's training script using `mlflow.log_metric()` with the same corresponding metric name.\n",
    "  - `goal` - The optimization goal of the objective.primary_metric. The allowed values are `maximize` and `minimize`.\n",
    "- `compute` - Name of the compute target to execute the job on.\n",
    "- `inputs` - This is the dictionary of inputs using name value pairs to the SweepJob. The key is a name for the input within the context of the job and the value is the input value. Inputs can be referenced in the `command` using the `${{inputs.<input_name>}}` expression. \n",
    "- `limits` - Limits for the sweep job\n",
    "\n",
    "## 3.1 Modify or define inputs to sweep\n",
    "To perform a sweep, there needs to be input(s) against which the sweep needs to be performed. These inputs can have a discrete or continuos value. The `sweep` function will run the `command` multiple times using different combination of input values specified. Each input is a dictionary of name value pairs. The key is the name of the hyperparameter and the value is the parameter expression. \n",
    "\n",
    "Let us improve our model by sweeping on `learning_rate` and `boosting` inputs to the script. In the previous step, we used a specific value for these, but now we will use a range or  choice of values."
   ]
  },
  {
   "cell_type": "code",
   "execution_count": null,
   "metadata": {"name": "search-space"},
   "outputs": [],
   "source": [
<<<<<<< HEAD
    "# we are using the command_job above again by applying it inputs via calling it as a function\n",
    "# note that we do not apply the 'iris_csv' input again -- that way the prior input from above will be used again\n",
=======
    "# we will reuse the command_job created before. we call it as a function so that we can apply inputs\n",
    "# we do not apply the 'iris_csv' input again -- we will just use what was already defined earlier\n",
>>>>>>> 14f7d99d
    "command_job_for_sweep = command_job(\n",
    "    learning_rate=Uniform(min_value=0.01, max_value=0.9),\n",
    "    boosting=Choice(values=[\"gbdt\", \"dart\"]),\n",
    ")"
   ]
  },
  {
   "cell_type": "markdown",
   "metadata": {},
   "source": [
    "## 3.2 Define the sweep function \n",
    "We will now define the parameters of the sweep function. In this example we configure the sweep function with `trial`, `search_space`, `sampling_algorithm`, `objective`, `limits` and `compute`."
   ]
  },
  {
   "cell_type": "code",
   "execution_count": null,
   "metadata": {"name": "configure-sweep"},
   "outputs": [],
   "source": [
    "# apply the sweep parameter to obtain the sweep_job\n",
    "sweep_job = command_job_for_sweep.sweep(\n",
    "    compute=\"cpu-cluster\",\n",
    "    sampling_algorithm=\"random\",\n",
    "    primary_metric=\"test-multi_logloss\",\n",
    "    goal=\"Minimize\",\n",
    ")\n",
    "\n",
    "# define the limits for this sweep\n",
    "sweep_job.set_limits(max_total_trials=20, max_concurrent_trials=10, timeout=7200)"
   ]
  },
  {
   "cell_type": "markdown",
   "metadata": {},
   "source": [
    "## 3.3 Run the SweepJob\n",
    "Using the `MLClient` created earlier, we will now run this SweepJob in the workspace."
   ]
  },
  {
   "cell_type": "code",
   "execution_count": null,
   "metadata": {"name": "run-sweep"},
   "outputs": [],
   "source": [
<<<<<<< HEAD
    "# submit the sweep job\n",
    "returned_sweep_job = ml_client.create_or_update(sweep_job)"
=======
    "# submit the sweep\n",
    "returned_sweep_job = ml_client.create_or_update(sweep_job)\n",
    "# get a URL for the status of the job\n",
    "returned_sweep_job.services[\"Studio\"].endpoint"
>>>>>>> 14f7d99d
   ]
  },
  {
   "cell_type": "markdown",
   "metadata": {},
   "source": [
    "# 4. Run a sweep on a Command Component\n",
    "An Azure Machine Learning [component](https://docs.microsoft.com/en-us/azure/machine-learning/concept-component) is a self-contained piece of code that performs a step in a machine learning job or pipeline. Components can do tasks such as data processing, model training, model scoring, and so on. A component is analogous to a function - it has a name, parameters, expects input, and returns output. This makes them very useful to reuse code/functionality.\n",
    "\n",
    "# 4.1 Create reusable component\n",
    "Let us create a component to perform the same functionality of the `command_job` we created earlier. A component allows user to define the following key parameters:\n",
    "- `command` - The command to execute\n",
    "- `code` - Local path to the source code directory to be uploaded and used for the component.\n",
    "- `environment` - The environment to use for the component. This can be either a reference to an existing versioned environment in the workspace or an inline environment specification.\n",
    "- `inputs` - This is the dictionary of inputs using name value pairs to the CommandComponent. Inputs can be referenced in the `command` using the `${{inputs.<input_name>}}` expression.\n",
    "- `instance_count` - The number of nodes to use for the component\n",
    "- `name` - Name of the component\n",
    "- `version` - Version of the component\n",
    "- `distribution` - The distribution configuration for distributed training scenarios. Allowed values are `Pytorch`, `Mpi`, or `TensorFlow`."
   ]
  },
  {
   "cell_type": "code",
   "execution_count": null,
   "metadata": {},
   "outputs": [],
   "source": [
    "# define the command component -- this is the same as the command above, only no compute is specified and no values but type infomation is provided as inputs\n",
    "command_component = command(\n",
    "    code=\"./src\",\n",
    "    command=\"python main.py --iris-csv ${{inputs.iris_csv}} --learning-rate ${{inputs.learning_rate}} --boosting ${{inputs.boosting}}\",\n",
    "    environment=\"AzureML-lightgbm-3.2-ubuntu18.04-py37-cpu@latest\",\n",
    "    inputs={\n",
    "        \"iris_csv\": Input(type=\"uri_file\"),\n",
    "        \"learning_rate\": 0.9,\n",
    "        \"boosting\": \"gbdt\",\n",
    "    },\n",
    "    display_name=\"lightgbm-iris-example\",\n",
    "    experiment_name=\"lightgbm-iris-example\",\n",
    "    description=\"Train a LightGBM model on the Iris dataset.\",\n",
    ")"
   ]
  },
  {
   "cell_type": "markdown",
   "metadata": {},
   "source": [
    "## 4.2 Define the SweepJob \n",
    "We will now define the sweep job. In this example we configure the sweep job with `trial`, `search_space`, `sampling_algorithm`, `objective`, `limits` and `compute`.\n",
    "\n",
    "We will use the `trial_component` created earlier as the `trial` for this `SweepJob`."
   ]
  },
  {
   "cell_type": "code",
   "execution_count": null,
   "metadata": {},
   "outputs": [],
   "source": [
    "# run sweep using this component\n",
    "# this time we will provide in input for iris_csv since no default was provide at compnent definition\n",
    "command_job_for_sweep = command_job(\n",
    "    learning_rate=Uniform(min_value=0.01, max_value=0.9),\n",
    "    boosting=Choice(values=[\"gbdt\", \"dart\"]),\n",
    "    iris_csv=Input(\n",
    "        type=\"uri_file\",\n",
    "        path=\"wasbs://datasets@azuremlexamples.blob.core.windows.net/iris.csv\",\n",
    "        mode=\"rw_mount\",\n",
    "    ),\n",
    ")\n",
    "\n",
    "# this is the same as above\n",
    "cmd_sweep_job = command_job_for_sweep.sweep(\n",
    "    compute=\"cpu-cluster\",\n",
    "    sampling_algorithm=\"random\",\n",
    "    primary_metric=\"test-multi_logloss\",\n",
    "    goal=\"Minimize\",\n",
    ")\n",
    "\n",
    "sweep_job.display_name = \"lightgbm-iris-sweep-example\"\n",
    "sweep_job.experiment_name = \"lightgbm-iris-sweep-example\"\n",
    "sweep_job.description = \"Run a hyperparameter sweep job for LightGBM on Iris dataset.\"\n",
    "\n",
    "# define the limits for this sweep\n",
    "sweep_job.set_limits(max_total_trials=20, max_concurrent_trials=10, timeout=7200)\n",
    "\n",
    "# set early stopping on this one\n",
    "sweep_job.early_termination = MedianStoppingPolicy(\n",
    "    delay_evaluation=5, evaluation_interval=2\n",
    ")"
   ]
  },
  {
   "cell_type": "markdown",
   "metadata": {},
   "source": [
    "## 4.3 Run the SweepJob\n",
    "Using the `MLClient` created earlier, we will now run this SweepJob in the workspace."
   ]
  },
  {
   "cell_type": "code",
   "execution_count": null,
   "metadata": {},
   "outputs": [],
   "source": [
    "# submit the sweep job\n",
    "returned_sweep_job_cmd = ml_client.jobs.create_or_update(cmd_sweep_job)"
   ]
  },
  {
   "cell_type": "markdown",
   "metadata": {},
   "source": [
    "# Next Steps\n",
    "You can see further examples of running a job [here](../../../single-step/)"
   ]
  },
  {
   "cell_type": "markdown",
   "metadata": {},
   "source": []
  }
 ],
 "metadata": {
  "description": {
   "description": "Run **hyperparameter sweep** on a Command or CommandComponent"
  },
  "interpreter": {
   "hash": "66962d4c952b5ba37638a017d6cc83bab37d76f69b13c17d86b9f71233a0aa71"
  },
  "kernelspec": {
   "display_name": "Python 3",
   "language": "python",
   "name": "python3"
  },
  "language_info": {
   "codemirror_mode": {
    "name": "ipython",
    "version": 3
   },
   "file_extension": ".py",
   "mimetype": "text/x-python",
   "name": "python",
   "nbconvert_exporter": "python",
   "pygments_lexer": "ipython3",
   "version": "3.7.12"
  }
 },
 "nbformat": 4,
 "nbformat_minor": 4
}<|MERGE_RESOLUTION|>--- conflicted
+++ resolved
@@ -62,24 +62,6 @@
    "metadata": {"name": "connect-workspace"},
    "outputs": [],
    "source": [
-<<<<<<< HEAD
-    "# Enter details of your AML workspace\n",
-    "subscription_id = \"<SUBSCRIPTION_ID>\"\n",
-    "resource_group = \"<RESOURCE_GROUP>\"\n",
-    "workspace = \"<AML_WORKSPACE_NAME>\""
-   ]
-  },
-  {
-   "cell_type": "code",
-   "execution_count": null,
-   "metadata": {},
-   "outputs": [],
-   "source": [
-    "# get a handle to the workspace\n",
-    "ml_client = MLClient(\n",
-    "    DefaultAzureCredential(), subscription_id, resource_group, workspace\n",
-    ")"
-=======
     "#import required libraries\n",
     "from azure.ml import MLClient\n",
     "from azure.identity import DefaultAzureCredential\n",
@@ -91,7 +73,6 @@
     "\n",
     "#connect to the workspace\n",
     "ml_client = MLClient(DefaultAzureCredential(), subscription_id, resource_group, workspace)"
->>>>>>> 14f7d99d
    ]
   },
   {
@@ -123,10 +104,7 @@
    "metadata": {"name": "create-command"},
    "outputs": [],
    "source": [
-<<<<<<< HEAD
-=======
     "from azure.ml import command, Input\n",
->>>>>>> 14f7d99d
     "# define the command\n",
     "command_job = command(\n",
     "    code=\"./src\",\n",
@@ -141,12 +119,6 @@
     "        \"boosting\": \"gbdt\",\n",
     "    },\n",
     "    compute=\"cpu-cluster\",\n",
-<<<<<<< HEAD
-    "    display_name=\"lightgbm-iris-example\",\n",
-    "    experiment_name=\"lightgbm-iris-example\",\n",
-    "    description=\"Train a LightGBM model on the Iris dataset.\",\n",
-=======
->>>>>>> 14f7d99d
     ")"
    ]
   },
@@ -165,13 +137,9 @@
    "outputs": [],
    "source": [
     "# submit the command\n",
-<<<<<<< HEAD
-    "returned_job = ml_client.create_or_update(command_job)"
-=======
     "returned_job = ml_client.jobs.create_or_update(command_job)\n",
     "# get a URL for the status of the job\n",
     "returned_job.services[\"Studio\"].endpoint"
->>>>>>> 14f7d99d
    ]
   },
   {
@@ -202,13 +170,8 @@
    "metadata": {"name": "search-space"},
    "outputs": [],
    "source": [
-<<<<<<< HEAD
-    "# we are using the command_job above again by applying it inputs via calling it as a function\n",
-    "# note that we do not apply the 'iris_csv' input again -- that way the prior input from above will be used again\n",
-=======
     "# we will reuse the command_job created before. we call it as a function so that we can apply inputs\n",
     "# we do not apply the 'iris_csv' input again -- we will just use what was already defined earlier\n",
->>>>>>> 14f7d99d
     "command_job_for_sweep = command_job(\n",
     "    learning_rate=Uniform(min_value=0.01, max_value=0.9),\n",
     "    boosting=Choice(values=[\"gbdt\", \"dart\"]),\n",
@@ -255,15 +218,10 @@
    "metadata": {"name": "run-sweep"},
    "outputs": [],
    "source": [
-<<<<<<< HEAD
-    "# submit the sweep job\n",
-    "returned_sweep_job = ml_client.create_or_update(sweep_job)"
-=======
     "# submit the sweep\n",
     "returned_sweep_job = ml_client.create_or_update(sweep_job)\n",
     "# get a URL for the status of the job\n",
     "returned_sweep_job.services[\"Studio\"].endpoint"
->>>>>>> 14f7d99d
    ]
   },
   {
