{
 "cells": [
  {
   "cell_type": "markdown",
   "metadata": {},
   "source": [
    "# AutoML: Train \"the best\" Time-Series Forecasting model for the Energy Demand Dataset.\n",
    "\n",
    "**Requirements** - In order to benefit from this tutorial, you will need:\n",
    "- A basic understanding of Machine Learning\n",
    "- An Azure account with an active subscription. [Create an account for free](https://azure.microsoft.com/free/?WT.mc_id=A261C142F)\n",
    "- An Azure ML workspace. [Check this notebook for creating a workspace](../../../resources/workspace/workspace.ipynb) \n",
    "- A Compute Cluster. [Check this notebook to create a compute cluster](../../../resources/compute/compute.ipynb)\n",
    "- A python environment\n",
    "- Installed Azure Machine Learning Python SDK v2 - [install instructions](../../../README.md) - check the getting started section\n",
    "\n",
    "**Learning Objectives** - By the end of this tutorial, you should be able to:\n",
    "- Connect to your AML workspace from the Python SDK\n",
    "- Create an `AutoML time-series forecasting Job` with the 'forecasting()' factory-fuction.\n",
    "- Train the model using AmlCompute by submitting/running the AutoML forecasting training job\n",
    "- Obtaing the model and score predictions with it\n",
    "\n",
    "**Motivations** - This notebook explains how to setup and run an AutoML forecasting job. This is one of the nine ML-tasks supported by AutoML. Other ML-tasks are 'regression', 'classification', 'image classification', 'image object detection', 'nlp text classification', etc.\n",
    "\n",
    "In this example we use the associated New York City energy demand dataset to showcase how you can use AutoML for a simple forecasting problem and explore the results. The goal is predict the energy demand for the next 48 hours based on historic time-series data.\n"
   ]
  },
  {
   "cell_type": "markdown",
   "metadata": {},
   "source": [
    "# 1. Connect to Azure Machine Learning Workspace\n",
    "\n",
    "The [workspace](https://docs.microsoft.com/en-us/azure/machine-learning/concept-workspace) is the top-level resource for Azure Machine Learning, providing a centralized place to work with all the artifacts you create when you use Azure Machine Learning. In this section we will connect to the workspace in which the job will be run.\n",
    "\n",
    "## 1.1. Import the required libraries"
   ]
  },
  {
   "cell_type": "code",
   "execution_count": null,
   "metadata": {
    "gather": {
     "logged": 1634852261599
    }
   },
   "outputs": [],
   "source": [
    "# Import required libraries\n",
    "from azure.identity import DefaultAzureCredential\n",
    "from azure.ai.ml import MLClient\n",
    "\n",
    "from azure.ai.ml.constants import AssetTypes\n",
    "from azure.ai.ml import automl\n",
    "from azure.ai.ml import Input"
   ]
  },
  {
   "cell_type": "markdown",
   "metadata": {},
   "source": [
    "## 1.2. Configure workspace details and get a handle to the workspace\n",
    "\n",
    "To connect to a workspace, we need identifier parameters - a subscription, resource group and workspace name. We will use these details in the `MLClient` from `azure.ai.ml` to get a handle to the required Azure Machine Learning workspace. We use the default [default azure authentication](https://docs.microsoft.com/en-us/python/api/azure-identity/azure.identity.defaultazurecredential?view=azure-python) for this tutorial. Check the [configuration notebook](../../configuration.ipynb) for more details on how to configure credentials and connect to a workspace."
   ]
  },
  {
   "cell_type": "code",
   "execution_count": null,
   "metadata": {
    "gather": {
     "logged": 1634852261884
    },
    "jupyter": {
     "outputs_hidden": false,
     "source_hidden": false
    },
    "nteract": {
     "transient": {
      "deleting": false
     }
    }
   },
   "outputs": [],
   "source": [
    "credential = DefaultAzureCredential()\n",
    "ml_client = None\n",
    "try:\n",
    "    ml_client = MLClient.from_config(credential)\n",
    "except Exception as ex:\n",
    "    print(ex)\n",
    "    # Enter details of your AML workspace\n",
    "    subscription_id = \"<SUBSCRIPTION_ID>\"\n",
    "    resource_group = \"<RESOURCE_GROUP>\"\n",
    "    workspace = \"<AML_WORKSPACE_NAME>\"\n",
    "    ml_client = MLClient(credential, subscription_id, resource_group, workspace)"
   ]
  },
  {
   "cell_type": "markdown",
   "metadata": {},
   "source": [
    "### Show Azure ML Workspace information"
   ]
  },
  {
   "cell_type": "code",
   "execution_count": null,
   "metadata": {},
   "outputs": [],
   "source": [
    "import pandas as pd\n",
    "\n",
    "workspace = ml_client.workspaces.get(name=ml_client.workspace_name)\n",
    "\n",
    "output = {}\n",
    "output[\"Workspace\"] = ml_client.workspace_name\n",
    "output[\"Subscription ID\"] = ml_client.connections._subscription_id\n",
    "output[\"Resource Group\"] = workspace.resource_group\n",
    "output[\"Location\"] = workspace.location\n",
    "pd.set_option(\"display.max_colwidth\", None)\n",
    "outputDf = pd.DataFrame(data=output, index=[\"\"])\n",
    "outputDf.T"
   ]
  },
  {
   "cell_type": "markdown",
   "metadata": {},
   "source": [
    "# 2. Data\n",
    "\n",
    "We will use energy consumption [data from New York City](http://mis.nyiso.com/public/P-58Blist.htm) for model training. \n",
    "The data is stored in a tabular format and includes energy demand and basic weather data at an hourly frequency. \n",
    "\n",
    "With Azure Machine Learning MLTables you can keep a single copy of data in your storage, easily access data during model training, share data and collaborate with other users. \n",
    "Below, we will upload the data by creating an MLTable to be used for training.\n",
    "\n",
    "**NOTE:** In this PRIVATE PREVIEW we're defining the MLTable in a separate folder and .YAML file.\n",
    "In later versions, you'll be able to do it all in Python APIs."
   ]
  },
  {
   "cell_type": "code",
   "execution_count": null,
   "metadata": {},
   "outputs": [],
   "source": [
    "# Training MLTable defined locally, with local data to be uploaded\n",
    "my_training_data_input = Input(\n",
    "    type=AssetTypes.MLTABLE, path=\"./data/training-mltable-folder\"\n",
    ")\n",
    "\n",
    "# Training MLTable defined locally, with local data to be uploaded\n",
    "my_validation_data_input = Input(\n",
    "    type=AssetTypes.MLTABLE, path=\"./data/validation-mltable-folder\"\n",
    ")\n",
    "\n",
    "# WITH REMOTE PATH\n",
    "# my_training_data_input  = Input(type=AssetTypes.MLTABLE, path=\"azureml://datastores/workspaceblobstore/paths/my-forecasting-mltable\")"
   ]
  },
  {
   "cell_type": "markdown",
   "metadata": {},
   "source": [
    "# 3. Configure and run the AutoML Forecasting training job\n",
    "In this section we will configure and run the AutoML job, for training the model.\n",
    "\n",
    "## 3.1 Configure the job through the forecasting() factory function\n",
    "\n",
    "### forecasting() function parameters:\n",
    "\n",
    "The `forecasting()` factory function allows user to configure AutoML for the forecasting task for the most common scenarios with the following properties.\n",
    "\n",
    "- `target_column_name` - The name of the column to target for predictions. It must always be specified. This parameter is applicable to 'training_data', 'validation_data' and 'test_data'.\n",
    "- `primary_metric` - The metric that AutoML will optimize for model selection.\n",
    "- `training_data` - The data to be used for training. It should contain both training feature columns and a target column. Optionally, this data can be split for segregating a validation or test dataset. \n",
    "You can use a registered MLTable in the workspace using the format '<mltable_name>:<version>' OR you can use a local file or folder as a MLTable. For e.g Input(mltable='my_mltable:1') OR Input(mltable=MLTable(local_path=\"./data\"))\n",
    "The parameter 'training_data' must always be provided.\n",
    "- `compute` - The compute on which the AutoML job will run. In this example we are using a compute called 'cpu-cluster' present in the workspace. You can replace it any other compute in the workspace. \n",
    "- `name` - The name of the Job/Run. This is an optional property. If not specified, a random name will be generated.\n",
    "- `experiment_name` - The name of the Experiment. An Experiment is like a folder with multiple runs in Azure ML Workspace that should be related to the same logical machine learning experiment.\n",
    "\n",
    "### set_limits() parameters:\n",
    "This is an optional configuration method to configure limits parameters such as timeouts.     \n",
    "    \n",
    "- timeout_minutes - Maximum amount of time in minutes that the whole AutoML job can take before the job terminates. This timeout includes setup, featurization and training runs but does not include the ensembling and model explainability runs at the end of the process since those actions need to happen once all the trials (children jobs) are done. If not specified, the default job's total timeout is 6 days (8,640 minutes). To specify a timeout less than or equal to 1 hour (60 minutes), make sure your dataset's size is not greater than 10,000,000 (rows times column) or an error results.\n",
    "\n",
    "- trial_timeout_minutes - Maximum time in minutes that each trial (child job) can run for before it terminates. If not specified, a value of 1 month or 43200 minutes is used.\n",
    "    \n",
    "- max_trials - The maximum number of trials/runs each with a different combination of algorithm and hyperparameters to try during an AutoML job. If not specified, the default is 1000 trials. If using 'enable_early_termination' the number of trials used can be smaller.\n",
    "    \n",
    "- max_concurrent_trials - Represents the maximum number of trials (children jobs) that would be executed in parallel. It's a good practice to match this number with the number of nodes your cluster.\n",
    "    \n",
    "- enable_early_termination - Whether to enable early termination if the score is not improving in the short term. \n",
    "    "
   ]
  },
  {
   "cell_type": "markdown",
   "metadata": {},
   "source": [
    "## Specialized Forecasting Parameters\n",
    "To define forecasting parameters for your experiment training, you can leverage the .set_forecast_settings() method. \n",
    "The table below details the forecasting parameters we will be passing into our experiment.\n",
    "\n",
    "|Property|Description|\n",
    "|-|-|\n",
    "|**time_column_name**|The name of your time column.|\n",
    "|**forecast_horizon**|The forecast horizon is how many periods forward you would like to forecast. This integer horizon is in units of the timeseries frequency (e.g. daily, weekly).|\n",
    "|**frequency**|Forecast frequency. This optional parameter represents the period with which the forecast is desired, for example, daily, weekly, yearly, etc. Use this parameter for the correction of time series containing irregular data points or for padding of short time series. The frequency needs to be a pandas offset alias. Please refer to [pandas documentation](https://pandas.pydata.org/pandas-docs/stable/user_guide/timeseries.html#dateoffset-objects) for more information."
   ]
  },
  {
   "cell_type": "markdown",
   "metadata": {},
   "source": [
    "# Advanced Forecasting Training <a id=\"advanced_training\"></a>\n",
    "### Using lags and rolling window features\n",
    "This training is also using the **target lags**, that is the previous values of the target variables, meaning the prediction uses a horizon. We therefore must still specify the `forecast_horizon` that the model will learn to forecast. The `target_lags` keyword specifies how far back we will construct the lags of the target variable, and the `target_rolling_window_size` specifies the size of the rolling window over which we will generate the `max`, `min` and `sum` features.\n",
    "\n",
    "This notebook uses the .set_training(blocked_training_algorithms=...) parameter to exclude some models that take a longer time to train on this dataset.  You can choose to remove models from the blocked_training_algorithms list but you may need to increase the trial_timeout_minutes parameter value to get results."
   ]
  },
  {
   "cell_type": "code",
   "execution_count": null,
   "metadata": {
    "tags": [
     "parameters"
    ]
   },
   "outputs": [],
   "source": [
    "# general job parameters\n",
    "compute_name = \"cpu-cluster\"\n",
    "max_trials = 5\n",
    "exp_name = \"dpv2-forecasting-experiment\""
   ]
  },
  {
   "cell_type": "code",
   "execution_count": null,
   "metadata": {
    "gather": {
     "logged": 1634852262026
    },
    "jupyter": {
     "outputs_hidden": false,
     "source_hidden": false
    },
    "name": "forecasting-configuration",
    "nteract": {
     "transient": {
      "deleting": false
     }
    }
   },
   "outputs": [],
   "source": [
    "# Create the AutoML forecasting job with the related factory-function.\n",
    "\n",
    "forecasting_job = automl.forecasting(\n",
    "    compute=compute_name,\n",
    "    # name=\"dpv2-forecasting-job-02\",\n",
    "    experiment_name=exp_name,\n",
    "    training_data=my_training_data_input,\n",
    "    # validation_data = my_validation_data_input,\n",
    "    target_column_name=\"demand\",\n",
    "    primary_metric=\"NormalizedRootMeanSquaredError\",\n",
    "    n_cross_validations=3,\n",
    "    enable_model_explainability=True,\n",
    "    tags={\"my_custom_tag\": \"My custom value\"},\n",
    ")\n",
    "\n",
    "# Limits are all optional\n",
    "forecasting_job.set_limits(\n",
    "    timeout_minutes=600,\n",
    "    trial_timeout_minutes=20,\n",
    "    max_trials=max_trials,\n",
    "    # max_concurrent_trials = 4,\n",
    "    # max_cores_per_trial: -1,\n",
    "    enable_early_termination=True,\n",
    ")\n",
    "\n",
    "# Specialized properties for Time Series Forecasting training\n",
    "forecasting_job.set_forecast_settings(\n",
    "    time_column_name=\"timeStamp\",\n",
    "    forecast_horizon=48,\n",
    "    frequency=\"H\",\n",
    "    target_lags=[12],\n",
    "    target_rolling_window_size=4,\n",
    "    # ADDITIONAL FORECASTING TRAINING PARAMS ---\n",
    "    # time_series_id_column_names=[\"tid1\", \"tid2\", \"tid2\"],\n",
    "    # short_series_handling_config=ShortSeriesHandlingConfiguration.DROP,\n",
    "    # use_stl=\"season\",\n",
    "    # seasonality=3,\n",
    ")\n",
    "\n",
    "# Training properties are optional\n",
    "forecasting_job.set_training(blocked_training_algorithms=[\"ExtremeRandomTrees\"])"
   ]
  },
  {
   "cell_type": "markdown",
   "metadata": {},
   "source": [
    "## 2.2 Run the Command\n",
    "Using the `MLClient` created earlier, we will now run this Command in the workspace."
   ]
  },
  {
   "cell_type": "code",
   "execution_count": null,
   "metadata": {
    "gather": {
     "logged": 1634852267930
    },
    "jupyter": {
     "outputs_hidden": false,
     "source_hidden": false
    },
    "nteract": {
     "transient": {
      "deleting": false
     }
    }
   },
   "outputs": [],
   "source": [
    "# Submit the AutoML job\n",
    "returned_job = ml_client.jobs.create_or_update(\n",
    "    forecasting_job\n",
    ")  # submit the job to the backend\n",
    "\n",
    "print(f\"Created job: {returned_job}\")"
   ]
  },
  {
   "cell_type": "code",
   "execution_count": null,
   "metadata": {},
   "outputs": [],
   "source": [
    "# Wait until AutoML training runs are finished\n",
    "ml_client.jobs.stream(returned_job.name)"
   ]
  },
  {
   "cell_type": "markdown",
   "metadata": {},
   "source": [
    "# 3. Retrieve the Best Trial (Best Model's trial/run)\n",
    "Use the MLFLowClient to access the results (such as Models, Artifacts, Metrics) of a previously completed AutoML Trial."
   ]
  },
  {
   "cell_type": "markdown",
   "metadata": {},
   "source": [
    "## Initialize MLFlow Client\n",
    "The models and artifacts that are produced by AutoML can be accessed via the MLFlow interface. \n",
    "Initialize the MLFlow client here, and set the backend as Azure ML, via. the MLFlow Client.\n",
    "\n",
    "*IMPORTANT*, you need to have installed the latest MLFlow packages with:\n",
    "\n",
    "    pip install azureml-mlflow\n",
    "\n",
    "    pip install mlflow"
   ]
  },
  {
   "cell_type": "markdown",
   "metadata": {},
   "source": [
    "### Obtain the tracking URI for MLFlow"
   ]
  },
  {
   "cell_type": "code",
   "execution_count": null,
   "metadata": {},
   "outputs": [],
   "source": [
    "import mlflow\n",
    "\n",
    "# Obtain the tracking URL from MLClient\n",
    "MLFLOW_TRACKING_URI = ml_client.workspaces.get(\n",
    "    name=ml_client.workspace_name\n",
    ").mlflow_tracking_uri\n",
    "\n",
    "print(MLFLOW_TRACKING_URI)"
   ]
  },
  {
   "cell_type": "code",
   "execution_count": null,
   "metadata": {},
   "outputs": [],
   "source": [
    "# Set the MLFLOW TRACKING URI\n",
    "\n",
    "mlflow.set_tracking_uri(MLFLOW_TRACKING_URI)\n",
    "\n",
    "print(\"\\nCurrent tracking uri: {}\".format(mlflow.get_tracking_uri()))"
   ]
  },
  {
   "cell_type": "code",
   "execution_count": null,
   "metadata": {},
   "outputs": [],
   "source": [
    "from mlflow.tracking.client import MlflowClient\n",
    "\n",
    "# Initialize MLFlow client\n",
    "mlflow_client = MlflowClient()"
   ]
  },
  {
   "cell_type": "markdown",
   "metadata": {},
   "source": [
    "### Get the AutoML parent Job"
   ]
  },
  {
   "cell_type": "code",
   "execution_count": null,
   "metadata": {},
   "outputs": [],
   "source": [
    "job_name = returned_job.name\n",
    "\n",
    "# Example if providing an specific Job name/ID\n",
    "# job_name = \"591640e8-0f88-49c5-adaa-39b9b9d75531\"\n",
    "\n",
    "# Get the parent run\n",
    "mlflow_parent_run = mlflow_client.get_run(job_name)\n",
    "\n",
    "print(\"Parent Run: \")\n",
    "print(mlflow_parent_run)"
   ]
  },
  {
   "cell_type": "code",
   "execution_count": null,
   "metadata": {},
   "outputs": [],
   "source": [
    "# Print parent run tags. 'automl_best_child_run_id' tag should be there.\n",
    "print(mlflow_parent_run.data.tags)"
   ]
  },
  {
   "cell_type": "markdown",
   "metadata": {},
   "source": [
    "## Get the AutoML best child run"
   ]
  },
  {
   "cell_type": "code",
   "execution_count": null,
   "metadata": {},
   "outputs": [],
   "source": [
    "# Get the best model's child run\n",
    "\n",
    "best_child_run_id = mlflow_parent_run.data.tags[\"automl_best_child_run_id\"]\n",
    "print(\"Found best child run id: \", best_child_run_id)\n",
    "\n",
    "best_run = mlflow_client.get_run(best_child_run_id)\n",
    "\n",
    "print(\"Best child run: \")\n",
    "print(best_run)"
   ]
  },
  {
   "cell_type": "markdown",
   "metadata": {},
   "source": [
    "## Get best model run's metrics\n",
    "\n",
    "Access the results (such as Models, Artifacts, Metrics) of a previously completed AutoML Run."
   ]
  },
  {
   "cell_type": "code",
   "execution_count": null,
   "metadata": {},
   "outputs": [],
   "source": [
    "import pandas as pd\n",
    "\n",
    "pd.DataFrame(best_run.data.metrics, index=[0]).T"
   ]
  },
  {
   "cell_type": "markdown",
   "metadata": {},
   "source": [
    "## Download the best model locally\n",
    "\n",
    "Access the results (such as Models, Artifacts, Metrics) of a previously completed AutoML Run."
   ]
  },
  {
   "cell_type": "code",
   "execution_count": null,
   "metadata": {},
   "outputs": [],
   "source": [
    "# Create local folder\n",
    "import os\n",
    "\n",
    "local_dir = \"./artifact_downloads\"\n",
    "if not os.path.exists(local_dir):\n",
    "    os.mkdir(local_dir)"
   ]
  },
  {
   "cell_type": "code",
   "execution_count": null,
   "metadata": {},
   "outputs": [],
   "source": [
    "# Download run's artifacts/outputs\n",
    "local_path = mlflow_client.download_artifacts(\n",
    "    best_run.info.run_id, \"outputs\", local_dir\n",
    ")\n",
    "print(\"Artifacts downloaded in: {}\".format(local_path))\n",
    "print(\"Artifacts: {}\".format(os.listdir(local_path)))"
   ]
  },
  {
   "cell_type": "code",
   "execution_count": null,
   "metadata": {},
   "outputs": [],
   "source": [
    "# Show the contents of the MLFlow model folder\n",
    "os.listdir(\"./artifact_downloads/outputs/mlflow-model\")"
   ]
  },
  {
   "cell_type": "markdown",
   "metadata": {},
   "source": [
    "# 4. Register Best Model and Deploy"
   ]
  },
  {
   "cell_type": "markdown",
   "metadata": {},
   "source": [
    "## 4.1 Create managed online endpoint"
   ]
  },
  {
   "cell_type": "code",
   "execution_count": null,
   "metadata": {},
   "outputs": [],
   "source": [
    "# import required libraries\n",
    "from azure.ai.ml.entities import (\n",
    "    ManagedOnlineEndpoint,\n",
    "    ManagedOnlineDeployment,\n",
    "    Model,\n",
    "    Environment,\n",
    "    CodeConfiguration,\n",
    "    ProbeSettings,\n",
    ")\n",
    "from azure.ai.ml.constants import ModelType"
   ]
  },
  {
   "cell_type": "code",
   "execution_count": null,
   "metadata": {},
   "outputs": [],
   "source": [
    "# Creating a unique endpoint name with current datetime to avoid conflicts\n",
    "import datetime\n",
    "\n",
    "online_endpoint_name = \"energy-demand-\" + datetime.datetime.now().strftime(\"%m%d%H%M%f\")\n",
    "\n",
    "# create an online endpoint\n",
    "endpoint = ManagedOnlineEndpoint(\n",
    "    name=online_endpoint_name,\n",
    "    description=\"this is a sample online endpoint for mlflow model\",\n",
    "    auth_mode=\"key\",\n",
    "    tags={\"foo\": \"bar\"},\n",
    ")"
   ]
  },
  {
   "cell_type": "code",
   "execution_count": null,
   "metadata": {},
   "outputs": [],
   "source": [
    "ml_client.begin_create_or_update(endpoint)"
   ]
  },
  {
   "cell_type": "markdown",
   "metadata": {},
   "source": [
    "## 4.2 Register best model and deploy"
   ]
  },
  {
   "cell_type": "markdown",
   "metadata": {},
   "source": [
    "### Register model"
   ]
  },
  {
   "cell_type": "code",
   "execution_count": null,
   "metadata": {},
   "outputs": [],
   "source": [
    "model_name = \"bankmarketing-model\"\n",
    "model = Model(\n",
    "    path=f\"azureml://jobs/{best_run.info.run_id}/outputs/artifacts/outputs/mlflow-model/\",\n",
    "    name=model_name,\n",
<<<<<<< HEAD
    "    description=\"my sample object detection model\",\n",
=======
    "    description=\"my sample forecasting model\",\n",
>>>>>>> bd748ad1
    "    type=AssetTypes.MLFLOW_MODEL,\n",
    ")\n",
    "\n",
    "# for downloaded file\n",
    "# model = Model(path=\"artifact_downloads/outputs/model.pkl\", name=model_name)\n",
    "\n",
    "registered_model = ml_client.models.create_or_update(model)"
   ]
  },
  {
   "cell_type": "code",
   "execution_count": null,
   "metadata": {},
   "outputs": [],
   "source": [
    "registered_model.id"
   ]
  },
  {
   "cell_type": "markdown",
   "metadata": {},
   "source": [
    "### Configure environment and code configuration"
   ]
  },
  {
   "cell_type": "code",
   "execution_count": null,
   "metadata": {},
   "outputs": [],
   "source": [
    "env = Environment(\n",
    "    name=\"automl-tabular-env\",\n",
    "    description=\"environment for automl inference\",\n",
    "    image=\"mcr.microsoft.com/azureml/openmpi3.1.2-ubuntu18.04:20210727.v1\",\n",
    "    conda_file=\"artifact_downloads/outputs/conda_env_v_1_0_0.yml\",\n",
    ")"
   ]
  },
  {
   "cell_type": "code",
   "execution_count": null,
   "metadata": {},
   "outputs": [],
   "source": [
    "code_configuration = CodeConfiguration(\n",
    "    code=\"artifact_downloads/outputs/\", scoring_script=\"scoring_file_v_2_0_0.py\"\n",
    ")"
   ]
  },
  {
   "cell_type": "markdown",
   "metadata": {},
   "source": [
    "### Deploy"
   ]
  },
  {
   "cell_type": "code",
   "execution_count": null,
   "metadata": {},
   "outputs": [],
   "source": [
    "deployment = ManagedOnlineDeployment(\n",
    "    name=\"energy-demand-deploy\",\n",
    "    endpoint_name=online_endpoint_name,\n",
    "    model=registered_model.id,\n",
    "    environment=env,\n",
    "    code_configuration=code_configuration,\n",
    "    instance_type=\"Standard_DS2_V2\",\n",
    "    instance_count=1,\n",
    ")"
   ]
  },
  {
   "cell_type": "code",
   "execution_count": null,
   "metadata": {},
   "outputs": [],
   "source": [
    "ml_client.online_deployments.begin_create_or_update(deployment)"
   ]
  },
  {
   "cell_type": "code",
   "execution_count": null,
   "metadata": {},
   "outputs": [],
   "source": [
    "# bankmarketing deployment to take 100% traffic\n",
    "endpoint.traffic = {\"energy-demand-deploy\": 100}\n",
    "ml_client.begin_create_or_update(endpoint)"
   ]
  },
  {
   "cell_type": "markdown",
   "metadata": {},
   "source": [
    "### Test the deployment"
   ]
  },
  {
   "cell_type": "code",
   "execution_count": null,
   "metadata": {},
   "outputs": [],
   "source": [
    "# test the blue deployment with some sample data\n",
    "ml_client.online_endpoints.invoke(\n",
    "    endpoint_name=online_endpoint_name,\n",
    "    deployment_name=\"energy-demand-deploy\",\n",
    "    request_file=\"sample-request-energy-demand.json\",\n",
    ")"
   ]
  },
  {
   "cell_type": "markdown",
   "metadata": {},
   "source": [
    "### Get endpoint details"
   ]
  },
  {
   "cell_type": "code",
   "execution_count": null,
   "metadata": {},
   "outputs": [],
   "source": [
    "# Get the details for online endpoint\n",
    "endpoint = ml_client.online_endpoints.get(name=online_endpoint_name)\n",
    "\n",
    "# existing traffic details\n",
    "print(endpoint.traffic)\n",
    "\n",
    "# Get the scoring URI\n",
    "print(endpoint.scoring_uri)"
   ]
  },
  {
   "cell_type": "markdown",
   "metadata": {},
   "source": [
<<<<<<< HEAD
    "### Delete the deployment and endopoint"
=======
    "### Delete the deployment and endpoint"
>>>>>>> bd748ad1
   ]
  },
  {
   "cell_type": "code",
   "execution_count": null,
   "metadata": {},
   "outputs": [],
   "source": [
    "ml_client.online_endpoints.begin_delete(name=online_endpoint_name)"
   ]
  },
  {
   "cell_type": "markdown",
   "metadata": {},
   "source": [
    "# Next Step: Load the best model and try predictions\n",
    "\n",
    "Loading the models locally assume that you are running the notebook in an environment compatible with the model. The list of dependencies that is expected by the model is specified in the MLFlow model produced by AutoML (in the 'conda.yaml' file within the mlflow-model folder).\n",
    "\n",
    "Since the AutoML model was trained remotelly in a different environment with different dependencies to your current local conda environment where you are running this notebook, if you want to load the model you have several options:\n",
    "\n",
    "1. A recommended way to locally load the model in memory and try predictions is to create a new/clean conda environment with the dependencies specified in the conda.yml file within the MLFlow model's folder, then use MLFlow to load the model and call .predict() as explained in the notebook **mlflow-model-local-inference-test.ipynb** in this same folder.\n",
    "\n",
    "2. You can install all the packages/dependencies specified in conda.yml into your current conda environment you used for using Azure ML SDK and AutoML. MLflow SDK also have a method to install the dependencies in the current environment. However, this option could have risks of package version conflicts depending on what's installed in your current environment.\n",
    "\n",
    "3. You can also use: mlflow models serve -m 'xxxxxxx'"
   ]
  },
  {
   "cell_type": "markdown",
   "metadata": {},
   "source": [
    "# Next Steps\n",
    "You can see further examples of other AutoML tasks such as Image-Classification, Image-Object-Detection, NLP-Text-Classification, Time-Series-Forcasting, etc."
   ]
  },
  {
   "cell_type": "markdown",
   "metadata": {},
   "source": []
  }
 ],
 "metadata": {
  "kernel_info": {
   "name": "python3-azureml"
  },
  "kernelspec": {
   "display_name": "Python 3.10 - SDK V2",
   "language": "python",
   "name": "python310-sdkv2"
  },
  "language_info": {
   "codemirror_mode": {
    "name": "ipython",
    "version": 3
   },
   "file_extension": ".py",
   "mimetype": "text/x-python",
   "name": "python",
   "nbconvert_exporter": "python",
   "pygments_lexer": "ipython3",
   "version": "3.9.12"
  },
  "microsoft": {
   "host": {
    "AzureML": {
     "notebookHasBeenCompleted": true
    }
   }
  },
  "nteract": {
   "version": "nteract-front-end@1.0.0"
  }
 },
 "nbformat": 4,
 "nbformat_minor": 4
}<|MERGE_RESOLUTION|>--- conflicted
+++ resolved
@@ -628,11 +628,7 @@
     "model = Model(\n",
     "    path=f\"azureml://jobs/{best_run.info.run_id}/outputs/artifacts/outputs/mlflow-model/\",\n",
     "    name=model_name,\n",
-<<<<<<< HEAD
-    "    description=\"my sample object detection model\",\n",
-=======
     "    description=\"my sample forecasting model\",\n",
->>>>>>> bd748ad1
     "    type=AssetTypes.MLFLOW_MODEL,\n",
     ")\n",
     "\n",
@@ -775,11 +771,7 @@
    "cell_type": "markdown",
    "metadata": {},
    "source": [
-<<<<<<< HEAD
-    "### Delete the deployment and endopoint"
-=======
     "### Delete the deployment and endpoint"
->>>>>>> bd748ad1
    ]
   },
   {
