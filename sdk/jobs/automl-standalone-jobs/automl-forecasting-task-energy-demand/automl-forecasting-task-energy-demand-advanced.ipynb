{
 "cells": [
  {
   "cell_type": "markdown",
   "metadata": {},
   "source": [
    "# AutoML: Train \"the best\" Time-Series Forecasting model for the Energy Demand Dataset.\n",
    "\n",
    "**Requirements** - In order to benefit from this tutorial, you will need:\n",
    "- A basic understanding of Machine Learning\n",
    "- An Azure account with an active subscription. [Create an account for free](https://azure.microsoft.com/free/?WT.mc_id=A261C142F)\n",
    "- An Azure ML workspace. [Check this notebook for creating a workspace](../../../resources/workspace/workspace.ipynb) \n",
    "- A Compute Cluster. [Check this notebook to create a compute cluster](../../../resources/compute/compute.ipynb)\n",
    "- A python environment\n",
    "- Installed Azure Machine Learning Python SDK v2 - [install instructions](../../../README.md) - check the getting started section\n",
    "\n",
    "**Learning Objectives** - By the end of this tutorial, you should be able to:\n",
    "- Connect to your AML workspace from the Python SDK\n",
    "- Create an `AutoML time-series forecasting Job` with the 'forecasting()' factory-fuction.\n",
    "- Train the model using AmlCompute by submitting/running the AutoML forecasting training job\n",
    "- Obtaing the model and score predictions with it\n",
    "\n",
    "**Motivations** - This notebook explains how to setup and run an AutoML forecasting job. This is one of the nine ML-tasks supported by AutoML. Other ML-tasks are 'regression', 'classification', 'image classification', 'image object detection', 'nlp text classification', etc.\n",
    "\n",
    "In this example we use the associated New York City energy demand dataset to showcase how you can use AutoML for a simple forecasting problem and explore the results. The goal is predict the energy demand for the next 48 hours based on historic time-series data.\n"
   ]
  },
  {
   "cell_type": "markdown",
   "metadata": {},
   "source": [
    "# 1. Connect to Azure Machine Learning Workspace\n",
    "\n",
    "The [workspace](https://docs.microsoft.com/en-us/azure/machine-learning/concept-workspace) is the top-level resource for Azure Machine Learning, providing a centralized place to work with all the artifacts you create when you use Azure Machine Learning. In this section we will connect to the workspace in which the job will be run.\n",
    "\n",
    "## 1.1. Import the required libraries"
   ]
  },
  {
   "cell_type": "code",
   "execution_count": null,
   "metadata": {
    "gather": {
     "logged": 1634852261599
    }
   },
   "outputs": [],
   "source": [
    "# Import required libraries\n",
    "from azure.identity import DefaultAzureCredential\n",
    "from azure.ai.ml import MLClient\n",
    "\n",
<<<<<<< HEAD
    "from azure.ml.constants import AssetTypes\n",
    "from azure.ml import automl\n",
    "from azure.ml import Input"
=======
    "from azure.ai.ml.constants import AssetTypes\n",
    "from azure.ai.ml import automl\n",
    "from azure.ai.ml import Input"
>>>>>>> f3339c53
   ]
  },
  {
   "cell_type": "markdown",
   "metadata": {},
   "source": [
    "## 1.2. Configure workspace details and get a handle to the workspace\n",
    "\n",
    "To connect to a workspace, we need identifier parameters - a subscription, resource group and workspace name. We will use these details in the `MLClient` from `azure.ai.ml` to get a handle to the required Azure Machine Learning workspace. We use the default [default azure authentication](https://docs.microsoft.com/en-us/python/api/azure-identity/azure.identity.defaultazurecredential?view=azure-python) for this tutorial. Check the [configuration notebook](../../configuration.ipynb) for more details on how to configure credentials and connect to a workspace."
   ]
  },
  {
   "cell_type": "code",
   "execution_count": null,
   "metadata": {
    "gather": {
     "logged": 1634852261884
    },
    "jupyter": {
     "outputs_hidden": false,
     "source_hidden": false
    },
    "nteract": {
     "transient": {
      "deleting": false
     }
    }
   },
   "outputs": [],
   "source": [
    "credential = DefaultAzureCredential()\n",
    "ml_client = None\n",
    "try:\n",
    "    ml_client = MLClient.from_config(credential)\n",
    "except Exception as ex:\n",
    "    print(ex)\n",
    "    # Enter details of your AML workspace\n",
    "    subscription_id = \"<SUBSCRIPTION_ID>\"\n",
    "    resource_group = \"<RESOURCE_GROUP>\"\n",
    "    workspace = \"<AML_WORKSPACE_NAME>\"\n",
    "    ml_client = MLClient(credential, subscription_id, resource_group, workspace)"
   ]
  },
  {
   "cell_type": "markdown",
   "metadata": {},
   "source": [
    "### Show Azure ML Workspace information"
   ]
  },
  {
   "cell_type": "code",
   "execution_count": null,
   "metadata": {},
   "outputs": [],
   "source": [
    "workspace = ml_client.workspaces.get(name=ml_client.workspace_name)\n",
    "\n",
    "output = {}\n",
    "output[\"Workspace\"] = ml_client.workspace_name\n",
    "output[\"Subscription ID\"] = ml_client.connections._subscription_id\n",
    "output[\"Resource Group\"] = workspace.resource_group\n",
    "output[\"Location\"] = workspace.location\n",
    "output"
   ]
  },
  {
   "cell_type": "markdown",
   "metadata": {},
   "source": [
    "# 2. Data\n",
    "\n",
    "We will use energy consumption [data from New York City](http://mis.nyiso.com/public/P-58Blist.htm) for model training. \n",
    "The data is stored in a tabular format and includes energy demand and basic weather data at an hourly frequency. \n",
    "\n",
    "With Azure Machine Learning MLTables you can keep a single copy of data in your storage, easily access data during model training, share data and collaborate with other users. \n",
    "Below, we will upload the data by creating an MLTable to be used for training.\n",
    "\n",
    "**NOTE:** In this PRIVATE PREVIEW we're defining the MLTable in a separate folder and .YAML file.\n",
    "In later versions, you'll be able to do it all in Python APIs."
   ]
  },
  {
   "cell_type": "code",
   "execution_count": null,
   "metadata": {},
   "outputs": [],
   "source": [
    "# Training MLTable defined locally, with local data to be uploaded\n",
    "my_training_data_input = Input(\n",
    "    type=AssetTypes.MLTABLE, path=\"./data/training-mltable-folder\"\n",
    ")\n",
    "\n",
    "# Training MLTable defined locally, with local data to be uploaded\n",
    "my_validation_data_input = Input(\n",
    "    type=AssetTypes.MLTABLE, path=\"./data/validation-mltable-folder\"\n",
    ")\n",
    "\n",
    "# WITH REMOTE PATH\n",
    "# my_training_data_input  = Input(type=AssetTypes.MLTABLE, path=\"azureml://datastores/workspaceblobstore/paths/my-forecasting-mltable\")"
   ]
  },
  {
   "cell_type": "markdown",
   "metadata": {},
   "source": [
    "# 3. Configure and run the AutoML Forecasting training job\n",
    "In this section we will configure and run the AutoML job, for training the model.\n",
    "\n",
    "## 3.1 Configure the job through the forecasting() factory function\n",
    "\n",
    "### forecasting() function parameters:\n",
    "\n",
    "The `forecasting()` factory function allows user to configure AutoML for the forecasting task for the most common scenarios with the following properties.\n",
    "\n",
    "- `target_column_name` - The name of the column to target for predictions. It must always be specified. This parameter is applicable to 'training_data', 'validation_data' and 'test_data'.\n",
    "- `primary_metric` - The metric that AutoML will optimize for model selection.\n",
    "- `training_data` - The data to be used for training. It should contain both training feature columns and a target column. Optionally, this data can be split for segregating a validation or test dataset. \n",
<<<<<<< HEAD
    "You can use a registered MLTable in the workspace using the format '<mltable_name>:<version>' OR you can use a local file or folder as a MLTable. For e.g Input(type=AssetTypes.MLTABLE, path='my_mltable:1') OR Input(type=AssetTypes.MLTABLE, path=\"./data\")\n",
=======
    "You can use a registered MLTable in the workspace using the format '<mltable_name>:<version>' OR you can use a local file or folder as a MLTable. For e.g Input(mltable='my_mltable:1') OR Input(mltable=MLTable(local_path=\"./data\"))\n",
>>>>>>> f3339c53
    "The parameter 'training_data' must always be provided.\n",
    "- `compute` - The compute on which the AutoML job will run. In this example we are using a compute called 'cpu-cluster' present in the workspace. You can replace it any other compute in the workspace. \n",
    "- `name` - The name of the Job/Run. This is an optional property. If not specified, a random name will be generated.\n",
    "- `experiment_name` - The name of the Experiment. An Experiment is like a folder with multiple runs in Azure ML Workspace that should be related to the same logical machine learning experiment.\n",
    "\n",
    "### set_limits() parameters:\n",
    "This is an optional configuration method to configure limits parameters such as timeouts.     \n",
    "    \n",
    "- timeout_minutes - Maximum amount of time in minutes that the whole AutoML job can take before the job terminates. This timeout includes setup, featurization and training runs but does not include the ensembling and model explainability runs at the end of the process since those actions need to happen once all the trials (children jobs) are done. If not specified, the default job's total timeout is 6 days (8,640 minutes). To specify a timeout less than or equal to 1 hour (60 minutes), make sure your dataset's size is not greater than 10,000,000 (rows times column) or an error results.\n",
    "\n",
    "- trial_timeout_minutes - Maximum time in minutes that each trial (child job) can run for before it terminates. If not specified, a value of 1 month or 43200 minutes is used.\n",
    "    \n",
    "- max_trials - The maximum number of trials/runs each with a different combination of algorithm and hyperparameters to try during an AutoML job. If not specified, the default is 1000 trials. If using 'enable_early_termination' the number of trials used can be smaller.\n",
    "    \n",
    "- max_concurrent_trials - Represents the maximum number of trials (children jobs) that would be executed in parallel. It's a good practice to match this number with the number of nodes your cluster.\n",
    "    \n",
    "- enable_early_termination - Whether to enable early termination if the score is not improving in the short term. \n",
    "    "
   ]
  },
  {
   "cell_type": "markdown",
   "metadata": {},
   "source": [
    "## Specialized Forecasting Parameters\n",
    "To define forecasting parameters for your experiment training, you can leverage the .set_forecast_settings() method. \n",
    "The table below details the forecasting parameters we will be passing into our experiment.\n",
    "\n",
    "|Property|Description|\n",
    "|-|-|\n",
    "|**time_column_name**|The name of your time column.|\n",
    "|**forecast_horizon**|The forecast horizon is how many periods forward you would like to forecast. This integer horizon is in units of the timeseries frequency (e.g. daily, weekly).|\n",
    "|**frequency**|Forecast frequency. This optional parameter represents the period with which the forecast is desired, for example, daily, weekly, yearly, etc. Use this parameter for the correction of time series containing irregular data points or for padding of short time series. The frequency needs to be a pandas offset alias. Please refer to [pandas documentation](https://pandas.pydata.org/pandas-docs/stable/user_guide/timeseries.html#dateoffset-objects) for more information."
   ]
  },
  {
   "cell_type": "markdown",
   "metadata": {},
   "source": [
    "# Advanced Forecasting Training <a id=\"advanced_training\"></a>\n",
    "### Using lags and rolling window features\n",
    "This training is also using the **target lags**, that is the previous values of the target variables, meaning the prediction uses a horizon. We therefore must still specify the `forecast_horizon` that the model will learn to forecast. The `target_lags` keyword specifies how far back we will construct the lags of the target variable, and the `target_rolling_window_size` specifies the size of the rolling window over which we will generate the `max`, `min` and `sum` features.\n",
    "\n",
    "This notebook uses the .set_training(blocked_training_algorithms=...) parameter to exclude some models that take a longer time to train on this dataset.  You can choose to remove models from the blocked_training_algorithms list but you may need to increase the trial_timeout_minutes parameter value to get results."
   ]
  },
  {
   "cell_type": "code",
   "execution_count": null,
   "metadata": {
    "tags": [
     "parameters"
    ]
   },
   "outputs": [],
   "source": [
    "# general job parameters\n",
    "compute_name = \"cpu-cluster\"\n",
    "max_trials = 5\n",
    "exp_name = \"dpv2-forecasting-experiment\""
   ]
  },
  {
   "cell_type": "code",
   "execution_count": null,
   "metadata": {
    "name": "forecasting-configuration",
    "gather": {
     "logged": 1634852262026
    },
    "jupyter": {
     "outputs_hidden": false,
     "source_hidden": false
    },
    "nteract": {
     "transient": {
      "deleting": false
     }
    }
   },
   "outputs": [],
   "source": [
    "# Create the AutoML forecasting job with the related factory-function.\n",
    "\n",
    "forecasting_job = automl.forecasting(\n",
    "    compute=compute_name,\n",
    "    # name=\"dpv2-forecasting-job-02\",\n",
    "    experiment_name=exp_name,\n",
    "    training_data=my_training_data_input,\n",
    "    # validation_data = my_validation_data_input,\n",
    "    target_column_name=\"demand\",\n",
    "    primary_metric=\"NormalizedRootMeanSquaredError\",\n",
    "    n_cross_validations=3,\n",
    "    enable_model_explainability=True,\n",
    "    tags={\"my_custom_tag\": \"My custom value\"},\n",
    ")\n",
    "\n",
    "# Limits are all optional\n",
    "forecasting_job.set_limits(\n",
    "    timeout_minutes=600,\n",
    "    trial_timeout_minutes=20,\n",
    "    max_trials=max_trials,\n",
    "    # max_concurrent_trials = 4,\n",
    "    # max_cores_per_trial: -1,\n",
    "    enable_early_termination=True,\n",
    ")\n",
    "\n",
    "# Specialized properties for Time Series Forecasting training\n",
    "forecasting_job.set_forecast_settings(\n",
    "    time_column_name=\"timeStamp\",\n",
    "    forecast_horizon=48,\n",
    "    frequency=\"H\",\n",
    "    target_lags=[12],\n",
    "    target_rolling_window_size=4,\n",
    "    # ADDITIONAL FORECASTING TRAINING PARAMS ---\n",
    "    # time_series_id_column_names=[\"tid1\", \"tid2\", \"tid2\"],\n",
    "    # short_series_handling_config=ShortSeriesHandlingConfiguration.DROP,\n",
    "    # use_stl=\"season\",\n",
    "    # seasonality=3,\n",
    ")\n",
    "\n",
    "# Training properties are optional\n",
    "forecasting_job.set_training(blocked_training_algorithms=[\"ExtremeRandomTrees\"])\n",
    "\n",
    "# Featurization properties are optional\n",
    "# forecasting_job.set_featurization(# drop_columns=[\"not_needed_column\"], # Optional\n",
    "#                                   # enable_dnn_featurization=True         # Enable if there are text columns\n",
    "#                                     )"
   ]
  },
  {
   "cell_type": "markdown",
   "metadata": {},
   "source": [
    "## Run the Command\n",
    "Using the `MLClient` created earlier, we will now run this Command in the workspace."
   ]
  },
  {
   "cell_type": "code",
   "execution_count": null,
   "metadata": {
    "gather": {
     "logged": 1634852267930
    },
    "jupyter": {
     "outputs_hidden": false,
     "source_hidden": false
    },
    "nteract": {
     "transient": {
      "deleting": false
     }
    }
   },
   "outputs": [],
   "source": [
    "# Submit the AutoML job\n",
    "returned_job = ml_client.jobs.create_or_update(\n",
    "    forecasting_job\n",
    ")  # submit the job to the backend\n",
    "\n",
    "print(f\"Created job: {returned_job}\")"
   ]
  },
  {
   "cell_type": "code",
   "execution_count": null,
   "metadata": {},
   "outputs": [],
   "source": [
    "ml_client.jobs.stream(returned_job.name)"
   ]
  },
  {
   "cell_type": "markdown",
   "metadata": {},
   "source": [
    "# Next Steps\n",
    "You can see further examples of other AutoML tasks such as Image-Classification, Image-Object-Detection, NLP-Text-Classification, Time-Series-Forcasting, etc."
   ]
  },
  {
   "cell_type": "markdown",
   "metadata": {},
   "source": []
  }
 ],
 "metadata": {
  "kernel_info": {
   "name": "python3-azureml"
  },
  "kernelspec": {
   "display_name": "Python [conda env:.conda-automl-bugbash] *",
   "language": "python",
   "name": "conda-env-.conda-automl-bugbash-py"
  },
  "language_info": {
   "codemirror_mode": {
    "name": "ipython",
    "version": 3
   },
   "file_extension": ".py",
   "mimetype": "text/x-python",
   "name": "python",
   "nbconvert_exporter": "python",
   "pygments_lexer": "ipython3",
   "version": "3.8.13"
  },
  "microsoft": {
   "host": {
    "AzureML": {
     "notebookHasBeenCompleted": true
    }
   }
  },
  "nteract": {
   "version": "nteract-front-end@1.0.0"
  }
 },
 "nbformat": 4,
 "nbformat_minor": 4
}<|MERGE_RESOLUTION|>--- conflicted
+++ resolved
@@ -50,15 +50,9 @@
     "from azure.identity import DefaultAzureCredential\n",
     "from azure.ai.ml import MLClient\n",
     "\n",
-<<<<<<< HEAD
-    "from azure.ml.constants import AssetTypes\n",
-    "from azure.ml import automl\n",
-    "from azure.ml import Input"
-=======
     "from azure.ai.ml.constants import AssetTypes\n",
     "from azure.ai.ml import automl\n",
     "from azure.ai.ml import Input"
->>>>>>> f3339c53
    ]
   },
   {
@@ -177,11 +171,7 @@
     "- `target_column_name` - The name of the column to target for predictions. It must always be specified. This parameter is applicable to 'training_data', 'validation_data' and 'test_data'.\n",
     "- `primary_metric` - The metric that AutoML will optimize for model selection.\n",
     "- `training_data` - The data to be used for training. It should contain both training feature columns and a target column. Optionally, this data can be split for segregating a validation or test dataset. \n",
-<<<<<<< HEAD
-    "You can use a registered MLTable in the workspace using the format '<mltable_name>:<version>' OR you can use a local file or folder as a MLTable. For e.g Input(type=AssetTypes.MLTABLE, path='my_mltable:1') OR Input(type=AssetTypes.MLTABLE, path=\"./data\")\n",
-=======
     "You can use a registered MLTable in the workspace using the format '<mltable_name>:<version>' OR you can use a local file or folder as a MLTable. For e.g Input(mltable='my_mltable:1') OR Input(mltable=MLTable(local_path=\"./data\"))\n",
->>>>>>> f3339c53
     "The parameter 'training_data' must always be provided.\n",
     "- `compute` - The compute on which the AutoML job will run. In this example we are using a compute called 'cpu-cluster' present in the workspace. You can replace it any other compute in the workspace. \n",
     "- `name` - The name of the Job/Run. This is an optional property. If not specified, a random name will be generated.\n",
