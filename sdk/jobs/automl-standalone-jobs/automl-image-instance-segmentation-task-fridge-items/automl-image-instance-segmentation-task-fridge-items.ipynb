--- conflicted
+++ resolved
@@ -240,15 +240,9 @@
     "# Create the AutoML job with the related factory-function.\n",
     "\n",
     "image_instance_segmentation_job = automl.image_instance_segmentation(\n",
-<<<<<<< HEAD
-    "    compute=\"gpu-cluster\",\n",
-    "    # name=\"dpv2-image-classification-job-02\",\n",
-    "    experiment_name=\"dpv2-image-instance-segmentation-experiment\",\n",
-=======
     "    compute=compute_name,\n",
     "    # name=\"dpv2-image-classification-job-02\",\n",
     "    experiment_name=exp_name,\n",
->>>>>>> 37f9a875
     "    training_data=my_training_data_input,\n",
     "    validation_data=my_validation_data_input,\n",
     "    target_column_name=\"label\",\n",
