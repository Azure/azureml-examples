{
 "cells": [
  {
   "cell_type": "markdown",
   "metadata": {},
   "source": [
    "# AutoML - Train \"the best\" NLP Multi-Label Text Classification model for a paper abstract dataset.\n",
    "\n",
    "**Requirements** - In order to benefit from this tutorial, you will need:\n",
    "- A basic understanding of Machine Learning\n",
    "- An Azure account with an active subscription. [Create an account for free](https://azure.microsoft.com/free/?WT.mc_id=A261C142F)\n",
    "- An Azure ML workspace. [Check this notebook for creating a workspace](../../../resources/workspace/workspace.ipynb) \n",
    "- A Compute Cluster. [Check this notebook to create a compute cluster](../../../resources/compute/compute.ipynb)\n",
    "- A python environment\n",
    "- Installed Azure Machine Learning Python SDK v2 - [install instructions](../../../README.md) - check the getting started section\n",
    "\n",
    "This notebook demonstrates multilabel classification with text data using AutoML NLP.\n",
    "\n",
    "Scenario: Paper submission systems (such as CMT, OpenReview, etc.) require the users to upload paper titles and paper abstracts and then specify the subject areas their papers best belong to. Creating this model, you can classify/suggest what category a corresponding papers could be best associated with.\n",
    "\n",
    "Configuration and remote run of AutoML for a multilabel text classification dataset from [Kaggle](https://www.kaggle.com), [arXiv Paper Abstracts](https://www.kaggle.com/datasets/spsayakpaul/arxiv-paper-abstracts)."
   ]
  },
  {
   "cell_type": "markdown",
   "metadata": {},
   "source": [
    "# 1. Connect to Azure Machine Learning Workspace\n",
    "\n",
    "The [workspace](https://docs.microsoft.com/en-us/azure/machine-learning/concept-workspace) is the top-level resource for Azure Machine Learning, providing a centralized place to work with all the artifacts you create when you use Azure Machine Learning. In this section we will connect to the workspace in which the job will be run.\n",
    "\n",
    "## 1.1. Import the required libraries"
   ]
  },
  {
   "cell_type": "code",
   "execution_count": null,
   "metadata": {
    "gather": {
     "logged": 1634852261599
    }
   },
   "outputs": [],
   "source": [
    "# Import required libraries\n",
    "from azure.identity import DefaultAzureCredential\n",
    "from azure.ai.ml import MLClient\n",
    "\n",
<<<<<<< HEAD
    "from azure.ml.constants import AssetTypes\n",
    "from azure.ml import Input\n",
=======
    "from azure.ai.ml.constants import AssetTypes\n",
    "from azure.ai.ml import Input\n",
>>>>>>> 878a0637
    "\n",
    "from azure.ai.ml import automl\n",
    "\n",
    "# from azure.ai.ml.automl import text_classification_multilabel\n",
    "\n",
    "from pprint import pprint"
   ]
  },
  {
   "cell_type": "markdown",
   "metadata": {},
   "source": [
    "## 1.2. Configure workspace details and get a handle to the workspace\n",
    "\n",
    "To connect to a workspace, we need identifier parameters - a subscription, resource group and workspace name. We will use these details in the `MLClient` from `azure.ai.ml` to get a handle to the required Azure Machine Learning workspace. We use the default [default azure authentication](https://docs.microsoft.com/en-us/python/api/azure-identity/azure.identity.defaultazurecredential?view=azure-python) for this tutorial. Check the [configuration notebook](../../configuration.ipynb) for more details on how to configure credentials and connect to a workspace."
   ]
  },
  {
   "cell_type": "code",
   "execution_count": null,
   "metadata": {
    "gather": {
     "logged": 1634852261884
    },
    "jupyter": {
     "outputs_hidden": false,
     "source_hidden": false
    },
    "nteract": {
     "transient": {
      "deleting": false
     }
    }
   },
   "outputs": [],
   "source": [
    "credential = DefaultAzureCredential()\n",
    "ml_client = None\n",
    "try:\n",
    "    ml_client = MLClient.from_config(credential)\n",
    "except Exception as ex:\n",
    "    print(ex)\n",
    "    # Enter details of your AML workspace\n",
    "    subscription_id = \"<SUBSCRIPTION_ID>\"\n",
    "    resource_group = \"<RESOURCE_GROUP>\"\n",
    "    workspace = \"<AML_WORKSPACE_NAME>\"\n",
    "    ml_client = MLClient(credential, subscription_id, resource_group, workspace)"
   ]
  },
  {
   "cell_type": "markdown",
   "metadata": {},
   "source": [
    "# 2. Data\n",
    "\n",
    "Since the original dataset is very large, we leverage a subsampled dataset to allow for faster training for the purposes of running this example notebook. To run the full dataset (50K+ samples and 1k+ labels) you might need a GPU instance with larger memory and it may take longer to finish training.\n",
    "\n",
    "To run the code below, you can first download 'arxiv_data.csv' from [this link](https://www.kaggle.com/spsayakpaul/arxiv-paper-abstracts) and save it under the same directory as this notebook, and then run preprocessing.py to create a subset of the data for training and evaluation, then split in training, validation and test dataset files. However, for your convenience, we already provide it prepared within the several mltable folders.\n",
    "\n",
    "**NOTE:** In this PRIVATE PREVIEW we're defining the MLTable in a separate folder and .YAML file.\n",
    "In later versions, you'll be able to do it all in Python APIs."
   ]
  },
  {
   "cell_type": "code",
   "execution_count": null,
   "metadata": {},
   "outputs": [],
   "source": [
    "# MLTable folders\n",
    "training_mltable_path = \"./training-mltable-folder/\"\n",
    "validation_mltable_path = \"./validation-mltable-folder/\"\n",
    "\n",
    "# Training MLTable defined locally, with local data to be uploaded\n",
    "my_training_data_input = Input(type=AssetTypes.MLTABLE, path=training_mltable_path)\n",
    "\n",
    "# Validation MLTable defined locally, with local data to be uploaded\n",
    "my_validation_data_input = Input(\n",
    "    type=AssetTypes.MLTABLE, path=validation_mltable_path\n",
    ")\n",
    "\n",
    "# WITH REMOTE PATH: If available already in the cloud/workspace-blob-store\n",
    "# my_training_data_input = Input(type=AssetTypes.MLTABLE, path=\"azureml://datastores/workspaceblobstore/paths/my_training_mltable\")\n",
    "# my_validation_data_input = Input(type=AssetTypes.MLTABLE, path=\"azureml://datastores/workspaceblobstore/paths/my_validation_mltable\")"
   ]
  },
  {
   "cell_type": "markdown",
   "metadata": {},
   "source": [
    "# 3. Configure and run the AutoML NLP Text Classification Multilabel training job\n",
    "In this section we will configure and run the AutoML job, for training the model.    "
   ]
  },
  {
   "cell_type": "code",
   "execution_count": null,
   "metadata": {
    "tags": [
     "parameters"
    ]
   },
   "outputs": [],
   "source": [
    "# general job parameters\n",
    "compute_name = \"gpu-cluster\"\n",
    "exp_name = \"dpv2-nlp-text-classification-multilabel-experiment\""
   ]
  },
  {
   "cell_type": "code",
   "execution_count": null,
   "metadata": {
    "name": "text-classification-multilabel-configuration",
    "gather": {
     "logged": 1634852262026
    },
    "jupyter": {
     "outputs_hidden": false,
     "source_hidden": false
    },
    "nteract": {
     "transient": {
      "deleting": false
     }
    }
   },
   "outputs": [],
   "source": [
    "# Create the AutoML job with the related factory-function.\n",
    "\n",
    "text_classification_multilabel_job = automl.text_classification_multilabel(\n",
    "    compute=compute_name,\n",
    "    # name=\"dpv2-nlp-text-classification-multilabel-job-02\",\n",
    "    experiment_name=exp_name,\n",
    "    training_data=my_training_data_input,\n",
    "    validation_data=my_validation_data_input,\n",
    "    target_column_name=\"terms\",\n",
    "    primary_metric=\"accuracy\",\n",
    "    tags={\"my_custom_tag\": \"My custom value\"},\n",
    "    # These are temporal properties needed in Private Preview\n",
    "    properties={\"_automl_internal_save_mlflow\": True},\n",
    ")\n",
    "\n",
    "text_classification_multilabel_job.set_limits(timeout_minutes=120)"
   ]
  },
  {
   "cell_type": "markdown",
   "metadata": {},
   "source": [
    "## 2.2 Run the Command\n",
    "Using the `MLClient` created earlier, we will now run this Commandas a job in the workspace."
   ]
  },
  {
   "cell_type": "code",
   "execution_count": null,
   "metadata": {
    "gather": {
     "logged": 1634852267930
    },
    "jupyter": {
     "outputs_hidden": false,
     "source_hidden": false
    },
    "nteract": {
     "transient": {
      "deleting": false
     }
    }
   },
   "outputs": [],
   "source": [
    "# Submit the AutoML job\n",
    "\n",
    "returned_job = ml_client.jobs.create_or_update(\n",
    "    text_classification_multilabel_job\n",
    ")  # submit the job to the backend\n",
    "\n",
    "print(f\"Created job: {returned_job}\")"
   ]
  },
  {
   "cell_type": "code",
   "execution_count": null,
   "metadata": {},
   "outputs": [],
   "source": [
    "ml_client.jobs.stream(returned_job.name)"
   ]
  },
  {
   "cell_type": "markdown",
   "metadata": {},
   "source": [
    "# Next Steps\n",
    "You can see further examples of other AutoML tasks such as Regression, Image-Object-Detection, NLP-Text-Classification, Time-Series-Forcasting, etc."
   ]
  },
  {
   "cell_type": "markdown",
   "metadata": {},
   "source": []
  }
 ],
 "metadata": {
  "kernel_info": {
   "name": "python3-azureml"
  },
  "kernelspec": {
   "display_name": "Python 3.8 - AzureML",
   "language": "python",
   "name": "python38-azureml"
  },
  "language_info": {
   "codemirror_mode": {
    "name": "ipython",
    "version": 3
   },
   "file_extension": ".py",
   "mimetype": "text/x-python",
   "name": "python",
   "nbconvert_exporter": "python",
   "pygments_lexer": "ipython3",
   "version": "3.7.11"
  },
  "microsoft": {
   "host": {
    "AzureML": {
     "notebookHasBeenCompleted": true
    }
   }
  },
  "nteract": {
   "version": "nteract-front-end@1.0.0"
  }
 },
 "nbformat": 4,
 "nbformat_minor": 4
}<|MERGE_RESOLUTION|>--- conflicted
+++ resolved
@@ -46,13 +46,8 @@
     "from azure.identity import DefaultAzureCredential\n",
     "from azure.ai.ml import MLClient\n",
     "\n",
-<<<<<<< HEAD
-    "from azure.ml.constants import AssetTypes\n",
-    "from azure.ml import Input\n",
-=======
     "from azure.ai.ml.constants import AssetTypes\n",
     "from azure.ai.ml import Input\n",
->>>>>>> 878a0637
     "\n",
     "from azure.ai.ml import automl\n",
     "\n",
