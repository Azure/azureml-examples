{
 "cells": [
  {
   "cell_type": "markdown",
   "metadata": {},
   "source": [
    "# AutoML: Train \"the best\" Image Classification Multi-Class model for a 'Fridge items' dataset.\n",
    "\n",
    "**Requirements** - In order to benefit from this tutorial, you will need:\n",
    "- A basic understanding of Machine Learning\n",
    "- An Azure account with an active subscription. [Create an account for free](https://azure.microsoft.com/free/?WT.mc_id=A261C142F)\n",
    "- An Azure ML workspace. [Check this notebook for creating a workspace](../../../resources/workspace/workspace.ipynb) \n",
    "- A Compute Cluster. [Check this notebook to create a compute cluster](../../../resources/compute/compute.ipynb)\n",
    "- A python environment\n",
    "- Installed Azure Machine Learning Python SDK v2 - [install instructions](../../../README.md) - check the getting started section\n",
    "\n",
    "**Learning Objectives** - By the end of this tutorial, you should be able to:\n",
    "- Connect to your AML workspace from the Python SDK\n",
    "- Create an `AutoML Image Classification Multiclass Training Job` with the 'image_classification()' factory-function.\n",
    "- Train the model using AmlCompute by submitting/running the AutoML training job\n",
    "- Obtaing the model and score predictions with it\n",
    "\n",
    "**Motivations** - This notebook explains how to setup and run an AutoML image classification-multiclass job. This is one of the nine ML-tasks supported by AutoML. Other ML-tasks are 'forecasting', 'classification', 'image object detection', 'nlp text classification', etc.\n",
    "\n",
    "In this notebook, we go over how you can use AutoML for training an Image Classification Multi-Class model. We will use a small dataset to train the model, demonstrate how you can tune hyperparameters of the model to optimize model performance and deploy the model to use in inference scenarios. "
   ]
  },
  {
   "cell_type": "markdown",
   "metadata": {},
   "source": [
    "# 1. Connect to Azure Machine Learning Workspace\n",
    "\n",
    "The [workspace](https://docs.microsoft.com/en-us/azure/machine-learning/concept-workspace) is the top-level resource for Azure Machine Learning, providing a centralized place to work with all the artifacts you create when you use Azure Machine Learning. In this section we will connect to the workspace in which the job will be run.\n",
    "\n",
    "## 1.1. Import the required libraries"
   ]
  },
  {
   "cell_type": "code",
   "execution_count": null,
   "metadata": {
    "gather": {
     "logged": 1634852261599
    },
    "name": "automl-import"
   },
   "outputs": [],
   "source": [
    "# Import required libraries\n",
    "from azure.identity import DefaultAzureCredential\n",
    "from azure.ai.ml import MLClient\n",
    "\n",
<<<<<<< HEAD
    "from azure.ai.ml.constants import AssetTypes, InputOutputModes\n",
    "from azure.ai.ml import Input\n",
    "from azure.ai.ml.automl import SearchSpace\n",
=======
    "from azure.ai.ml.automl import ImageClassificationSearchSpace\n",
>>>>>>> e85e3e38
    "from azure.ai.ml.sweep import (\n",
    "    Choice,\n",
    "    Uniform,\n",
    "    BanditPolicy,\n",
    ")\n",
    "\n",
    "from azure.ai.ml import automl"
   ]
  },
  {
   "cell_type": "markdown",
   "metadata": {},
   "source": [
    "## 1.2. Configure workspace details and get a handle to the workspace\n",
    "\n",
    "To connect to a workspace, we need identifier parameters - a subscription, resource group and workspace name. We will use these details in the `MLClient` from `azure.ai.ml` to get a handle to the required Azure Machine Learning workspace. We use the default [default azure authentication](https://docs.microsoft.com/en-us/python/api/azure-identity/azure.identity.defaultazurecredential?view=azure-python) for this tutorial. Check the [configuration notebook](../../configuration.ipynb) for more details on how to configure credentials and connect to a workspace."
   ]
  },
  {
   "cell_type": "code",
   "execution_count": null,
   "metadata": {
    "gather": {
     "logged": 1634852261744
    },
    "jupyter": {
     "outputs_hidden": false,
     "source_hidden": false
    },
    "name": "mlclient-setup",
    "nteract": {
     "transient": {
      "deleting": false
     }
    }
   },
   "outputs": [],
   "source": [
    "credential = DefaultAzureCredential()\n",
    "ml_client = None\n",
    "try:\n",
    "    ml_client = MLClient.from_config(credential)\n",
    "except Exception as ex:\n",
    "    print(ex)\n",
    "    # Enter details of your AML workspace\n",
    "    subscription_id = \"<SUBSCRIPTION_ID>\"\n",
    "    resource_group = \"<RESOURCE_GROUP>\"\n",
    "    workspace = \"<AML_WORKSPACE_NAME>\"\n",
    "    ml_client = MLClient(credential, subscription_id, resource_group, workspace)"
   ]
  },
  {
   "cell_type": "markdown",
   "metadata": {},
   "source": [
    "# 2. MLTable with input Training Data\n",
    "\n",
    "In order to generate models for computer vision tasks with automated machine learning, you need to bring labeled image data as input for model training in the form of an MLTable. You can create an MLTable from labeled training data in JSONL format. If your labeled training data is in a different format (like, pascal VOC or COCO), you can use a conversion script to first convert it to JSONL, and then create an MLTable. Alternatively, you can use Azure Machine Learning's [data labeling tool](https://docs.microsoft.com/en-us/azure/machine-learning/how-to-create-image-labeling-projects) to manually label images, and export the labeled data to use for training your AutoML model.\n",
    "\n",
    "In this notebook, we use a toy dataset called Fridge Objects, which consists of 134 images of 4 classes of beverage container {can, carton, milk bottle, water bottle} photos taken on different backgrounds.\n",
    "\n",
    "All images in this notebook are hosted in [this repository](https://github.com/microsoft/computervision-recipes) and are made available under the [MIT license](https://github.com/microsoft/computervision-recipes/blob/master/LICENSE).\n",
    "\n",
    "**NOTE:** In this PRIVATE PREVIEW we're defining the MLTable in a separate folder and .YAML file.\n",
    "In later versions, you'll be able to do it all in Python APIs."
   ]
  },
  {
   "cell_type": "markdown",
   "metadata": {},
   "source": [
    "## 2.1. Download the Data\n",
    "We first download and unzip the data locally."
   ]
  },
  {
   "cell_type": "code",
   "execution_count": null,
   "metadata": {},
   "outputs": [],
   "source": [
    "import os\n",
    "import urllib\n",
    "from zipfile import ZipFile\n",
    "\n",
    "# create data folder if it doesnt exist.\n",
    "os.makedirs(\"data\", exist_ok=True)\n",
    "\n",
    "# download data\n",
    "download_url = \"https://cvbp-secondary.z19.web.core.windows.net/datasets/image_classification/fridgeObjects.zip\"\n",
    "data_file = \"./data/fridgeObjects.zip\"\n",
    "urllib.request.urlretrieve(download_url, filename=data_file)\n",
    "\n",
    "# extract files\n",
    "with ZipFile(data_file, \"r\") as zip:\n",
    "    print(\"extracting files...\")\n",
    "    zip.extractall(path=\"./data\")\n",
    "    print(\"done\")\n",
    "# delete zip file\n",
    "os.remove(data_file)"
   ]
  },
  {
   "cell_type": "markdown",
   "metadata": {},
   "source": [
    "This is a sample image from this dataset:"
   ]
  },
  {
   "cell_type": "code",
   "execution_count": null,
   "metadata": {},
   "outputs": [],
   "source": [
    "from IPython.display import Image\n",
    "\n",
    "sample_image = \"./data/fridgeObjects/milk_bottle/99.jpg\"\n",
    "Image(filename=sample_image)"
   ]
  },
  {
   "cell_type": "markdown",
   "metadata": {},
   "source": [
    "## 2.2. Upload the images to Datastore through an AML Data asset (URI Folder)\n",
    "\n",
    "In order to use the data for training in Azure ML, we upload it to our default Azure Blob Storage of our  Azure ML Workspace.\n",
    "\n",
    "[Check this notebook for AML data asset example](../../../assets/data/data.ipynb)"
   ]
  },
  {
   "cell_type": "code",
   "execution_count": null,
   "metadata": {
    "name": "data-upload"
   },
   "outputs": [],
   "source": [
    "# Uploading image files by creating a 'data asset URI FOLDER':\n",
    "\n",
    "from azure.ai.ml.entities import Data\n",
    "from azure.ai.ml.constants import AssetTypes, InputOutputModes\n",
    "from azure.ai.ml import Input\n",
    "\n",
    "my_data = Data(\n",
    "    path=\"./data/fridgeObjects\",\n",
    "    type=AssetTypes.URI_FOLDER,\n",
    "    description=\"Fridge-items images\",\n",
    "    name=\"fridge-items-images\",\n",
    ")\n",
    "\n",
    "uri_folder_data_asset = ml_client.data.create_or_update(my_data)\n",
    "\n",
    "print(uri_folder_data_asset)\n",
    "print(\"\")\n",
    "print(\"Path to folder in Blob Storage:\")\n",
    "print(uri_folder_data_asset.path)"
   ]
  },
  {
   "cell_type": "markdown",
   "metadata": {},
   "source": [
    "## 2.3. Convert the downloaded data to JSONL\n",
    "\n",
    "In this example, the fridge object dataset is stored in a directory. There are four different folders inside:\n",
    "\n",
    "- /water_bottle\n",
    "- /milk_bottle\n",
    "- /carton\n",
    "- /can\n",
    "\n",
    "This is the most common data format for multiclass image classification. Each folder title corresponds to the image label for the images contained inside. In order to use this data to create an AzureML MLTable, we first need to convert it to the required JSONL format. Please refer to the [documentation on how to prepare datasets](https://docs.microsoft.com/en-us/azure/machine-learning/how-to-prepare-datasets-for-automl-images).\n",
    "\n",
    "\n",
    "The following script is creating two .jsonl files (one for training and one for validation) in the corresponding MLTable folder. The train / validation ratio corresponds to 20% of the data going into the validation file."
   ]
  },
  {
   "cell_type": "code",
   "execution_count": null,
   "metadata": {},
   "outputs": [],
   "source": [
    "import json\n",
    "import os\n",
    "\n",
    "src_images = \"./data/fridgeObjects/\"\n",
    "\n",
    "# We'll copy each JSONL file within its related MLTable folder\n",
    "training_mltable_path = \"./data/training-mltable-folder/\"\n",
    "validation_mltable_path = \"./data/validation-mltable-folder/\"\n",
    "\n",
    "train_validation_ratio = 5\n",
    "\n",
    "# Path to the training and validation files\n",
    "train_annotations_file = os.path.join(training_mltable_path, \"train_annotations.jsonl\")\n",
    "validation_annotations_file = os.path.join(\n",
    "    validation_mltable_path, \"validation_annotations.jsonl\"\n",
    ")\n",
    "\n",
    "# Baseline of json line dictionary\n",
    "json_line_sample = {\n",
    "    \"image_url\": uri_folder_data_asset.path,\n",
    "    \"label\": \"\",\n",
    "}\n",
    "\n",
    "index = 0\n",
    "# Scan each sub directary and generate a jsonl line per image, distributed on train and valid JSONL files\n",
    "with open(train_annotations_file, \"w\") as train_f:\n",
    "    with open(validation_annotations_file, \"w\") as validation_f:\n",
    "        for className in os.listdir(src_images):\n",
    "            subDir = src_images + className\n",
    "            if not os.path.isdir(subDir):\n",
    "                continue\n",
    "            # Scan each sub directary\n",
    "            print(\"Parsing \" + subDir)\n",
    "            for image in os.listdir(subDir):\n",
    "                json_line = dict(json_line_sample)\n",
    "                json_line[\"image_url\"] += f\"{className}/{image}\"\n",
    "                json_line[\"label\"] = className\n",
    "\n",
    "                if index % train_validation_ratio == 0:\n",
    "                    # validation annotation\n",
    "                    validation_f.write(json.dumps(json_line) + \"\\n\")\n",
    "                else:\n",
    "                    # train annotation\n",
    "                    train_f.write(json.dumps(json_line) + \"\\n\")\n",
    "                index += 1"
   ]
  },
  {
   "cell_type": "markdown",
   "metadata": {},
   "source": [
    "## 2.4. Create MLTable data input\n",
    "\n",
    "Create MLTable data input using the jsonl files created above."
   ]
  },
  {
   "cell_type": "code",
   "execution_count": null,
   "metadata": {
    "name": "data-load"
   },
   "outputs": [],
   "source": [
    "# Training MLTable defined locally, with local data to be uploaded\n",
    "my_training_data_input = Input(type=AssetTypes.MLTABLE, path=training_mltable_path)\n",
    "\n",
    "# Validation MLTable defined locally, with local data to be uploaded\n",
    "my_validation_data_input = Input(type=AssetTypes.MLTABLE, path=validation_mltable_path)\n",
    "\n",
    "# WITH REMOTE PATH: If available already in the cloud/workspace-blob-store\n",
    "# my_training_data_input = Input(type=AssetTypes.MLTABLE, path=\"azureml://datastores/workspaceblobstore/paths/vision-classification/train\")\n",
    "# my_validation_data_input = Input(type=AssetTypes.MLTABLE, path=\"azureml://datastores/workspaceblobstore/paths/vision-classification/valid\")"
   ]
  },
  {
   "cell_type": "markdown",
   "metadata": {},
   "source": [
    "To create data input from TabularDataset created using V1 sdk, specify the `type` as `AssetTypes.MLTABLE`, `mode` as `InputOutputModes.DIRECT` and `path` in the following format `azureml:<tabulardataset_name>:<version>`."
   ]
  },
  {
   "cell_type": "code",
   "execution_count": null,
   "metadata": {},
   "outputs": [],
   "source": [
    "\"\"\"\n",
    "# Training MLTable with v1 TabularDataset\n",
    "my_training_data_input = Input(\n",
    "    type=AssetTypes.MLTABLE, path=\"azureml:fridgeObjectsTrainingDataset:1\",\n",
    "    mode=InputOutputModes.DIRECT\n",
    ")\n",
    "\n",
    "# Validation MLTable with v1 TabularDataset\n",
    "my_validation_data_input = Input(\n",
    "    type=AssetTypes.MLTABLE, path=\"azureml:fridgeObjectsValidationDataset:1\",\n",
    "    mode=InputOutputModes.DIRECT\n",
    ")\n",
    "\"\"\""
   ]
  },
  {
   "cell_type": "markdown",
   "metadata": {},
   "source": [
    "# 3. Compute target setup\n",
    "\n",
    "You will need to provide a [Compute Target](https://docs.microsoft.com/en-us/azure/machine-learning/concept-azure-machine-learning-architecture#computes) that will be used for your AutoML model training. AutoML models for image tasks require [GPU SKUs](https://docs.microsoft.com/en-us/azure/virtual-machines/sizes-gpu) such as the ones from the NC, NCv2, NCv3, ND, NDv2 and NCasT4 series. We recommend using the NCsv3-series (with v100 GPUs) for faster training. Using a compute target with a multi-GPU VM SKU will leverage the multiple GPUs to speed up training. Additionally, setting up a compute target with multiple nodes will allow for faster model training by leveraging parallelism, when tuning hyperparameters for your model.\n"
   ]
  },
  {
   "cell_type": "code",
   "execution_count": null,
   "metadata": {},
   "outputs": [],
   "source": [
    "from azure.ai.ml.entities import AmlCompute\n",
    "from azure.core.exceptions import ResourceNotFoundError\n",
    "\n",
    "compute_name = \"gpu-cluster-nc6\"\n",
    "\n",
    "try:\n",
    "    _ = ml_client.compute.get(compute_name)\n",
    "    print(\"Found existing compute target.\")\n",
    "except ResourceNotFoundError:\n",
    "    print(\"Creating a new compute target...\")\n",
    "    compute_config = AmlCompute(\n",
    "        name=compute_name,\n",
    "        type=\"amlcompute\",\n",
    "        size=\"Standard_NC6\",\n",
    "        idle_time_before_scale_down=120,\n",
    "        min_instances=0,\n",
    "        max_instances=4,\n",
    "    )\n",
    "    ml_client.begin_create_or_update(compute_config)"
   ]
  },
  {
   "cell_type": "markdown",
   "metadata": {},
   "source": [
    "# 4. Configure and run the AutoML for Images Classification-MultiClass training job\n",
    "\n",
    "AutoML allows you to easily train models for Image Classification, Object Detection & Instance Segmentation on your image data. You can control the model algorithm to be used, specify hyperparameter values for your model as well as perform a sweep across the hyperparameter space to generate an optimal model.\n",
    "\n",
    "When using AutoML for image tasks, you need to specify the model algorithms using the model_name parameter. You can either specify a single model or choose to sweep over multiple models. Please refer to the [documentation](https://docs.microsoft.com/en-us/azure/machine-learning/how-to-auto-train-image-models?tabs=CLI-v2#configure-model-algorithms-and-hyperparameters) for the list of supported model algorithms."
   ]
  },
  {
   "cell_type": "markdown",
   "metadata": {},
   "source": [
    "## 4.1. Using default hyperparameter values for the specified algorithm\n",
    "Before doing a large sweep to search for the optimal models and hyperparameters, we recommend trying the default values for a given model to get a first baseline. Next, you can explore multiple hyperparameters for the same model before sweeping over multiple models and their parameters. This allows an iterative approach, as with multiple models and multiple hyperparameters for each (as we showcase in the next section), the search space grows exponentially, and  you need more iterations to find optimal configurations.\n",
    "\n",
    "Following functions are used to configure the AutoML image job:\n",
    "### image_classification() function parameters:\n",
    "The `image_classification()` factory function allows user to configure the training job.\n",
    "\n",
    "- `compute` - The compute on which the AutoML job will run. In this example we are using a compute called 'gpu-cluster' present in the workspace. You can replace it any other compute in the workspace.\n",
    "- `experiment_name` - The name of the experiment. An experiment is like a folder with multiple runs in Azure ML Workspace that should be related to the same logical machine learning experiment.\n",
    "- `name` - The name of the Job/Run. This is an optional property. If not specified, a random name will be generated.\n",
    "- `primary_metric` - The metric that AutoML will optimize for model selection.\n",
    "- `target_column_name` - The name of the column to target for predictions. It must always be specified. This parameter is applicable to 'training_data' and 'validation_data'.\n",
    "- `training_data` - The data to be used for training. It should contain both training feature columns and a target column. Optionally, this data can be split for segregating a validation or test dataset. \n",
    "You can use a registered MLTable in the workspace using the format '<mltable_name>:<version>' OR you can use a local file or folder as a MLTable. For e.g Input(mltable='my_mltable:1') OR Input(mltable=MLTable(local_path=\"./data\"))\n",
    "The parameter `training_data` must always be provided.\n",
    "\n",
    "\n",
    "### set_limits() function parameters:\n",
    "This is an optional configuration method to configure limits parameters such as timeouts.      \n",
    "    \n",
    "- `timeout_minutes` - Maximum amount of time in minutes that the whole AutoML job can take before the job terminates. If not specified, the default job's total timeout is 6 days (8,640 minutes).\n",
    "    \n",
    "### set_training_parameters() function parameters:\n",
    "This is an optional configuration method to configure fixed settings or parameters that don't change during the parameter space sweep. Some of the key parameters of this function are:\n",
    "\n",
    "- `model_name` - The name of the ML algorithm that we want to use in training job. Please refer to this [documentation](https://docs.microsoft.com/en-us/azure/machine-learning/how-to-auto-train-image-models?tabs=CLI-v2#supported-model-algorithms) for supported model algorithm.\n",
    "- `number_of_epochs` - The number of training epochs. It must be positive integer (default value is 15).\n",
    "- `layers_to_freeze` - The number of layers to freeze in model for transfer learning. It must be a positive integer (default value is 0).\n",
    "- `early_stopping` - It enable early stopping logic during training, It must be boolean value (default is True).   \n",
    "- `optimizer` - Type of optimizer to use in training. It must be either sgd, adam, adamw (default is sgd).\n",
    "- `distributed` - It enable distributed training if compute target contain multiple GPUs. It must be boolean value (default is True).\n",
    "    \n",
    "If you wish to use the default hyperparameter values for a given algorithm (say `vitb16r224`), you can specify the job for your AutoML Image runs as follows:"
   ]
  },
  {
   "cell_type": "code",
   "execution_count": null,
   "metadata": {
    "tags": [
     "parameters"
    ]
   },
   "outputs": [],
   "source": [
    "# set up experiment name\n",
    "exp_name = \"dpv2-image-classification-experiment\""
   ]
  },
  {
   "cell_type": "code",
   "execution_count": null,
   "metadata": {},
   "outputs": [],
   "source": [
    "# Create the AutoML job with the related factory-function.\n",
    "\n",
    "image_classification_job = automl.image_classification(\n",
    "    compute=compute_name,\n",
    "    # name=\"dpv2-image-classification-job-02\",\n",
    "    experiment_name=exp_name,\n",
    "    training_data=my_training_data_input,\n",
    "    validation_data=my_validation_data_input,\n",
    "    target_column_name=\"label\",\n",
    ")\n",
    "\n",
    "image_classification_job.set_limits(timeout_minutes=60)\n",
    "\n",
    "image_classification_job.set_training_parameters(model_name=\"vitb16r224\")"
   ]
  },
  {
   "cell_type": "markdown",
   "metadata": {},
   "source": [
    "### Submitting an AutoML job for Computer Vision tasks\n",
    "Once you've configured your job, you can submit it as a job in the workspace in order to train a vision model using your training dataset."
   ]
  },
  {
   "cell_type": "code",
   "execution_count": null,
   "metadata": {},
   "outputs": [],
   "source": [
    "# Submit the AutoML job\n",
    "returned_job = ml_client.jobs.create_or_update(image_classification_job)\n",
    "\n",
    "print(f\"Created job: {returned_job}\")"
   ]
  },
  {
   "cell_type": "code",
   "execution_count": null,
   "metadata": {},
   "outputs": [],
   "source": [
    "ml_client.jobs.stream(returned_job.name)"
   ]
  },
  {
   "cell_type": "markdown",
   "metadata": {},
   "source": [
    "## 4.2. Hyperparameter sweeping for your AutoML models for computer vision tasks\n",
    "\n",
    "When using AutoML for Images, we can perform a hyperparameter sweep over a defined parameter space to find the optimal model. In this example, we sweep over the hyperparameters for `seresnext`, `resnet50`, `vitb16r224`, and `vits16r224` models, choosing from a range of values for learning_rate, number_of_epochs, layers_to_freeze, etc., to generate a model with the optimal 'accuracy'. If hyperparameter values are not specified, then default values are used for the specified algorithm.\n",
    "\n",
    "set_sweep function is used to configure the sweep settings:\n",
    "### set_sweep() parameters:\n",
    "- `max_trials` - Required parameter for maximum number of configurations to sweep. Must be an integer between 1 and 1000. When exploring just the default hyperparameters for a given model algorithm, set this parameter to 1.\n",
    "- `max_concurrent_trials` - Maximum number of runs that can run concurrently. If not specified, all runs launch in parallel. If specified, must be an integer between 1 and 100.\n",
    "    NOTE: The number of concurrent runs is gated on the resources available in the specified compute target. Ensure that the compute target has the available resources for the desired concurrency.\n",
    "- `sampling_algorithm` - Sampling method to use for sweeping over the defined parameter space. Please refer to this [documentation](https://docs.microsoft.com/en-us/azure/machine-learning/how-to-auto-train-image-models?tabs=SDK-v2#sampling-methods-for-the-sweep) for list of supported sampling methods.\n",
    "- `early_termination` - Early termination policy to end poorly performing runs. If no termination policy is specified, all configurations are run to completion. Please refer to this [documentation](https://docs.microsoft.com/en-us/azure/machine-learning/how-to-auto-train-image-models?tabs=SDK-v2#early-termination-policies) for supported early termination policies.\n",
    "\n",
    "We use Random Sampling to pick samples from this parameter space and try a total of 10 iterations with these different samples, running 2 iterations at a time on our compute target. Please note that the more parameters the space has, the more iterations you need to find optimal models.\n",
    "\n",
    "We leverage the Bandit early termination policy which will terminate poor performing configs (those that are not within 20% slack of the best performing config), thus significantly saving compute resources.\n",
    "\n",
    "For more details on model and hyperparameter sweeping, please refer to the [documentation](https://docs.microsoft.com/en-us/azure/machine-learning/how-to-tune-hyperparameters)."
   ]
  },
  {
   "cell_type": "code",
   "execution_count": null,
   "metadata": {
    "gather": {
     "logged": 1634852262026
    },
    "jupyter": {
     "outputs_hidden": false,
     "source_hidden": false
    },
    "name": "image-classification-configuration",
    "nteract": {
     "transient": {
      "deleting": false
     }
    }
   },
   "outputs": [],
   "source": [
    "# Create the AutoML job with the related factory-function.\n",
    "\n",
    "image_classification_job = automl.image_classification(\n",
    "    compute=compute_name,\n",
    "    # name=\"dpv2-image-classification-job-02\",\n",
    "    experiment_name=exp_name,\n",
    "    training_data=my_training_data_input,\n",
    "    validation_data=my_validation_data_input,\n",
    "    target_column_name=\"label\",\n",
    "    primary_metric=\"accuracy\",\n",
    "    tags={\"my_custom_tag\": \"My custom value\"},\n",
    ")\n",
    "\n",
    "image_classification_job.set_limits(timeout_minutes=60)\n",
    "\n",
    "image_classification_job.extend_search_space(\n",
    "    [\n",
    "        SearchSpace(\n",
    "            model_name=Choice([\"vitb16r224\", \"vits16r224\"]),\n",
    "            learning_rate=Uniform(0.001, 0.01),\n",
    "            number_of_epochs=Choice([15, 30]),\n",
    "        ),\n",
    "        SearchSpace(\n",
    "            model_name=Choice([\"seresnext\", \"resnet50\"]),\n",
    "            learning_rate=Uniform(0.001, 0.01),\n",
    "            layers_to_freeze=Choice([0, 2]),\n",
    "        ),\n",
    "    ]\n",
    ")\n",
    "\n",
    "image_classification_job.set_sweep(\n",
    "    max_trials=10,\n",
    "    max_concurrent_trials=2,\n",
    "    sampling_algorithm=\"Random\",\n",
    "    early_termination=BanditPolicy(\n",
    "        evaluation_interval=2, slack_factor=0.2, delay_evaluation=6\n",
    "    ),\n",
    ")"
   ]
  },
  {
   "cell_type": "code",
   "execution_count": null,
   "metadata": {
    "gather": {
     "logged": 1634852267930
    },
    "jupyter": {
     "outputs_hidden": false,
     "source_hidden": false
    },
    "name": "job-submit",
    "nteract": {
     "transient": {
      "deleting": false
     }
    }
   },
   "outputs": [],
   "source": [
    "# Submit the AutoML job\n",
    "returned_job = ml_client.jobs.create_or_update(\n",
    "    image_classification_job\n",
    ")  # submit the job to the backend\n",
    "\n",
    "print(f\"Created job: {returned_job}\")"
   ]
  },
  {
   "cell_type": "code",
   "execution_count": null,
   "metadata": {},
   "outputs": [],
   "source": [
    "ml_client.jobs.stream(returned_job.name)"
   ]
  },
  {
   "cell_type": "markdown",
   "metadata": {},
   "source": [
    "When doing a hyperparameter sweep, it can be useful to visualize the different configurations that were tried using the HyperDrive UI. You can navigate to this UI by going to the 'Child jobs' tab in the UI of the main automl image job from above, which is the HyperDrive parent run. Then you can go into the 'Trials' tab of this HyperDrive parent run. Alternatively, here below you can see directly the HyperDrive parent run and navigate to its 'Trials' tab:"
   ]
  },
  {
   "cell_type": "code",
   "execution_count": null,
   "metadata": {},
   "outputs": [],
   "source": [
    "hd_job = ml_client.jobs.get(returned_job.name + \"_HD\")\n",
    "hd_job"
   ]
  },
  {
   "cell_type": "markdown",
   "metadata": {},
   "source": [
    "# 5. Retrieve the Best Trial (Best Model's trial/run)\n",
    "Use the MLFLowClient to access the results (such as Models, Artifacts, Metrics) of a previously completed AutoML Trial."
   ]
  },
  {
   "cell_type": "markdown",
   "metadata": {},
   "source": [
    "## Initialize MLFlow Client\n",
    "\n",
    "The models and artifacts that are produced by AutoML can be accessed via the MLFlow interface.\n",
    "Initialize the MLFlow client here, and set the backend as Azure ML, via. the MLFlow Client.\n",
    "\n",
    "IMPORTANT, you need to have installed the latest MLFlow packages with:\n",
    "\n",
    "    pip install azureml-mlflow\n",
    "\n",
    "    pip install mlflow"
   ]
  },
  {
   "cell_type": "code",
   "execution_count": null,
   "metadata": {},
   "outputs": [],
   "source": [
    "import mlflow\n",
    "\n",
    "# Obtain the tracking URL from MLClient\n",
    "MLFLOW_TRACKING_URI = ml_client.workspaces.get(\n",
    "    name=ml_client.workspace_name\n",
    ").mlflow_tracking_uri\n",
    "\n",
    "print(MLFLOW_TRACKING_URI)"
   ]
  },
  {
   "cell_type": "code",
   "execution_count": null,
   "metadata": {},
   "outputs": [],
   "source": [
    "# Set the MLFLOW TRACKING URI\n",
    "\n",
    "mlflow.set_tracking_uri(MLFLOW_TRACKING_URI)\n",
    "\n",
    "print(\"\\nCurrent tracking uri: {}\".format(mlflow.get_tracking_uri()))"
   ]
  },
  {
   "cell_type": "code",
   "execution_count": null,
   "metadata": {},
   "outputs": [],
   "source": [
    "from mlflow.tracking.client import MlflowClient\n",
    "\n",
    "# Initialize MLFlow client\n",
    "mlflow_client = MlflowClient()"
   ]
  },
  {
   "cell_type": "markdown",
   "metadata": {},
   "source": [
    "### Get the AutoML parent Job"
   ]
  },
  {
   "cell_type": "code",
   "execution_count": null,
   "metadata": {},
   "outputs": [],
   "source": [
    "job_name = returned_job.name\n",
    "\n",
    "# Example if providing an specific Job name/ID\n",
    "# job_name = \"salmon_camel_5sdf05xvb3\"\n",
    "\n",
    "# Get the parent run\n",
    "mlflow_parent_run = mlflow_client.get_run(job_name)\n",
    "\n",
    "print(\"Parent Run: \")\n",
    "print(mlflow_parent_run)"
   ]
  },
  {
   "cell_type": "code",
   "execution_count": null,
   "metadata": {},
   "outputs": [],
   "source": [
    "# Print parent run tags. 'automl_best_child_run_id' tag should be there.\n",
    "print(mlflow_parent_run.data.tags.keys())"
   ]
  },
  {
   "cell_type": "markdown",
   "metadata": {},
   "source": [
    "### Get the AutoML best child run"
   ]
  },
  {
   "cell_type": "code",
   "execution_count": null,
   "metadata": {},
   "outputs": [],
   "source": [
    "# Get the best model's child run\n",
    "\n",
    "best_child_run_id = mlflow_parent_run.data.tags[\"automl_best_child_run_id\"]\n",
    "print(\"Found best child run id: \", best_child_run_id)\n",
    "\n",
    "best_run = mlflow_client.get_run(best_child_run_id)\n",
    "\n",
    "print(\"Best child run: \")\n",
    "print(best_run)"
   ]
  },
  {
   "cell_type": "markdown",
   "metadata": {},
   "source": [
    "## Get best model run's metrics\n",
    "Access the results (such as Models, Artifacts, Metrics) of a previously completed AutoML Run."
   ]
  },
  {
   "cell_type": "code",
   "execution_count": null,
   "metadata": {},
   "outputs": [],
   "source": [
    "import pandas as pd\n",
    "\n",
    "pd.DataFrame(best_run.data.metrics, index=[0]).T"
   ]
  },
  {
   "cell_type": "markdown",
   "metadata": {},
   "source": [
    "## Download the best model locally\n",
    "Access the results (such as Models, Artifacts, Metrics) of a previously completed AutoML Run."
   ]
  },
  {
   "cell_type": "code",
   "execution_count": null,
   "metadata": {},
   "outputs": [],
   "source": [
    "# Create local folder\n",
    "import os\n",
    "\n",
    "local_dir = \"./artifact_downloads\"\n",
    "if not os.path.exists(local_dir):\n",
    "    os.mkdir(local_dir)"
   ]
  },
  {
   "cell_type": "code",
   "execution_count": null,
   "metadata": {},
   "outputs": [],
   "source": [
    "# Download run's artifacts/outputs\n",
    "local_path = mlflow_client.download_artifacts(\n",
    "    best_run.info.run_id, \"outputs\", local_dir\n",
    ")\n",
    "print(\"Artifacts downloaded in: {}\".format(local_path))\n",
    "print(\"Artifacts: {}\".format(os.listdir(local_path)))"
   ]
  },
  {
   "cell_type": "code",
   "execution_count": null,
   "metadata": {},
   "outputs": [],
   "source": [
    "import os\n",
    "\n",
    "# Show the contents of the MLFlow model folder\n",
    "os.listdir(\"./artifact_downloads/outputs/mlflow-model\")"
   ]
  },
  {
   "cell_type": "markdown",
   "metadata": {},
   "source": [
    "# 6. Register best model and deploy"
   ]
  },
  {
   "cell_type": "markdown",
   "metadata": {},
   "source": [
    "## 6.1 Create managed online endpoint"
   ]
  },
  {
   "cell_type": "code",
   "execution_count": null,
   "metadata": {},
   "outputs": [],
   "source": [
    "# import required libraries\n",
    "from azure.ai.ml.entities import (\n",
    "    ManagedOnlineEndpoint,\n",
    "    ManagedOnlineDeployment,\n",
    "    Model,\n",
    "    Environment,\n",
    "    CodeConfiguration,\n",
    "    ProbeSettings,\n",
    ")"
   ]
  },
  {
   "cell_type": "code",
   "execution_count": null,
   "metadata": {},
   "outputs": [],
   "source": [
    "# Creating a unique endpoint name with current datetime to avoid conflicts\n",
    "import datetime\n",
    "\n",
    "online_endpoint_name = \"ic-mc-fridge-items-\" + datetime.datetime.now().strftime(\n",
    "    \"%m%d%H%M\"\n",
    ")\n",
    "\n",
    "# create an online endpoint\n",
    "endpoint = ManagedOnlineEndpoint(\n",
    "    name=online_endpoint_name,\n",
    "    description=\"this is a sample online endpoint for deploying model\",\n",
    "    auth_mode=\"key\",\n",
    "    tags={\"foo\": \"bar\"},\n",
    ")"
   ]
  },
  {
   "cell_type": "code",
   "execution_count": null,
   "metadata": {},
   "outputs": [],
   "source": [
    "ml_client.begin_create_or_update(endpoint)"
   ]
  },
  {
   "cell_type": "markdown",
   "metadata": {},
   "source": [
    "## 6.2 Register best model and deploy"
   ]
  },
  {
   "cell_type": "markdown",
   "metadata": {},
   "source": [
    "### Register model"
   ]
  },
  {
   "cell_type": "code",
   "execution_count": null,
   "metadata": {},
   "outputs": [],
   "source": [
    "model_name = \"ic-mc-fridge-items-model\"\n",
    "model = Model(\n",
    "    path=f\"azureml://jobs/{best_run.info.run_id}/outputs/artifacts/outputs/mlflow-model/\",\n",
    "    name=model_name,\n",
    "    description=\"my sample image classification multiclass model\",\n",
    "    type=AssetTypes.MLFLOW_MODEL,\n",
    ")\n",
    "\n",
    "# for downloaded file\n",
    "# model = Model(\n",
    "#     path=\"artifact_downloads/outputs/mlflow-model/\",\n",
    "#     name=model_name,\n",
    "#     description=\"my sample image classification multiclass model\",\n",
    "#     type=AssetTypes.MLFLOW_MODEL,\n",
    "# )\n",
    "\n",
    "registered_model = ml_client.models.create_or_update(model)"
   ]
  },
  {
   "cell_type": "code",
   "execution_count": null,
   "metadata": {},
   "outputs": [],
   "source": [
    "registered_model.id"
   ]
  },
  {
   "cell_type": "markdown",
   "metadata": {},
   "source": [
    "### Deploy"
   ]
  },
  {
   "cell_type": "code",
   "execution_count": null,
   "metadata": {},
   "outputs": [],
   "source": [
    "deployment = ManagedOnlineDeployment(\n",
    "    name=\"ic-mc-fridge-items-mlflow-deploy\",\n",
    "    endpoint_name=online_endpoint_name,\n",
    "    model=registered_model.id,\n",
    "    instance_type=\"Standard_DS3_V2\",\n",
    "    instance_count=1,\n",
    "    liveness_probe=ProbeSettings(\n",
    "        failure_threshold=30,\n",
    "        success_threshold=1,\n",
    "        timeout=2,\n",
    "        period=10,\n",
    "        initial_delay=2000,\n",
    "    ),\n",
    "    readiness_probe=ProbeSettings(\n",
    "        failure_threshold=10,\n",
    "        success_threshold=1,\n",
    "        timeout=10,\n",
    "        period=10,\n",
    "        initial_delay=2000,\n",
    "    ),\n",
    ")"
   ]
  },
  {
   "cell_type": "code",
   "execution_count": null,
   "metadata": {},
   "outputs": [],
   "source": [
    "ml_client.online_deployments.begin_create_or_update(deployment)"
   ]
  },
  {
   "cell_type": "code",
   "execution_count": null,
   "metadata": {},
   "outputs": [],
   "source": [
    "# ic mc fridge items deployment to take 100% traffic\n",
    "endpoint.traffic = {\"ic-mc-fridge-items-mlflow-deploy\": 100}\n",
    "ml_client.begin_create_or_update(endpoint)"
   ]
  },
  {
   "cell_type": "markdown",
   "metadata": {},
   "source": [
    "### Get endpoint details"
   ]
  },
  {
   "cell_type": "code",
   "execution_count": null,
   "metadata": {},
   "outputs": [],
   "source": [
    "# Get the details for online endpoint\n",
    "endpoint = ml_client.online_endpoints.get(name=online_endpoint_name)\n",
    "\n",
    "# existing traffic details\n",
    "print(endpoint.traffic)\n",
    "\n",
    "# Get the scoring URI\n",
    "print(endpoint.scoring_uri)"
   ]
  },
  {
   "cell_type": "code",
   "execution_count": null,
   "metadata": {},
   "outputs": [],
   "source": [
    "# Create request json\n",
    "import base64\n",
    "\n",
    "sample_image = \"./data/fridgeObjects/milk_bottle/99.jpg\"\n",
    "\n",
    "\n",
    "def read_image(image_path):\n",
    "    with open(image_path, \"rb\") as f:\n",
    "        return f.read()\n",
    "\n",
    "\n",
    "request_json = {\n",
    "    \"input_data\": {\n",
    "        \"columns\": [\"image\"],\n",
    "        \"data\": [base64.encodebytes(read_image(sample_image)).decode(\"utf-8\")],\n",
    "    }\n",
    "}"
   ]
  },
  {
   "cell_type": "code",
   "execution_count": null,
   "metadata": {},
   "outputs": [],
   "source": [
    "import json\n",
    "\n",
    "request_file_name = \"sample_request_data.json\"\n",
    "\n",
    "with open(request_file_name, \"w\") as request_file:\n",
    "    json.dump(request_json, request_file)"
   ]
  },
  {
   "cell_type": "code",
   "execution_count": null,
   "metadata": {},
   "outputs": [],
   "source": [
    "resp = ml_client.online_endpoints.invoke(\n",
    "    endpoint_name=online_endpoint_name,\n",
    "    deployment_name=deployment.name,\n",
    "    request_file=request_file_name,\n",
    ")"
   ]
  },
  {
   "cell_type": "markdown",
   "metadata": {},
   "source": [
    "## Visualize detections\n",
    "Now that we have scored a test image, we can visualize the bounding boxes for this image."
   ]
  },
  {
   "cell_type": "code",
   "execution_count": null,
   "metadata": {},
   "outputs": [],
   "source": [
    "%matplotlib inline\n",
    "import matplotlib.pyplot as plt\n",
    "import matplotlib.image as mpimg\n",
    "from PIL import Image\n",
    "import numpy as np\n",
    "import json\n",
    "\n",
    "IMAGE_SIZE = (18, 12)\n",
    "plt.figure(figsize=IMAGE_SIZE)\n",
    "img_np = mpimg.imread(sample_image)\n",
    "img = Image.fromarray(img_np.astype(\"uint8\"), \"RGB\")\n",
    "x, y = img.size\n",
    "\n",
    "fig, ax = plt.subplots(1, figsize=(15, 15))\n",
    "# Display the image\n",
    "ax.imshow(img_np)\n",
    "\n",
    "prediction = json.loads(resp)[0]\n",
    "label_index = np.argmax(prediction[\"probs\"])\n",
    "label = prediction[\"labels\"][label_index]\n",
    "conf_score = prediction[\"probs\"][label_index]\n",
    "\n",
    "display_text = \"{} ({})\".format(label, round(conf_score, 3))\n",
    "print(display_text)\n",
    "\n",
    "color = \"red\"\n",
    "plt.text(30, 30, display_text, color=color, fontsize=30)\n",
    "\n",
    "plt.show()"
   ]
  },
  {
   "cell_type": "markdown",
   "metadata": {},
   "source": [
    "### Delete the deployment and endopoint"
   ]
  },
  {
   "cell_type": "code",
   "execution_count": null,
   "metadata": {},
   "outputs": [],
   "source": [
    "ml_client.online_endpoints.begin_delete(name=online_endpoint_name)"
   ]
  },
  {
   "cell_type": "markdown",
   "metadata": {},
   "source": [
    "# Next Step: Load the best model and try predictions\n",
    "\n",
    "Loading the models locally assume that you are running the notebook in an environment compatible with the model. The list of dependencies that is expected by the model is specified in the MLFlow model produced by AutoML (in the 'conda.yaml' file within the mlflow-model folder).\n",
    "\n",
    "Since the AutoML model was trained remotelly in a different environment with different dependencies to your current local conda environment where you are running this notebook, if you want to load the model you have several options:\n",
    "\n",
    "1. A recommended way to locally load the model in memory and try predictions is to create a new/clean conda environment with the dependencies specified in the conda.yml file within the MLFlow model's folder, then use MLFlow to load the model and call .predict() as explained in the notebook **mlflow-model-local-inference-test.ipynb** in this same folder.\n",
    "\n",
    "2. You can install all the packages/dependencies specified in conda.yml into your current conda environment you used for using Azure ML SDK and AutoML. MLflow SDK also have a method to install the dependencies in the current environment. However, this option could have risks of package version conflicts depending on what's installed in your current environment.\n",
    "\n",
    "3. You can also use: mlflow models serve -m 'xxxxxxx'"
   ]
  },
  {
   "cell_type": "markdown",
   "metadata": {},
   "source": [
    "# Next Steps\n",
    "You can see further examples of other AutoML tasks such as Regression, Image-Object-Detection, NLP-Text-Classification, Time-Series-Forcasting, etc."
   ]
  },
  {
   "cell_type": "markdown",
   "metadata": {},
   "source": []
  }
 ],
 "metadata": {
  "interpreter": {
   "hash": "da404a94b19d2e6a57be28cbcf6e71fbd41612916c3423bc5e257c11b3d83fa0"
  },
  "kernel_info": {
   "name": "python3-azureml"
  },
  "kernelspec": {
   "display_name": "Python 3.10 - SDK V2",
   "language": "python",
   "name": "python310-sdkv2"
  },
  "language_info": {
   "codemirror_mode": {
    "name": "ipython",
    "version": 3
   },
   "file_extension": ".py",
   "mimetype": "text/x-python",
   "name": "python",
   "nbconvert_exporter": "python",
   "pygments_lexer": "ipython3",
   "version": "3.7.10"
  },
  "microsoft": {
   "host": {
    "AzureML": {
     "notebookHasBeenCompleted": true
    }
   }
  },
  "nteract": {
   "version": "nteract-front-end@1.0.0"
  }
 },
 "nbformat": 4,
 "nbformat_minor": 4
}<|MERGE_RESOLUTION|>--- conflicted
+++ resolved
@@ -51,13 +51,9 @@
     "from azure.identity import DefaultAzureCredential\n",
     "from azure.ai.ml import MLClient\n",
     "\n",
-<<<<<<< HEAD
     "from azure.ai.ml.constants import AssetTypes, InputOutputModes\n",
     "from azure.ai.ml import Input\n",
     "from azure.ai.ml.automl import SearchSpace\n",
-=======
-    "from azure.ai.ml.automl import ImageClassificationSearchSpace\n",
->>>>>>> e85e3e38
     "from azure.ai.ml.sweep import (\n",
     "    Choice,\n",
     "    Uniform,\n",
@@ -329,7 +325,9 @@
   {
    "cell_type": "code",
    "execution_count": null,
-   "metadata": {},
+   "metadata": {
+    "name": "data-load-v1"
+   },
    "outputs": [],
    "source": [
     "\"\"\"\n",
