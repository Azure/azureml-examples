{
 "cells": [
  {
   "cell_type": "markdown",
   "metadata": {},
   "source": [
    "# Image classification distributed training\n",
    "\n",
    "**Requirements** - In order to benefit from this tutorial, you will need:\n",
    "- A basic understanding of Machine Learning\n",
    "- An Azure account with an active subscription - [Create an account for free](https://azure.microsoft.com/free/?WT.mc_id=A261C142F)\n",
    "- An Azure ML workspace with computer cluster - [Configure workspace](/sdk/jobs/configuration.ipynb)\n",
    "- A python environment\n",
    "- Installed Azure Machine Learning Python SDK v2 - [install instructions](/sdk/README.md) - check the getting started section\n",
    "\n",
    "**Learning Objectives** - By the end of this tutorial, you should be able to:\n",
    "- Connect to your AML workspace from the Python SDK\n",
    "- Create `Pipeline` with components\n",
    "\n",
    "**Motivations** -This is a sample to demonstrate distributed training in azure machine learning. In this pipeline, we use components to do image preprocessing on cpu nodes, and a mpi custom component on distributed gpu nodes."
   ]
  },
  {
   "cell_type": "markdown",
   "metadata": {},
   "source": [
    "# 1. Connect to Azure Machine Learning Workspace\n",
    "\n",
    "The [workspace](https://docs.microsoft.com/en-us/azure/machine-learning/concept-workspace) is the top-level resource for Azure Machine Learning, providing a centralized place to work with all the artifacts you create when you use Azure Machine Learning. In this section we will connect to the workspace in which the job will be run.\n",
    "\n",
    "## 1.1 Import the required libraries"
   ]
  },
  {
   "cell_type": "code",
   "execution_count": null,
   "metadata": {},
   "outputs": [],
   "source": [
    "#import required libraries\n",
    "from azure.ml import MLClient, dsl, Input\n",
    "from azure.ml.entities import load_component"
   ]
  },
  {
   "cell_type": "markdown",
   "metadata": {},
   "source": [
    "## 1.2 Configure credential\n",
    "\n",
    "We are using `DefaultAzureCredential` to get access to workspace. \n",
    "`DefaultAzureCredential` should be capable of handling most Azure SDK authentication scenarios. \n",
    "\n",
    "Reference for more available credentials if it does not work for you: [configure credential example](/sdk/jobs/configuration.ipynb), [azure-identity reference doc](https://docs.microsoft.com/en-us/python/api/azure-identity/azure.identity?view=azure-python)."
   ]
  },
  {
   "cell_type": "code",
   "execution_count": null,
   "metadata": {},
   "outputs": [],
   "source": [
    "from azure.identity import DefaultAzureCredential, InteractiveBrowserCredential\n",
    "\n",
    "try:\n",
    "    credential = DefaultAzureCredential()\n",
    "    # Check if given credential can get token successfully.\n",
    "    credential.get_token('https://management.azure.com/.default')\n",
    "except Exception as ex:\n",
    "    # Fall back to InteractiveBrowserCredential in case DefaultAzureCredential not work\n",
    "    credential = InteractiveBrowserCredential()"
   ]
  },
  {
   "cell_type": "markdown",
   "metadata": {},
   "source": [
    "## 1.3 Get a handle to the workspace\n",
    "\n",
    "We use config file to connect to a workspace. The Azure ML workspace should be configured with computer cluster. [Check this notebook for configure a workspace](/sdk/jobs/configuration.ipynb)"
   ]
  },
  {
   "cell_type": "code",
   "execution_count": null,
   "metadata": {},
   "outputs": [],
   "source": [
    "# Get a handle to workspace\n",
    "ml_client = MLClient.from_config(credential=credential)\n",
    "\n",
    "# Retrieve an already attached Azure Machine Learning Compute.\n",
    "cpu_compute_target = \"cpu-cluster\"\n",
    "print(ml_client.compute.get(cpu_compute_target))\n",
    "gpu_compute_target = 'gpu-cluster'\n",
    "print(ml_client.compute.get(gpu_compute_target))"
   ]
  },
  {
   "cell_type": "markdown",
   "metadata": {},
   "source": [
    "## Prepare dataset\n",
    "This dataset is a subset of the [Open Images Dataset](https://storage.googleapis.com/openimages/web/index.html).\n",
    "- training dataset contains 24 images (3 categories * 8 images per category)\n",
    "- validation dataset contains 6 images (3 categories * 2 images per category)\n",
    "\n",
    "This is a extremely small dataset only for demo usage for this notebook. Use larger datasets to train models for production usage. \n",
    "\n",
    "NOTE: Use zip file here to avoid performance issue of mounting file dataset with many subfolders."
   ]
  },
  {
   "cell_type": "code",
   "execution_count": null,
   "metadata": {},
   "outputs": [],
   "source": [
<<<<<<< HEAD
    "from azure.ml.entities import Data\n",
    "from azure.ml import Input\n",
=======
>>>>>>> 9c39ade7
    "from azure.ml._constants import AssetTypes\n",
    "\n",
    "\n",
    "train_image_dataset = Input(name='TrainData', type=AssetTypes.URI_FOLDER, path=\"./data/train\")\n",
    "val_image_dataset = Input(name='ValidData', type=AssetTypes.URI_FOLDER, path=\"./data/val\")"
   ]
  },
  {
   "cell_type": "markdown",
   "metadata": {},
   "source": [
    "# 2. Define command component via YAML\n",
    "Below is a basic example to define command component  using YAML.\n"
   ]
  },
  {
   "cell_type": "code",
   "execution_count": null,
   "metadata": {},
   "outputs": [],
   "source": [
    "\n",
    "apply_transform = load_component(yaml_file=\"./apply_image_transformation/apply_image_transformation.yaml\")\n",
    "convert = load_component(yaml_file=\"./convert_to_image_directory/convert_to_image_directory.yaml\")\n",
    "init_transform = load_component(yaml_file=\"./init_image_transformation/init_image_transformation.yaml\")\n",
    "\n",
    "# this train component is an mpi component.\n",
    "imagecnn_train = load_component(yaml_file='./imagecnn_train/entry.spec.yaml')"
   ]
  },
  {
   "cell_type": "markdown",
   "metadata": {},
   "source": [
    "# 3. Basic pipeline job\n",
    "\n",
    "## 3.1 Build pipeline"
   ]
  },
  {
   "cell_type": "code",
   "execution_count": null,
   "metadata": {},
   "outputs": [],
   "source": [
    "\n",
    "# define pipeline\n",
    "@dsl.pipeline(\n",
    "    name='image_classification_with_densenet',\n",
    "    description='E2E image classification pipeline with densenet',\n",
    "    default_compute=cpu_compute_target,\n",
    ")\n",
    "def image_classification_with_densenet():\n",
    "    convert_train = convert(input_path=train_image_dataset)\n",
    "\n",
    "    convert_val = convert(input_path=val_image_dataset)\n",
    "\n",
    "    init_image_transformation = init_transform(\n",
    "        resize='False',\n",
    "        size=256,\n",
    "        center_crop='False',\n",
    "        crop_size=224,\n",
    "        pad='False',\n",
    "        padding=0,\n",
    "        color_jitter='False',\n",
    "        grayscale='False',\n",
    "        random_resized_crop='False',\n",
    "        random_resized_crop_size=256,\n",
    "        random_crop='False',\n",
    "        random_crop_size=224,\n",
    "        random_horizontal_flip='True',\n",
    "        random_vertical_flip='False',\n",
    "        random_rotation='False',\n",
    "        random_rotation_degrees=0,\n",
    "        random_affine='False',\n",
    "        random_affine_degrees=0,\n",
    "        random_grayscale='False',\n",
    "        random_perspective='False',\n",
    "    )\n",
    "\n",
    "    apply_trans_on_train = apply_transform(\n",
    "        mode='For training',\n",
    "        input_image_transform_path=init_image_transformation.outputs.output_path,\n",
    "        input_image_dir_path=convert_train.outputs.output_path,\n",
    "    )\n",
    "\n",
    "    apply_trans_on_val = apply_transform(\n",
    "        mode='For inference',\n",
    "        input_image_transform_path=init_image_transformation.outputs.output_path,\n",
    "        input_image_dir_path=convert_val.outputs.output_path,\n",
    "    )\n",
    "\n",
    "    imagecnn_train_gpu = imagecnn_train(\n",
    "        train_data=apply_trans_on_train.outputs.output_path,\n",
    "        valid_data=apply_trans_on_val.outputs.output_path,\n",
    "        data_backend='pytorch',\n",
    "        arch='resnet50',\n",
    "        model_config='classic',\n",
    "        workers=5,\n",
    "        epochs=4,\n",
    "        batch_size=16,\n",
    "        optimizer_batch_size=-1,\n",
    "        lr=0.1,\n",
    "        lr_schedule='step',\n",
    "        warmup=0,\n",
    "        label_smoothing=0.0,\n",
    "        mixup=0.0,\n",
    "        momentum=0.9,\n",
    "        weight_decay=0.0001,\n",
    "        print_freq=10,\n",
    "        resume='',\n",
    "        pretrained_weights='',\n",
    "        static_loss_scale=1.0,\n",
    "        prof=-1,\n",
    "        seed=123,\n",
    "        raport_file='experiment_raport.json',\n",
    "        save_checkpoint_epochs=2,\n",
    "    )\n",
    "    imagecnn_train_gpu.compute = gpu_compute_target\n",
    "    imagecnn_train_gpu.resources.instance_count = 1\n",
    "\n",
    "# create a pipeline\n",
    "pipeline = image_classification_with_densenet()"
   ]
  },
  {
   "cell_type": "code",
   "execution_count": null,
   "metadata": {},
   "outputs": [],
   "source": [
    "print(pipeline)"
   ]
  },
  {
   "cell_type": "markdown",
   "metadata": {},
   "source": [
    "# 3.2 Submit pipeline job"
   ]
  },
  {
   "cell_type": "code",
   "execution_count": null,
   "metadata": {},
   "outputs": [],
   "source": [
    "pipeline_job = ml_client.jobs.create_or_update(pipeline, experiment_name='pipeline_samples')\n",
    "pipeline_job"
   ]
  },
  {
   "cell_type": "code",
   "execution_count": null,
   "metadata": {},
   "outputs": [],
   "source": [
    "# Wait until the job completes\n",
    "ml_client.jobs.stream(pipeline_job.name)"
   ]
  },
  {
   "cell_type": "markdown",
   "metadata": {},
   "source": [
    "# Next Steps\n",
    "You can see further examples of running a pipeline job [here](/sdk/jobs/pipelines/)"
   ]
  }
 ],
 "metadata": {
  "description": {
   "description": "Create pipeline to train cnn image classification model"
  },
  "interpreter": {
   "hash": "3e9e0e270b75c5e6da2e22113ba4f77b864d68f95da6601809c29e46c73ae6bb"
  },
  "kernelspec": {
   "display_name": "Python 3.7.8 64-bit",
   "language": "python",
   "name": "python3"
  },
  "language_info": {
   "codemirror_mode": {
    "name": "ipython",
    "version": 3
   },
   "file_extension": ".py",
   "mimetype": "text/x-python",
   "name": "python",
   "nbconvert_exporter": "python",
   "pygments_lexer": "ipython3",
   "version": "3.7.6"
  },
  "orig_nbformat": 4
 },
 "nbformat": 4,
 "nbformat_minor": 2
}<|MERGE_RESOLUTION|>--- conflicted
+++ resolved
@@ -116,11 +116,6 @@
    "metadata": {},
    "outputs": [],
    "source": [
-<<<<<<< HEAD
-    "from azure.ml.entities import Data\n",
-    "from azure.ml import Input\n",
-=======
->>>>>>> 9c39ade7
     "from azure.ml._constants import AssetTypes\n",
     "\n",
     "\n",
