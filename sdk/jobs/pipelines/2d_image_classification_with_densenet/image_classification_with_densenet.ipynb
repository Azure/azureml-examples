--- conflicted
+++ resolved
@@ -116,10 +116,6 @@
    "metadata": {},
    "outputs": [],
    "source": [
-<<<<<<< HEAD
-    "from azure.ml.constants import AssetTypes\n",
-=======
->>>>>>> 255afe1b
     "\n",
     "train_image_dataset = Input(name='TrainData', type=\"uri_folder\", path=\"./data/train\")\n",
     "val_image_dataset = Input(name='ValidData', type=\"uri_folder\", path=\"./data/val\")"
