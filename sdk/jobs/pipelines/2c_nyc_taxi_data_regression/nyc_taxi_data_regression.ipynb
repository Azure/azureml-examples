{
 "cells": [
  {
   "cell_type": "markdown",
   "metadata": {},
   "source": [
    "# NYC taxi data regression\n",
    "\n",
    "**Requirements** - In order to benefit from this tutorial, you will need:\n",
    "- A basic understanding of Machine Learning\n",
    "- An Azure account with an active subscription - [Create an account for free](https://azure.microsoft.com/free/?WT.mc_id=A261C142F)\n",
    "- An Azure ML workspace with computer cluster - [Configure workspace](/sdk/jobs/configuration.ipynb)\n",
    "- A python environment\n",
    "- Installed Azure Machine Learning Python SDK v2 - [install instructions](/sdk/README.md) - check the getting started section\n",
    "\n",
    "**Learning Objectives** - By the end of this tutorial, you should be able to:\n",
    "- Connect to your AML workspace from the Python SDK\n",
    "- Define different `CommandComponent` using YAML\n",
    "- Create `Pipeline` load these components from YAML\n",
    "\n",
    "**Motivations** - This notebook explains how to load component via SDK then use these components to build pipeline. We use NYC dataset, build pipeline with five steps, prep data, transform data, train model, predict results and evaluate model performance."
   ]
  },
  {
   "cell_type": "markdown",
   "metadata": {},
   "source": [
    "# 1. Connect to Azure Machine Learning Workspace\n",
    "\n",
    "The [workspace](https://docs.microsoft.com/en-us/azure/machine-learning/concept-workspace) is the top-level resource for Azure Machine Learning, providing a centralized place to work with all the artifacts you create when you use Azure Machine Learning. In this section we will connect to the workspace in which the job will be run.\n",
    "\n",
    "## 1.1 Import the required libraries"
   ]
  },
  {
   "cell_type": "code",
   "execution_count": null,
   "metadata": {},
   "outputs": [],
   "source": [
    "#import required libraries\n",
<<<<<<< HEAD
    "from azure.ml import MLClient, dsl\n",
    "from azure.ml.entities import load_component\n",
    "from azure.ml import Input, Output\n"
=======
    "from azure.ml import MLClient, dsl, Input, Output\n",
    "from azure.ml.entities import load_component\n",
>>>>>>> 9c39ade7
    "from azure.ml._constants import AssetTypes"
   ]
  },
  {
   "cell_type": "markdown",
   "metadata": {},
   "source": [
    "## 1.2 Configure credential\n",
    "\n",
    "We are using `DefaultAzureCredential` to get access to workspace. \n",
    "`DefaultAzureCredential` should be capable of handling most Azure SDK authentication scenarios. \n",
    "\n",
    "Reference for more available credentials if it does not work for you: [configure credential example](/sdk/jobs/configuration.ipynb), [azure-identity reference doc](https://docs.microsoft.com/en-us/python/api/azure-identity/azure.identity?view=azure-python)."
   ]
  },
  {
   "cell_type": "code",
   "execution_count": null,
   "metadata": {},
   "outputs": [],
   "source": [
    "from azure.identity import DefaultAzureCredential, InteractiveBrowserCredential\n",
    "\n",
    "try:\n",
    "    credential = DefaultAzureCredential()\n",
    "    # Check if given credential can get token successfully.\n",
    "    credential.get_token('https://management.azure.com/.default')\n",
    "except Exception as ex:\n",
    "    # Fall back to InteractiveBrowserCredential in case DefaultAzureCredential not work\n",
    "    credential = InteractiveBrowserCredential()"
   ]
  },
  {
   "cell_type": "markdown",
   "metadata": {},
   "source": [
    "## 1.3 Get a handle to the workspace\n",
    "\n",
    "We use config file to connect to a workspace. The Azure ML workspace should be configured with computer cluster. [Check this notebook for configure a workspace](/sdk/jobs/configuration.ipynb)"
   ]
  },
  {
   "cell_type": "code",
   "execution_count": null,
   "metadata": {},
   "outputs": [],
   "source": [
    "# Get a handle to workspace\n",
    "ml_client = MLClient.from_config(credential=credential)\n",
    "\n",
    "# Retrieve an already attached Azure Machine Learning Compute.\n",
    "cluster_name = \"cpu-cluster\"\n",
    "print(ml_client.compute.get(cluster_name))"
   ]
  },
  {
   "cell_type": "markdown",
   "metadata": {},
   "source": [
    "# 2. Build pipeline"
   ]
  },
  {
   "cell_type": "code",
   "execution_count": null,
   "metadata": {},
   "outputs": [],
   "source": [
    "parent_dir = ''\n",
    "\n",
    "# 1. Load components\n",
    "prepare_data = load_component(\n",
    "    yaml_file=parent_dir + \"./prep.yml\"\n",
    ")\n",
    "transform_data = load_component(\n",
    "    yaml_file=parent_dir + \"./transform.yml\"\n",
    ")\n",
    "train_model = load_component(\n",
    "    yaml_file=parent_dir + \"./train.yml\"\n",
    ")\n",
    "predict_result = load_component(\n",
    "    yaml_file=parent_dir + \"./predict.yml\"\n",
    ")\n",
    "score_data = load_component(\n",
    "    yaml_file=parent_dir + \"./score.yml\"\n",
    ")\n",
    "\n",
    "# 2. Construct pipeline\n",
    "@dsl.pipeline(default_compute=\"cpu-cluster\", default_datastore=\"workspaceblobstore\")\n",
    "def nyc_taxi_data_regression(pipeline_job_input):\n",
    "    prepare_sample_data = prepare_data(raw_data=pipeline_job_input)\n",
    "    transform_sample_data = transform_data(clean_data=prepare_sample_data.outputs.prep_data)\n",
    "    train_with_sample_data = train_model(training_data=transform_sample_data.outputs.transformed_data)\n",
    "    predict_with_sample_data = predict_result(\n",
    "        model_input=train_with_sample_data.outputs.model_output, test_data=train_with_sample_data.outputs.test_data\n",
    "    )\n",
    "    score_with_sample_data = score_data(predictions=predict_with_sample_data.outputs.predictions, model=train_with_sample_data.outputs.model_output)\n",
    "    return {\n",
    "        \"pipeline_job_prepped_data\": prepare_sample_data.outputs.prep_data,\n",
    "        \"pipeline_job_transformed_data\": transform_sample_data.outputs.transformed_data,\n",
    "        \"pipeline_job_trained_model\": train_with_sample_data.outputs.model_output,\n",
    "        \"pipeline_job_test_data\": train_with_sample_data.outputs.test_data,\n",
    "        \"pipeline_job_predictions\": predict_with_sample_data.outputs.predictions,\n",
    "        \"pipeline_job_score_report\": score_with_sample_data.outputs.score_report,\n",
    "    }\n",
    "\n",
    "pipeline = nyc_taxi_data_regression(\n",
    "    Input(type=AssetTypes.URI_FOLDER, path=parent_dir + \"./data/\")\n",
    ")\n",
<<<<<<< HEAD
    "pipeline.outputs.pipeline_job_prepped_data = Output(path=\"/prepped_data\", mode=\"rw_mount\")\n",
    "pipeline.outputs.pipeline_job_transformed_data = Output(path=\"/transformed_data\", mode=\"rw_mount\")\n",
    "pipeline.outputs.pipeline_job_trained_model = Output(path=\"/trained-model\", mode=\"rw_mount\")\n",
    "pipeline.outputs.pipeline_job_test_data = Output(path=\"/test_data\", mode=\"rw_mount\")\n",
    "pipeline.outputs.pipeline_job_predictions = Output(path=\"/predictions\", mode=\"rw_mount\")\n",
    "pipeline.outputs.pipeline_job_score_report = Output(path=\"/report\", mode=\"rw_mount\")"
=======
    "# demo how to change pipeline output settings\n",
    "pipeline.outputs.pipeline_job_prepped_data.mode = \"rw_mount\""
>>>>>>> 9c39ade7
   ]
  },
  {
   "cell_type": "markdown",
   "metadata": {},
   "source": [
    "## 3. Submit pipeline job"
   ]
  },
  {
   "cell_type": "code",
   "execution_count": null,
   "metadata": {},
   "outputs": [],
   "source": [
    "# submit job to workspace\n",
    "pipeline_job = ml_client.jobs.create_or_update(pipeline, experiment_name=\"pipeline_samples\")\n",
    "pipeline_job"
   ]
  },
  {
   "cell_type": "code",
   "execution_count": null,
   "metadata": {},
   "outputs": [],
   "source": [
    "# Wait until the job completes\n",
    "ml_client.jobs.stream(pipeline_job.name)"
   ]
  },
  {
   "cell_type": "markdown",
   "metadata": {},
   "source": [
    "# Next Steps\n",
    "You can see further examples of running a pipeline job [here](/sdk/jobs/pipelines/)"
   ]
  }
 ],
 "metadata": {
  "description": {
   "description": "Build pipeline with components for 5 jobs - prep data, transform data, train model, predict results and evaluate model performance"
  },
  "interpreter": {
   "hash": "3e9e0e270b75c5e6da2e22113ba4f77b864d68f95da6601809c29e46c73ae6bb"
  },
  "kernelspec": {
   "display_name": "Python 3.7.8 64-bit",
   "language": "python",
   "name": "python3"
  },
  "language_info": {
   "codemirror_mode": {
    "name": "ipython",
    "version": 3
   },
   "file_extension": ".py",
   "mimetype": "text/x-python",
   "name": "python",
   "nbconvert_exporter": "python",
   "pygments_lexer": "ipython3",
   "version": "3.7.6"
  },
  "orig_nbformat": 4
 },
 "nbformat": 4,
 "nbformat_minor": 2
}<|MERGE_RESOLUTION|>--- conflicted
+++ resolved
@@ -39,14 +39,8 @@
    "outputs": [],
    "source": [
     "#import required libraries\n",
-<<<<<<< HEAD
-    "from azure.ml import MLClient, dsl\n",
-    "from azure.ml.entities import load_component\n",
-    "from azure.ml import Input, Output\n"
-=======
     "from azure.ml import MLClient, dsl, Input, Output\n",
     "from azure.ml.entities import load_component\n",
->>>>>>> 9c39ade7
     "from azure.ml._constants import AssetTypes"
    ]
   },
@@ -156,17 +150,8 @@
     "pipeline = nyc_taxi_data_regression(\n",
     "    Input(type=AssetTypes.URI_FOLDER, path=parent_dir + \"./data/\")\n",
     ")\n",
-<<<<<<< HEAD
-    "pipeline.outputs.pipeline_job_prepped_data = Output(path=\"/prepped_data\", mode=\"rw_mount\")\n",
-    "pipeline.outputs.pipeline_job_transformed_data = Output(path=\"/transformed_data\", mode=\"rw_mount\")\n",
-    "pipeline.outputs.pipeline_job_trained_model = Output(path=\"/trained-model\", mode=\"rw_mount\")\n",
-    "pipeline.outputs.pipeline_job_test_data = Output(path=\"/test_data\", mode=\"rw_mount\")\n",
-    "pipeline.outputs.pipeline_job_predictions = Output(path=\"/predictions\", mode=\"rw_mount\")\n",
-    "pipeline.outputs.pipeline_job_score_report = Output(path=\"/report\", mode=\"rw_mount\")"
-=======
     "# demo how to change pipeline output settings\n",
     "pipeline.outputs.pipeline_job_prepped_data.mode = \"rw_mount\""
->>>>>>> 9c39ade7
    ]
   },
   {
