--- conflicted
+++ resolved
@@ -175,13 +175,7 @@
     "from mldesigner import command_component, Input, Output\n",
     "\n",
     "@command_component(\n",
-<<<<<<< HEAD
-    "    name=\"eval_model\",\n",
     "    display_name=\"Eval Model\",\n",
-    "    description=\"A dummy eval component defined by dsl component.\",\n",
-=======
-    "    display_name=\"Eval Model\",\n",
->>>>>>> d2632013
     "    version=\"0.0.9\",\n",
     ")\n",
     "def eval_model(\n",
@@ -232,10 +226,6 @@
    "source": [
     "# create the component if not exists\n",
     "try:\n",
-<<<<<<< HEAD
-    "    # try get back the defined component\n",
-=======
->>>>>>> d2632013
     "    eval_model = ml_client.components.get(name=\"eval_model\", version=\"0.0.9\")\n",
     "except:\n",
     "    eval_model = ml_client.components.create_or_update(eval_model)\n",
