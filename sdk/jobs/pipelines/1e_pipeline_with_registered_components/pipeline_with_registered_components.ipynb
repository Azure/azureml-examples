{
 "cells": [
  {
   "cell_type": "markdown",
   "metadata": {},
   "source": [
    "# Build pipeline with registered components\n",
    "\n",
    "**Requirements** - In order to benefit from this tutorial, you will need:\n",
    "- A basic understanding of Machine Learning\n",
    "- An Azure account with an active subscription - [Create an account for free](https://azure.microsoft.com/free/?WT.mc_id=A261C142F)\n",
    "- An Azure ML workspace with computer cluster - [Configure workspace](/sdk/jobs/configuration.ipynb)\n",
    "- A python environment\n",
    "- Installed Azure Machine Learning Python SDK v2 - [install instructions](/sdk/README.md) - check the getting started section\n",
    "\n",
    "**Learning Objectives** - By the end of this tutorial, you should be able to:\n",
    "- Connect to your AML workspace from the Python SDK\n",
    "- Define `CommandComponent` using YAML, `dsl.command_component`\n",
    "- Create components into workspace\n",
    "- Create `Pipeline` using registered components.\n",
    "\n",
    "**Motivations** - This notebook explains how to different method to create components via SDK then use these components to build pipeline."
   ]
  },
  {
   "cell_type": "markdown",
   "metadata": {},
   "source": [
    "# 1. Connect to Azure Machine Learning Workspace\n",
    "\n",
    "The [workspace](https://docs.microsoft.com/en-us/azure/machine-learning/concept-workspace) is the top-level resource for Azure Machine Learning, providing a centralized place to work with all the artifacts you create when you use Azure Machine Learning. In this section we will connect to the workspace in which the job will be run.\n",
    "\n",
    "## 1.1 Import the required libraries"
   ]
  },
  {
   "cell_type": "code",
   "execution_count": null,
   "metadata": {},
   "outputs": [],
   "source": [
    "# Import required libraries\n",
<<<<<<< HEAD
    "from azure.ml import MLClient, dsl, ArtifactInput, ArtifactOutput\n",
    "from azure.ml.entities import load_component\n",
    "from azure.ml import Input\n",
=======
    "from azure.ml import MLClient, dsl, Input, Output\n",
    "from azure.ml.entities import load_component\n",
>>>>>>> 9c39ade7
    "from azure.ml._constants import AssetTypes"
   ]
  },
  {
   "cell_type": "markdown",
   "metadata": {},
   "source": [
    "## 1.2 Configure credential\n",
    "\n",
    "We are using `DefaultAzureCredential` to get access to workspace. \n",
    "`DefaultAzureCredential` should be capable of handling most Azure SDK authentication scenarios. \n",
    "\n",
    "Reference for more available credentials if it does not work for you: [configure credential example](/sdk/jobs/configuration.ipynb), [azure-identity reference doc](https://docs.microsoft.com/en-us/python/api/azure-identity/azure.identity?view=azure-python)."
   ]
  },
  {
   "cell_type": "code",
   "execution_count": null,
   "metadata": {},
   "outputs": [],
   "source": [
    "from azure.identity import DefaultAzureCredential, InteractiveBrowserCredential\n",
    "\n",
    "try:\n",
    "    credential = DefaultAzureCredential()\n",
    "    # Check if given credential can get token successfully.\n",
    "    credential.get_token('https://management.azure.com/.default')\n",
    "except Exception as ex:\n",
    "    # Fall back to InteractiveBrowserCredential in case DefaultAzureCredential not work\n",
    "    credential = InteractiveBrowserCredential()"
   ]
  },
  {
   "cell_type": "markdown",
   "metadata": {},
   "source": [
    "## 1.3 Get a handle to the workspace\n",
    "\n",
    "We use config file to connect to a workspace. The Azure ML workspace should be configured with computer cluster. [Check this notebook for configure a workspace](/sdk/jobs/configuration.ipynb)"
   ]
  },
  {
   "cell_type": "code",
   "execution_count": null,
   "metadata": {},
   "outputs": [],
   "source": [
    "# Get a handle to workspace\n",
    "ml_client = MLClient.from_config(credential=credential)\n",
    "\n",
    "# Retrieve an already attached Azure Machine Learning Compute.\n",
    "cluster_name = \"cpu-cluster\"\n",
    "print(ml_client.compute.get(cluster_name))"
   ]
  },
  {
   "cell_type": "markdown",
   "metadata": {},
   "source": [
    "# 2. Define and create components into workspace\n",
    "## 2.1 Load components definition from YAML"
   ]
  },
  {
   "cell_type": "code",
   "execution_count": null,
   "metadata": {},
   "outputs": [],
   "source": [
    "parent_dir = '.'\n",
    "train_model = load_component(yaml_file=parent_dir + \"/train_model.yml\")\n",
    "score_data = load_component(yaml_file=parent_dir + \"/score_data.yml\")\n",
    "# print the component as yaml\n",
    "print(score_data)"
   ]
  },
  {
   "cell_type": "markdown",
   "metadata": {},
   "source": [
    "## 2.2 Register components into workspace"
   ]
  },
  {
   "cell_type": "code",
   "execution_count": null,
   "metadata": {},
   "outputs": [],
   "source": [
    "\n",
    "# create component into workspace \n",
    "train_model = ml_client.components.create_or_update(train_model)\n",
    "score_data = ml_client.components.create_or_update(score_data)\n",
    "\n",
    "# print the component as yaml\n",
    "# NOTE: resources like code, environment are resolved to remote arm id.\n",
    "print(score_data)"
   ]
  },
  {
   "cell_type": "code",
   "execution_count": null,
   "metadata": {},
   "outputs": [],
   "source": [
    "# get a created component from workspace\n",
    "score_data = ml_client.components.get(name=score_data.name, version=score_data.version)"
   ]
  },
  {
   "cell_type": "markdown",
   "metadata": {},
   "source": [
    "## 2.3 Create components use dsl.component\n",
    "\n",
    "**Note:** dsl.component function need to write as separate py file, which will be included in component code snapshot."
   ]
  },
  {
   "cell_type": "code",
   "execution_count": null,
   "metadata": {},
   "outputs": [],
   "source": [
    "%%writefile eval_src/dsl_component.py\n",
    "\n",
    "from azure.ml import dsl, Input, Output\n",
    "\n",
    "@dsl.command_component(\n",
    "    name=\"eval_model\",\n",
    "    display_name=\"Eval Model\",\n",
    "    description=\"A dummy eval component defined by dsl component.\",\n",
    "    version=\"0.0.7\",\n",
    ")\n",
    "def eval_model(\n",
    "    scoring_result: Input,\n",
    "    eval_output: Output,\n",
    "):\n",
    "    from pathlib import Path\n",
    "    from datetime import datetime\n",
    "    print (\"hello evaluation world...\")\n",
    "\n",
    "    lines = [\n",
    "        f'Scoring result path: {scoring_result}',\n",
    "        f'Evaluation output path: {eval_output}',\n",
    "    ]\n",
    "\n",
    "    for line in lines:\n",
    "        print(line)\n",
    "\n",
    "    # Evaluate the incoming scoring result and output evaluation result.\n",
    "    # Here only output a dummy file for demo.\n",
    "    curtime = datetime.now().strftime(\"%b-%d-%Y %H:%M:%S\")\n",
    "    eval_msg = f\"Eval done at {curtime}\\n\"\n",
    "    (Path(eval_output) / 'eval_result.txt').write_text(eval_msg)"
   ]
  },
  {
   "cell_type": "code",
   "execution_count": null,
   "metadata": {},
   "outputs": [],
   "source": [
    "%load_ext autoreload\n",
    "%autoreload 2\n",
    "# in notebook auto reload the component if any code change\n",
    "from eval_src.dsl_component import eval_model\n",
    "\n",
    "print(type(eval_model))\n",
    "help(eval_model)"
   ]
  },
  {
   "cell_type": "code",
   "execution_count": null,
   "metadata": {},
   "outputs": [],
   "source": [
    "try:\n",
    "    # try get back the dsl.command_component defined component\n",
    "    eval_model = ml_client.components.get(name=\"eval_model\", version=\"0.0.7\")\n",
    "except:\n",
    "    # create if not exists\n",
    "    eval_model = ml_client.components.create_or_update(eval_model)\n",
    "\n",
    "print(eval_model)\n"
   ]
  },
  {
   "cell_type": "markdown",
   "metadata": {},
   "source": [
    "# 3. Sample pipeline job\n",
    "## 3.1 Build pipeline"
   ]
  },
  {
   "cell_type": "code",
   "execution_count": null,
   "metadata": {},
   "outputs": [],
   "source": [
    "# Construct pipeline\n",
    "@dsl.pipeline(\n",
    "    default_compute=\"cpu-cluster\",\n",
    "    description=\"E2E dummy train-score-eval pipeline with registered components\",\n",
    ")\n",
    "def pipeline_with_registered_components(\n",
    "    training_input,\n",
    "    test_input,\n",
    "    training_max_epochs=20,\n",
    "    training_learning_rate=1.8,\n",
    "    learning_rate_schedule=\"time-based\",\n",
    "):\n",
    "    # Call component obj as function: apply given inputs & parameters to create a node in pipeline\n",
    "    train_with_sample_data = train_model(\n",
    "        training_data=training_input,\n",
    "        max_epochs=training_max_epochs,\n",
    "        learning_rate=training_learning_rate,\n",
    "        learning_rate_schedule=learning_rate_schedule,\n",
    "    )\n",
    "\n",
    "    score_with_sample_data = score_data(\n",
    "        model_input=train_with_sample_data.outputs.model_output, \n",
    "        test_data=test_input\n",
    "    )\n",
    "    score_with_sample_data.outputs.score_output.mode = \"upload\"\n",
    "\n",
    "    eval_with_sample_data = eval_model(\n",
    "        scoring_result=score_with_sample_data.outputs.score_output\n",
    "    )\n",
    "\n",
    "    # Return: pipeline outputs\n",
    "    return {\n",
    "        \"trained_model\": train_with_sample_data.outputs.model_output,\n",
    "        \"scored_data\": score_with_sample_data.outputs.score_output,\n",
    "        \"evaluation_report\": eval_with_sample_data.outputs.eval_output,\n",
    "    }\n",
    "\n",
    "pipeline = pipeline_with_registered_components(\n",
    "    training_input = Input(type=AssetTypes.URI_FOLDER, path=parent_dir + \"/data/\"),\n",
    "    test_input = Input(type=AssetTypes.URI_FOLDER, path=parent_dir + \"/data/\"),\n",
    "    training_max_epochs=20,\n",
    "    training_learning_rate=1.8,\n",
    "    learning_rate_schedule=\"time-based\"\n",
    ")"
   ]
  },
  {
   "cell_type": "code",
   "execution_count": null,
   "metadata": {},
   "outputs": [],
   "source": [
    "print(pipeline)"
   ]
  },
  {
   "cell_type": "markdown",
   "metadata": {},
   "source": [
    "## 3.2 Submit pipeline job"
   ]
  },
  {
   "cell_type": "code",
   "execution_count": null,
   "metadata": {},
   "outputs": [],
   "source": [
    "# submit job to workspace\n",
    "pipeline_job = ml_client.jobs.create_or_update(pipeline, experiment_name=\"pipeline_samples\")\n",
    "pipeline_job"
   ]
  },
  {
   "cell_type": "code",
   "execution_count": null,
   "metadata": {},
   "outputs": [],
   "source": [
    "# Wait until the job completes\n",
    "ml_client.jobs.stream(pipeline_job.name)"
   ]
  },
  {
   "cell_type": "markdown",
   "metadata": {},
   "source": [
    "# Next Steps\n",
    "You can see further examples of running a pipeline job [here](/sdk/jobs/pipelines/)"
   ]
  }
 ],
 "metadata": {
  "description": {
   "description": "Register component and then use these components to build pipeline"
  },
  "interpreter": {
   "hash": "3e9e0e270b75c5e6da2e22113ba4f77b864d68f95da6601809c29e46c73ae6bb"
  },
  "kernelspec": {
   "display_name": "Python 3.7.8 64-bit",
   "language": "python",
   "name": "python3"
  },
  "language_info": {
   "codemirror_mode": {
    "name": "ipython",
    "version": 3
   },
   "file_extension": ".py",
   "mimetype": "text/x-python",
   "name": "python",
   "nbconvert_exporter": "python",
   "pygments_lexer": "ipython3",
   "version": "3.7.6"
  },
  "orig_nbformat": 4
 },
 "nbformat": 4,
 "nbformat_minor": 2
}<|MERGE_RESOLUTION|>--- conflicted
+++ resolved
@@ -40,14 +40,8 @@
    "outputs": [],
    "source": [
     "# Import required libraries\n",
-<<<<<<< HEAD
-    "from azure.ml import MLClient, dsl, ArtifactInput, ArtifactOutput\n",
-    "from azure.ml.entities import load_component\n",
-    "from azure.ml import Input\n",
-=======
     "from azure.ml import MLClient, dsl, Input, Output\n",
     "from azure.ml.entities import load_component\n",
->>>>>>> 9c39ade7
     "from azure.ml._constants import AssetTypes"
    ]
   },
