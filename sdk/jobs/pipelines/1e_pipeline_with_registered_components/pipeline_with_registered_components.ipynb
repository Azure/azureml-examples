--- conflicted
+++ resolved
@@ -130,11 +130,6 @@
    "metadata": {},
    "outputs": [],
    "source": [
-<<<<<<< HEAD
-    "# create component into workspace\n",
-    "train_model = ml_client.components.create_or_update(train_model)\n",
-    "score_data = ml_client.components.create_or_update(score_data)\n",
-=======
     "# get or create component\n",
     "try:\n",
     "    train_model = ml_client.components.get(name=train_model.name, version=train_model.version)\n",
@@ -145,7 +140,6 @@
     "    score_data = ml_client.components.get(name=score_data.name, version=score_data.version)\n",
     "except:\n",
     "    score_data = ml_client.components.create_or_update(score_data)\n",
->>>>>>> 20bad40a
     "\n",
     "# print the component as yaml\n",
     "# NOTE: resources like code, environment are resolved to remote arm id.\n",
