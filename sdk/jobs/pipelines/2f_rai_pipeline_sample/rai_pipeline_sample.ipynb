--- conflicted
+++ resolved
@@ -40,14 +40,9 @@
     "# import required libraries\n",
     "from azure.identity import DefaultAzureCredential, InteractiveBrowserCredential\n",
     "\n",
-<<<<<<< HEAD
-    "from azure.ml import MLClient, dsl, Input, Output\n",
-    "from azure.ml.entities import load_component"
-=======
-    "from azure.ai.ml import MLClient, Input\n",
+    "from azure.ai.ml import MLClient, Input, Output\n",
     "from azure.ai.ml.dsl import pipeline\n",
     "from azure.ai.ml.entities import load_component"
->>>>>>> f3339c53
    ]
   },
   {
