--- conflicted
+++ resolved
@@ -38,15 +38,8 @@
    "outputs": [],
    "source": [
     "#import required libraries\n",
-<<<<<<< HEAD
-    "import time\n",
-    "\n",
-    "from azure.ml import MLClient, dsl\n",
-    "from azure.ml.entities import Input, load_component"
-=======
     "from azure.ml import MLClient, dsl, Input\n",
     "from azure.ml.entities import load_component"
->>>>>>> 9c39ade7
    ]
   },
   {
@@ -318,13 +311,8 @@
     "    \n",
     "pipeline_job = rai_classification_pipeline(\n",
     "    target_column_name=\"income\",\n",
-<<<<<<< HEAD
-    "    train_data=Input(path=f\"{input_train_data}:1\", mode=\"download\"),\n",
-    "    test_data=Input(path=f\"{input_test_data}:1\", mode=\"download\"),\n",
-=======
     "    train_data=Input(path=f\"{input_train_data}:1\", mode=\"download\", type=\"uri_file\"),\n",
     "    test_data=Input(path=f\"{input_test_data}:1\", mode=\"download\", type=\"uri_file\"),\n",
->>>>>>> 9c39ade7
     ")"
    ]
   },
