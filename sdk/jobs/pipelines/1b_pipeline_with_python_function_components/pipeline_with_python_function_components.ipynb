--- conflicted
+++ resolved
@@ -19,11 +19,7 @@
     "- Define `CommandComponent` using python function and dsl.command_component decorator\n",
     "- Create `Pipeline` using component defined by dsl.command_component\n",
     "\n",
-<<<<<<< HEAD
     "**Motivations** - This notebook explains how to define `CommandComponent` via Python function and @dsl.command_component, then use command component to build pipeline.  "
-=======
-    "**Motivations** - This notebook explains how to define `commandComponent` via Python function and @dsl.command_component, then use these components to build pipeline.  "
->>>>>>> 26cb5878
    ]
   },
   {
