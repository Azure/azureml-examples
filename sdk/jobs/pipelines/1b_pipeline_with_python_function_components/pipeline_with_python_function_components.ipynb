--- conflicted
+++ resolved
@@ -160,13 +160,8 @@
    "outputs": [],
    "source": [
     "cluster_name = \"cpu-cluster\"\n",
-<<<<<<< HEAD
     "# define a pipeline with component\n",
-    "@dsl.pipeline(\n",
-=======
-    "# define a pipeline with dsl component\n",
     "@pipeline(\n",
->>>>>>> ea682d0b
     "    name=\"A-training-pipeline\",\n",
     "    description=\"E2E dummy train-score-eval pipeline with components defined via python function components\",\n",
     "    default_compute=cluster_name,\n",
