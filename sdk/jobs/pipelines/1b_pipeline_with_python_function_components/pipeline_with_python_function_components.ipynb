{
 "cells": [
  {
   "cell_type": "markdown",
   "metadata": {},
   "source": [
    "# Build pipeline with dsl.command_component\n",
    "\n",
    "**Requirements** - In order to benefit from this tutorial, you will need:\n",
    "- A basic understanding of Machine Learning\n",
    "- An Azure account with an active subscription - [Create an account for free](https://azure.microsoft.com/free/?WT.mc_id=A261C142F)\n",
    "- An Azure ML workspace with computer cluster - [Configure workspace](/sdk/jobs/configuration.ipynb)\n",
    "- A python environment\n",
    "- Installed Azure Machine Learning Python SDK v2 - [install instructions](/sdk/README.md) - check the getting started section\n",
    "\n",
    "**Learning Objectives** - By the end of this tutorial, you should be able to:\n",
    "- Connect to your AML workspace from the Python SDK\n",
    "- Define `CommandComponent` using python function and dsl.command_component decorator\n",
    "- Create `Pipeline` using component defined by dsl.command_component\n",
    "\n",
    "**Motivations** - This notebook explains how to define `CommandComponent` via Python function and @dsl.command_component, then use command component to build pipeline.  "
   ]
  },
  {
   "cell_type": "markdown",
   "metadata": {},
   "source": [
    "# 1. Connect to Azure Machine Learning Workspace\n",
    "\n",
    "The [workspace](https://docs.microsoft.com/en-us/azure/machine-learning/concept-workspace) is the top-level resource for Azure Machine Learning, providing a centralized place to work with all the artifacts you create when you use Azure Machine Learning. In this section we will connect to the workspace in which the job will be run.\n",
    "\n",
    "## 1.1 Import the required libraries"
   ]
  },
  {
   "cell_type": "code",
   "execution_count": null,
   "metadata": {},
   "outputs": [],
   "source": [
    "#import required libraries\n",
<<<<<<< HEAD
    "from azure.ml import MLClient, dsl\n",
    "from azure.ml import Input"
=======
    "from azure.ml import MLClient, dsl, Input"
>>>>>>> 9c39ade7
   ]
  },
  {
   "cell_type": "markdown",
   "metadata": {},
   "source": [
    "## 1.2 Configure credential\n",
    "\n",
    "We are using `DefaultAzureCredential` to get access to workspace. \n",
    "`DefaultAzureCredential` should be capable of handling most Azure SDK authentication scenarios. \n",
    "\n",
    "Reference for more available credentials if it does not work for you: [configure credential example](/sdk/jobs/configuration.ipynb), [azure-identity reference doc](https://docs.microsoft.com/en-us/python/api/azure-identity/azure.identity?view=azure-python)."
   ]
  },
  {
   "cell_type": "code",
   "execution_count": null,
   "metadata": {},
   "outputs": [],
   "source": [
    "from azure.identity import DefaultAzureCredential, InteractiveBrowserCredential\n",
    "\n",
    "try:\n",
    "    credential = DefaultAzureCredential()\n",
    "    # Check if given credential can get token successfully.\n",
    "    credential.get_token('https://management.azure.com/.default')\n",
    "except Exception as ex:\n",
    "    # Fall back to InteractiveBrowserCredential in case DefaultAzureCredential not work\n",
    "    credential = InteractiveBrowserCredential()"
   ]
  },
  {
   "cell_type": "markdown",
   "metadata": {},
   "source": [
    "## 1.3 Get a handle to the workspace\n",
    "\n",
    "We use config file to connect to a workspace. The Azure ML workspace should be configured with computer cluster. [Check this notebook for configure a workspace](/sdk/jobs/configuration.ipynb)"
   ]
  },
  {
   "cell_type": "code",
   "execution_count": null,
   "metadata": {},
   "outputs": [],
   "source": [
    "# Get a handle to workspace\n",
    "ml_client = MLClient.from_config(credential=credential)\n",
    "\n",
    "# Retrieve an already attached Azure Machine Learning Compute.\n",
    "cluster_name = \"cpu-cluster\"\n",
    "print(ml_client.compute.get(cluster_name))"
   ]
  },
  {
   "cell_type": "markdown",
   "metadata": {},
   "source": [
    "# 2. Import components that are defined with python function\n",
    "\n",
    "We defined three sample component using dsl.command_component in [dsl_components.py](dsl_components.py)."
   ]
  },
  {
   "cell_type": "code",
   "execution_count": null,
   "metadata": {},
   "outputs": [],
   "source": [
    "with open(\"src/dsl_components.py\") as fin:\n",
    "    print(fin.read())"
   ]
  },
  {
   "cell_type": "code",
   "execution_count": null,
   "metadata": {},
   "outputs": [],
   "source": [
    "%load_ext autoreload\n",
    "%autoreload 2\n",
    "\n",
    "from src.dsl_components import train_model, score_data, eval_model\n",
    "\n",
    "help(train_model)"
   ]
  },
  {
   "cell_type": "markdown",
   "metadata": {},
   "source": [
    "You can also register dsl component functions to workspace use `ml_client.components.create_or_update()`."
   ]
  },
  {
   "cell_type": "code",
   "execution_count": null,
   "metadata": {},
   "outputs": [],
   "source": [
    "print(train_model)"
   ]
  },
  {
   "cell_type": "markdown",
   "metadata": {},
   "source": [
    "# 3. Sample pipeline job\n",
    "\n",
    "## 3.1 Build pipeline"
   ]
  },
  {
   "cell_type": "code",
   "execution_count": null,
   "metadata": {},
   "outputs": [],
   "source": [
    "\n",
    "cluster_name = \"cpu-cluster\"\n",
    "# define a pipeline with dsl component\n",
    "@dsl.pipeline(\n",
    "    name='A-training-pipeline',\n",
    "    description='E2E dummy train-score-eval pipeline with components defined via python function components',\n",
    "    default_compute=cluster_name,\n",
    ")\n",
    "def pipeline_with_python_function_components(input_data, test_data, learning_rate):\n",
    "    # Call component obj as function: apply given inputs & parameters to create a node in pipeline\n",
    "    train_with_sample_data = train_model(\n",
    "        training_data=input_data, max_epochs=5, learning_rate=learning_rate\n",
    "    )\n",
    "\n",
    "    score_with_sample_data = score_data(\n",
    "        model_input=train_with_sample_data.outputs.model_output, test_data=test_data\n",
    "    )\n",
    "\n",
    "    eval_with_sample_data = eval_model(scoring_result=score_with_sample_data.outputs.score_output)\n",
    "\n",
    "    # Return: pipeline outputs\n",
    "    return {\n",
    "        'eval_output': eval_with_sample_data.outputs.eval_output,\n",
    "        'model_output': train_with_sample_data.outputs.model_output,\n",
    "    }\n",
    "\n",
    "pipeline = pipeline_with_python_function_components(\n",
    "    input_data=Input(path=\"wasbs://demo@dprepdata.blob.core.windows.net/Titanic.csv\", type=\"uri_file\"), \n",
    "    test_data=Input(path=\"wasbs://demo@dprepdata.blob.core.windows.net/Titanic.csv\", type=\"uri_file\"), \n",
    "    learning_rate=0.1\n",
    ")"
   ]
  },
  {
   "cell_type": "markdown",
   "metadata": {},
   "source": [
    "# 3.2 Submit pipeline job"
   ]
  },
  {
   "cell_type": "code",
   "execution_count": null,
   "metadata": {},
   "outputs": [],
   "source": [
    "# submit job to workspace\n",
    "pipeline_job = ml_client.jobs.create_or_update(pipeline, experiment_name=\"pipeline_samples\")\n",
    "pipeline_job"
   ]
  },
  {
   "cell_type": "code",
   "execution_count": null,
   "metadata": {},
   "outputs": [],
   "source": [
    "# Wait until the job completes\n",
    "ml_client.jobs.stream(pipeline_job.name)"
   ]
  },
  {
   "cell_type": "markdown",
   "metadata": {},
   "source": [
    "# Next Steps\n",
    "You can see further examples of running a pipeline job [here](/sdk/jobs/pipelines/)"
   ]
  }
 ],
 "metadata": {
  "description": {
   "description": "Create pipeline with dsl.command_component"
  },
  "interpreter": {
   "hash": "3e9e0e270b75c5e6da2e22113ba4f77b864d68f95da6601809c29e46c73ae6bb"
  },
  "kernelspec": {
   "display_name": "Python 3.7.8 64-bit",
   "language": "python",
   "name": "python3"
  },
  "language_info": {
   "codemirror_mode": {
    "name": "ipython",
    "version": 3
   },
   "file_extension": ".py",
   "mimetype": "text/x-python",
   "name": "python",
   "nbconvert_exporter": "python",
   "pygments_lexer": "ipython3",
   "version": "3.7.6"
  },
  "orig_nbformat": 4
 },
 "nbformat": 4,
 "nbformat_minor": 2
}<|MERGE_RESOLUTION|>--- conflicted
+++ resolved
@@ -39,12 +39,7 @@
    "outputs": [],
    "source": [
     "#import required libraries\n",
-<<<<<<< HEAD
-    "from azure.ml import MLClient, dsl\n",
-    "from azure.ml import Input"
-=======
     "from azure.ml import MLClient, dsl, Input"
->>>>>>> 9c39ade7
    ]
   },
   {
