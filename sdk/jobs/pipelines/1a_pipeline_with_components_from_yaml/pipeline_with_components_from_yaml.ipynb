{
 "cells": [
  {
   "cell_type": "markdown",
   "metadata": {},
   "source": [
    "# Build Pipeline with Components from yaml\n",
    "\n",
    "**Requirements** - In order to benefit from this tutorial, you will need:\n",
    "- A basic understanding of Machine Learning\n",
    "- An Azure account with an active subscription. [Create an account for free](https://azure.microsoft.com/free/?WT.mc_id=A261C142F)\n",
    "- An Azure ML workspace. [Check this notebook for creating a workspace](/sdk/resources/workspace/workspace.ipynb) \n",
    "- A Compute Cluster. [Check this notebook to create a compute cluster](/sdk/resources/compute/compute.ipynb)\n",
    "- A python environment\n",
    "- Installed Azure Machine Learning Python SDK v2 - [install instructions](/sdk/README.md#getting-started)\n",
    "\n",
    "**Learning Objectives** - By the end of this tutorial, you should be able to:\n",
    "- Connect to your AML workspace from the Python SDK\n",
    "- Define and load `commandComponent` from YAML\n",
    "- Create `pipeline` using loaded component.\n",
    "\n",
    "**Motivations** - This notebook covers the scenario that user define components using yaml then use these components to build pipeline."
   ]
  },
  {
   "cell_type": "markdown",
   "metadata": {},
   "source": [
    "# 1. Connect to Azure Machine Learning Workspace\n",
    "\n",
    "The [workspace](https://docs.microsoft.com/en-us/azure/machine-learning/concept-workspace) is the top-level resource for Azure Machine Learning, providing a centralized place to work with all the artifacts you create when you use Azure Machine Learning. In this section we will connect to the workspace in which the job will be run.\n",
    "\n",
    "## 1.1. Import the required libraries"
   ]
  },
  {
   "cell_type": "code",
   "execution_count": null,
   "metadata": {},
   "outputs": [],
   "source": [
    "# Import required libraries\n",
    "from azure.ml import MLClient, dsl\n",
    "from azure.ml.entities import JobInput, load_component\n",
    "from azure.ml._constants import AssetTypes"
   ]
  },
  {
   "cell_type": "markdown",
   "metadata": {},
   "source": [
    "## 1.2. Configure credential\n",
    "\n",
    "We are using `DefaultAzureCredential` to get access to workspace. When an access token is needed, it requests one using multiple identities(`EnvironmentCredential, ManagedIdentityCredential, SharedTokenCacheCredential, VisualStudioCodeCredential, AzureCliCredential, AzurePowerShellCredential`) in turn, stopping when one provides a token.\n",
    "Reference [here](https://docs.microsoft.com/en-us/python/api/azure-identity/azure.identity.defaultazurecredential?view=azure-python) for more information.\n",
    "\n",
    "`DefaultAzureCredential` should be capable of handling most Azure SDK authentication scenarios. \n",
    "Reference [here](https://docs.microsoft.com/en-us/python/api/azure-identity/azure.identity?view=azure-python) for all available credentials if it does not work for you.  "
   ]
  },
  {
   "cell_type": "code",
   "execution_count": null,
   "metadata": {},
   "outputs": [],
   "source": [
    "from azure.identity import DefaultAzureCredential\n",
    "\n",
    "try:\n",
    "    credential = DefaultAzureCredential()\n",
    "    # Check if given credential can get token successfully.\n",
    "    credential.get_token('https://management.azure.com/.default')\n",
    "except Exception as ex:\n",
    "    # If exception happens when retrieve token, try exclude the failed credential like this then try again:\n",
    "    # Exclude VSCode credential:\n",
    "    # credential = DefaultAzureCredential(exclude_visual_studio_code_credential=True)\n",
<<<<<<< HEAD
=======
    "    # Exclude Azure CLI credential:\n",
    "    # credential = DefaultAzureCredential(exclude_cli_credential=True)\n",
    "    # ...\n",
>>>>>>> f8ddcee7
    "    raise Exception(\"Failed to retrieve a token from the included credentials due to the following exception, try to add `exclude_xxx_credential=True` to `DefaultAzureCredential` and try again.\") from ex"
   ]
  },
  {
   "cell_type": "markdown",
   "metadata": {},
   "source": [
    "## 1.3. Configure workspace details and get a handle to the workspace\n",
    "\n",
    "To connect to a workspace, we need identifier parameters - a subscription, resource group and workspace name. We will use these details in the `MLClient` from `azure.ml` to get a handle to the required Azure Machine Learning workspace. We use the default [interactive authentication](https://docs.microsoft.com/en-us/python/api/azure-identity/azure.identity.interactivebrowsercredential?view=azure-python) for this tutorial. More advanced connection methods can be found [here](https://docs.microsoft.com/en-us/python/api/azure-identity/azure.identity?view=azure-python)."
   ]
  },
  {
   "cell_type": "code",
   "execution_count": null,
   "metadata": {},
   "outputs": [],
   "source": [
<<<<<<< HEAD
=======
    "# check if there are workspace config in azureml-examples/sdk/jobs folder\n",
    "config_path = \"../../.azureml/config.json\"\n",
>>>>>>> f8ddcee7
    "try:\n",
    "    ml_client = MLClient.from_config(credential=credential)\n",
    "except Exception as ex:\n",
    "    # NOTE: Update following workspace information if not correctly configure before\n",
    "    subscription_id = \"<SUBSCRIPTION_ID>\"\n",
    "    resource_group = \"<RESOURCE_GROUP>\"\n",
    "    workspace_name = \"<AML_WORKSPACE_NAME>\"\n",
    "\n",
    "    if subscription_id.startswith('<'):\n",
    "        print(\"please update <your subscription ID>/<your resource group>/<your workspace name>\")\n",
    "        raise ex\n",
    "    else:  # write and reload from config file\n",
    "        import json, os\n",
    "        config_path = \"../../../../.azureml/config.json\"\n",
    "        os.makedirs(os.path.dirname(config_path), exist_ok=True)\n",
    "        config = {\n",
    "            \"Scope\": \"/subscriptions/\" + subscription_id\n",
    "            + \"/resourceGroups/\" + resource_group\n",
    "            + \"/providers/Microsoft.MachineLearningServices/workspaces/\" + workspace_name\n",
    "            + \"/projects/samples\"\n",
    "        }\n",
    "        with open(config_path, \"w\") as fo:\n",
    "            fo.write(json.dumps(config))\n",
    "        ml_client = MLClient.from_config(credential=credential, path=config_path)\n",
    "print(ml_client)"
   ]
  },
  {
   "cell_type": "markdown",
   "metadata": {},
   "source": [
    "## 1.4. Retrieve or create an Azure Machine Learning compute target"
   ]
  },
  {
   "cell_type": "code",
   "execution_count": null,
   "metadata": {},
   "outputs": [],
   "source": [
    "# Retrieve an already attached Azure Machine Learning Compute.\n",
    "cluster_name = \"cpu-cluster\"\n",
    "try:\n",
    "    ml_client.compute.get(name=cluster_name)\n",
    "except Exception:\n",
    "    print('Creating a new compute target...')\n",
    "    from azure.ml.entities import AmlCompute\n",
    "    compute = AmlCompute(\n",
    "        name=cluster_name,\n",
    "        size=\"Standard_D2_v2\",\n",
    "        max_instance=2\n",
    "    )\n",
    "    ml_client.compute.begin_create_or_update()"
   ]
  },
  {
   "cell_type": "markdown",
   "metadata": {},
   "source": [
    "# 2. Define and create components into workspace\n",
    "## 2.1 Load components from YAML"
   ]
  },
  {
   "cell_type": "code",
   "execution_count": null,
   "metadata": {},
   "outputs": [],
   "source": [
    "parent_dir = '.'\n",
    "train_model = load_component(yaml_file=parent_dir + \"/train_model.yml\")\n",
    "score_data = load_component(yaml_file=parent_dir + \"/score_data.yml\")\n",
    "eval_model = load_component(yaml_file=parent_dir + \"/eval_model.yml\")"
   ]
  },
  {
   "cell_type": "markdown",
   "metadata": {},
   "source": [
    "## 2.2 Inspect loaded component"
   ]
  },
  {
   "cell_type": "code",
   "execution_count": null,
   "metadata": {},
   "outputs": [],
   "source": [
    "# Print the component as yaml\n",
    "print(train_model)"
   ]
  },
  {
   "cell_type": "code",
   "execution_count": null,
   "metadata": {},
   "outputs": [],
   "source": [
    "# Inspect more information\n",
    "print(type(train_model))\n",
    "help(train_model._func)"
   ]
  },
  {
   "cell_type": "markdown",
   "metadata": {},
   "source": [
    "# 3. Sample pipeline job\n",
    "## 3.1 Build pipeline"
   ]
  },
  {
   "cell_type": "code",
   "execution_count": null,
   "metadata": {},
   "outputs": [],
   "source": [
    "# Construct pipeline\n",
    "@dsl.pipeline(\n",
    "    default_compute=\"cpu-cluster\",\n",
    "    description=\"E2E dummy train-score-eval pipeline with components defined via yaml\",\n",
    ")\n",
    "def pipeline_with_components_from_yaml(\n",
    "    training_input,\n",
    "    test_input,\n",
    "    training_max_epochs=20,\n",
    "    training_learning_rate=1.8,\n",
    "    learning_rate_schedule=\"time-based\",\n",
    "):\n",
    "    # Call component obj as function: apply given inputs & parameters to create a node in pipeline\n",
    "    train_with_sample_data = train_model(\n",
    "        training_data=training_input,\n",
    "        max_epochs=training_max_epochs,\n",
    "        learning_rate=training_learning_rate,\n",
    "        learning_rate_schedule=learning_rate_schedule,\n",
    "    )\n",
    "\n",
    "    score_with_sample_data = score_data(\n",
    "        model_input=train_with_sample_data.outputs.model_output, \n",
    "        test_data=test_input\n",
    "    )\n",
    "    score_with_sample_data.outputs.score_output.mode = \"upload\"\n",
    "\n",
    "    eval_with_sample_data = eval_model(\n",
    "        scoring_result=score_with_sample_data.outputs.score_output\n",
    "    )\n",
    "\n",
    "    # Return: pipeline outputs\n",
    "    return {\n",
    "        \"trained_model\": train_with_sample_data.outputs.model_output,\n",
    "        \"scored_data\": score_with_sample_data.outputs.score_output,\n",
    "        \"evaluation_report\": eval_with_sample_data.outputs.eval_output,\n",
    "    }\n",
    "\n",
    "pipeline = pipeline_with_components_from_yaml(\n",
    "    training_input = JobInput(type=AssetTypes.URI_FOLDER, path=parent_dir + \"/data/\"),\n",
    "    test_input = JobInput(type=AssetTypes.URI_FOLDER, path=parent_dir + \"/data/\"),\n",
    "    training_max_epochs=20,\n",
    "    training_learning_rate=1.8,\n",
    "    learning_rate_schedule=\"time-based\"\n",
    ")"
   ]
  },
  {
   "cell_type": "code",
   "execution_count": null,
   "metadata": {},
   "outputs": [],
   "source": [
    "# Inspect built pipeline\n",
    "print(pipeline)"
   ]
  },
  {
   "cell_type": "markdown",
   "metadata": {},
   "source": [
    "## 3.2 Submit pipeline job"
   ]
  },
  {
   "cell_type": "code",
   "execution_count": null,
   "metadata": {},
   "outputs": [],
   "source": [
    "# Submit pipeline job to workspace\n",
    "pipeline_job = ml_client.jobs.create_or_update(pipeline, experiment_name=\"pipeline_samples\")\n",
    "print(f'Job link: {pipeline_job.services[\"Studio\"].endpoint}')"
   ]
  },
  {
   "cell_type": "markdown",
   "metadata": {},
   "source": [
    "# Next Steps\n",
    "You can see further examples of running a pipeline job [here](/sdk/jobs/pipelines/)"
   ]
  }
 ],
 "metadata": {
  "description": {
   "description": "Register component and then use these components to build pipeline"
  },
  "interpreter": {
   "hash": "3e9e0e270b75c5e6da2e22113ba4f77b864d68f95da6601809c29e46c73ae6bb"
  },
  "kernelspec": {
   "display_name": "Python 3.7.8 64-bit",
   "language": "python",
   "name": "python3"
  },
  "language_info": {
   "codemirror_mode": {
    "name": "ipython",
    "version": 3
   },
   "file_extension": ".py",
   "mimetype": "text/x-python",
   "name": "python",
   "nbconvert_exporter": "python",
   "pygments_lexer": "ipython3",
   "version": "3.7.6"
  },
  "orig_nbformat": 4
 },
 "nbformat": 4,
 "nbformat_minor": 2
}<|MERGE_RESOLUTION|>--- conflicted
+++ resolved
@@ -74,12 +74,6 @@
     "    # If exception happens when retrieve token, try exclude the failed credential like this then try again:\n",
     "    # Exclude VSCode credential:\n",
     "    # credential = DefaultAzureCredential(exclude_visual_studio_code_credential=True)\n",
-<<<<<<< HEAD
-=======
-    "    # Exclude Azure CLI credential:\n",
-    "    # credential = DefaultAzureCredential(exclude_cli_credential=True)\n",
-    "    # ...\n",
->>>>>>> f8ddcee7
     "    raise Exception(\"Failed to retrieve a token from the included credentials due to the following exception, try to add `exclude_xxx_credential=True` to `DefaultAzureCredential` and try again.\") from ex"
    ]
   },
@@ -98,21 +92,16 @@
    "metadata": {},
    "outputs": [],
    "source": [
-<<<<<<< HEAD
-=======
-    "# check if there are workspace config in azureml-examples/sdk/jobs folder\n",
-    "config_path = \"../../.azureml/config.json\"\n",
->>>>>>> f8ddcee7
     "try:\n",
     "    ml_client = MLClient.from_config(credential=credential)\n",
     "except Exception as ex:\n",
     "    # NOTE: Update following workspace information if not correctly configure before\n",
     "    subscription_id = \"<SUBSCRIPTION_ID>\"\n",
     "    resource_group = \"<RESOURCE_GROUP>\"\n",
-    "    workspace_name = \"<AML_WORKSPACE_NAME>\"\n",
+    "    workspace_name = \"<WORKSPACE_NAME>\"\n",
     "\n",
     "    if subscription_id.startswith('<'):\n",
-    "        print(\"please update <your subscription ID>/<your resource group>/<your workspace name>\")\n",
+    "        print(\"please update your <SUBSCRIPTION_ID> <RESOURCE_GROUP> <WORKSPACE_NAME> in notebook cell\")\n",
     "        raise ex\n",
     "    else:  # write and reload from config file\n",
     "        import json, os\n",
