--- conflicted
+++ resolved
@@ -140,10 +140,6 @@
    "metadata": {},
    "outputs": [],
    "source": [
-<<<<<<< HEAD
-    "from azure.ml.constants import AssetTypes\n",
-=======
->>>>>>> 255afe1b
     "\n",
     "# Define pipeline\n",
     "@dsl.pipeline(\n",
