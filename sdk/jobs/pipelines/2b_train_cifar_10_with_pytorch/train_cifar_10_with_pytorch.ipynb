{
 "cells": [
  {
   "cell_type": "markdown",
   "metadata": {},
   "source": [
    "# cifar-10 pipeline\n",
    "\n",
    "**Requirements** - In order to benefit from this tutorial, you will need:\n",
    "- A basic understanding of Machine Learning\n",
    "- An Azure account with an active subscription - [Create an account for free](https://azure.microsoft.com/free/?WT.mc_id=A261C142F)\n",
    "- An Azure ML workspace with computer cluster - [Configure workspace](/sdk/jobs/configuration.ipynb)\n",
    "- A python environment\n",
    "- Installed Azure Machine Learning Python SDK v2 - [install instructions](/sdk/README.md) - check the getting started section\n",
    "\n",
    "**Learning Objectives** - By the end of this tutorial, you should be able to:\n",
    "- Connect to your AML workspace from the Python SDK\n",
    "- Define `CommandComponent` using YAML\n",
    "- Create basic `Pipeline` using component from local YAML file\n",
    "\n",
    "**Motivations** - This notebook explains how to define `commandComponent` via YAML then use command component to build pipeline. The command compoonent is a fundamental construct of Azure Machine Learning pipeline. It can be used to run a task on a specified compute (either local or on the cloud). The command compoonent accepts `Environment` to setup required infrastructure. You can define a `command` to run on this infrastructure with `inputs`. You can reuse the same `Component` with different pipeline.  "
   ]
  },
  {
   "cell_type": "markdown",
   "metadata": {},
   "source": [
    "# 1. Connect to Azure Machine Learning Workspace\n",
    "\n",
    "The [workspace](https://docs.microsoft.com/en-us/azure/machine-learning/concept-workspace) is the top-level resource for Azure Machine Learning, providing a centralized place to work with all the artifacts you create when you use Azure Machine Learning. In this section we will connect to the workspace in which the job will be run.\n",
    "\n",
    "## 1.1 Import the required libraries"
   ]
  },
  {
   "cell_type": "code",
   "execution_count": null,
   "metadata": {},
   "outputs": [],
   "source": [
    "#import required libraries\n",
<<<<<<< HEAD
    "from azure.ml import MLClient, dsl\n",
    "from azure.ml.entities import load_component\n",
    "from azure.ml import Input"
=======
    "from azure.ml import MLClient, dsl, Input\n",
    "from azure.ml.entities import load_component"
>>>>>>> 9c39ade7
   ]
  },
  {
   "cell_type": "markdown",
   "metadata": {},
   "source": [
    "## 1.2 Configure credential\n",
    "\n",
    "We are using `DefaultAzureCredential` to get access to workspace. \n",
    "`DefaultAzureCredential` should be capable of handling most Azure SDK authentication scenarios. \n",
    "\n",
    "Reference for more available credentials if it does not work for you: [configure credential example](/sdk/jobs/configuration.ipynb), [azure-identity reference doc](https://docs.microsoft.com/en-us/python/api/azure-identity/azure.identity?view=azure-python)."
   ]
  },
  {
   "cell_type": "code",
   "execution_count": null,
   "metadata": {},
   "outputs": [],
   "source": [
    "from azure.identity import DefaultAzureCredential, InteractiveBrowserCredential\n",
    "\n",
    "try:\n",
    "    credential = DefaultAzureCredential()\n",
    "    # Check if given credential can get token successfully.\n",
    "    credential.get_token('https://management.azure.com/.default')\n",
    "except Exception as ex:\n",
    "    # Fall back to InteractiveBrowserCredential in case DefaultAzureCredential not work\n",
    "    credential = InteractiveBrowserCredential()"
   ]
  },
  {
   "cell_type": "markdown",
   "metadata": {},
   "source": [
    "## 1.3 Get a handle to the workspace\n",
    "\n",
    "We use config file to connect to a workspace. The Azure ML workspace should be configured with computer cluster. [Check this notebook for configure a workspace](/sdk/jobs/configuration.ipynb)"
   ]
  },
  {
   "cell_type": "code",
   "execution_count": null,
   "metadata": {},
   "outputs": [],
   "source": [
    "# Get a handle to workspace\n",
    "ml_client = MLClient.from_config(credential=credential)\n",
    "\n",
    "# Retrieve an already attached Azure Machine Learning Compute.\n",
    "cluster_name = \"cpu-cluster\"\n",
    "print(ml_client.compute.get(cluster_name))"
   ]
  },
  {
   "cell_type": "markdown",
   "metadata": {},
   "source": [
    "# 2. Define command component via YAML\n",
    "Define command component using YAML and load as function."
   ]
  },
  {
   "cell_type": "code",
   "execution_count": null,
   "metadata": {},
   "outputs": [],
   "source": [
    "parent_dir = '.'\n",
    "get_data_func = load_component(yaml_file=parent_dir + \"/get-data.yml\")\n",
    "train_model_func = load_component(yaml_file=parent_dir + \"/train-model.yml\")\n",
    "eval_model_func = load_component(yaml_file=parent_dir + \"/eval-model.yml\")"
   ]
  },
  {
   "cell_type": "markdown",
   "metadata": {},
   "source": [
    "# 3. Basic pipeline job\n",
    "\n",
    "## 3.1 Build pipeline"
   ]
  },
  {
   "cell_type": "code",
   "execution_count": null,
   "metadata": {},
   "outputs": [],
   "source": [
    "# note that the used docker image doesn't suit for all size of gpu compute. Please use the following command to create gpu compute if experiment failed\n",
    "# !az ml compute create -n gpu-cluster --type amlcompute --min-instances 0 --max-instances 4 --size Standard_NC12\n"
   ]
  },
  {
   "cell_type": "code",
   "execution_count": null,
   "metadata": {},
   "outputs": [],
   "source": [
    "from azure.ml._constants import AssetTypes\n",
    "\n",
    "# Define pipeline\n",
    "@dsl.pipeline(\n",
    "    description=\"CIFAR-10 Pipeline Example\",\n",
    "    default_compute=\"cpu-cluster\",\n",
    ")\n",
    "def train_cifar_10_with_pytorch():\n",
    "    #define the job to get data\n",
    "    get_data = get_data_func(\n",
    "        cifar_zip=Input(path=\"wasbs://datasets@azuremlexamples.blob.core.windows.net/cifar-10-python.tar.gz\", type=AssetTypes.URI_FILE)\n",
    "    )\n",
    "    get_data.outputs.cifar.mode = 'upload'\n",
    "\n",
    "    #define the job to train the model\n",
    "    train_model = train_model_func(epochs=1, cifar=get_data.outputs.cifar)\n",
    "    train_model.compute = 'gpu-cluster'\n",
    "    train_model.outputs.model_dir.mode = 'upload'\n",
    "    train_model.resources.instance_count = 1\n",
    "    \n",
    "    #define the job to evaluate the model\n",
    "    eval_model = eval_model_func(cifar=get_data.outputs.cifar, model_dir = train_model.outputs.model_dir)\n",
    "    eval_model.compute = 'gpu-cluster'\n",
    "    eval_model.resources.instance_count = 1\n",
    "\n",
    "pipeline = train_cifar_10_with_pytorch()"
   ]
  },
  {
   "cell_type": "markdown",
   "metadata": {},
   "source": [
    "# 3.2 Submit pipeline job"
   ]
  },
  {
   "cell_type": "code",
   "execution_count": null,
   "metadata": {},
   "outputs": [],
   "source": [
    "#submit the pipeline job\n",
    "pipeline_job = ml_client.jobs.create_or_update(pipeline, experiment_name=\"pipeline_samples\")\n",
    "pipeline_job"
   ]
  },
  {
   "cell_type": "code",
   "execution_count": null,
   "metadata": {},
   "outputs": [],
   "source": [
    "# Wait until the job completes\n",
    "ml_client.jobs.stream(pipeline_job.name)"
   ]
  },
  {
   "cell_type": "markdown",
   "metadata": {},
   "source": [
    "# Next Steps\n",
    "You can see further examples of running a pipeline job [here](/sdk/jobs/pipelines/)"
   ]
  }
 ],
 "metadata": {
  "description": {
   "description": "Get data, train and evaluate a model in pipeline with Components"
  },
  "interpreter": {
   "hash": "45ee23ad53d8447c1a4a7f9f605254595f8ee53c2e1723e7948bbd485e96ca91"
  },
  "kernelspec": {
   "display_name": "Python 3",
   "language": "python",
   "name": "python3"
  },
  "language_info": {
   "codemirror_mode": {
    "name": "ipython",
    "version": 3
   },
   "file_extension": ".py",
   "mimetype": "text/x-python",
   "name": "python",
   "nbconvert_exporter": "python",
   "pygments_lexer": "ipython3",
   "version": "3.7.6"
  }
 },
 "nbformat": 4,
 "nbformat_minor": 4
}<|MERGE_RESOLUTION|>--- conflicted
+++ resolved
@@ -39,14 +39,8 @@
    "outputs": [],
    "source": [
     "#import required libraries\n",
-<<<<<<< HEAD
-    "from azure.ml import MLClient, dsl\n",
-    "from azure.ml.entities import load_component\n",
-    "from azure.ml import Input"
-=======
     "from azure.ml import MLClient, dsl, Input\n",
     "from azure.ml.entities import load_component"
->>>>>>> 9c39ade7
    ]
   },
   {
