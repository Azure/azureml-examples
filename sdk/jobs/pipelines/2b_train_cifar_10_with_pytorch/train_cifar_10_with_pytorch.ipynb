--- conflicted
+++ resolved
@@ -15,17 +15,11 @@
     "- Installed Azure Machine Learning Python SDK v2 - [install instructions](/sdk/README.md#getting-started)\n",
     "\n",
     "**Learning Objectives** - By the end of this tutorial, you should be able to:\n",
-<<<<<<< HEAD
     "- Connect to your AML workspace from the Python SDK\n",
     "- Define `CommandComponent` using YAML\n",
     "- Create basic `Pipeline` using component from local YAML file\n",
     "\n",
     "**Motivations** - This notebook explains how to define `commandComponent` via YAML then use command component to build pipeline. The command compoonent is a fundamental construct of Azure Machine Learning pipeline. It can be used to run a task on a specified compute (either local or on the cloud). The command compoonent accepts `Environment` to setup required infrastructure. You can define a `command` to run on this infrastructure with `inputs`. You can reuse the same `Component` with different pipeline.  "
-=======
-    "- Create a `pipeline` to train a pytorch model based on cifar-10 dataset\n",
-    "\n",
-    "**Motivations** - This notebook explains how to build pipeline to train a pytorch model. PyTorch is an open source machine learning framework, which is widely used for applications such as computer vision and natural language processing."
->>>>>>> 26cb5878
    ]
   },
   {
