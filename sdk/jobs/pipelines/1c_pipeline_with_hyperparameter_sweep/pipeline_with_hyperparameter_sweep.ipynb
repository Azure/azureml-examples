{
 "cells": [
  {
   "cell_type": "markdown",
   "metadata": {},
   "source": [
    "# Build pipeline with sweep node\n",
    "\n",
    "**Requirements** - In order to benefit from this tutorial, you will need:\n",
    "- A basic understanding of Machine Learning\n",
    "- An Azure account with an active subscription - [Create an account for free](https://azure.microsoft.com/free/?WT.mc_id=A261C142F)\n",
    "- An Azure ML workspace with computer cluster - [Configure workspace](../../configuration.ipynb)\n",
    "- A python environment\n",
    "- Installed Azure Machine Learning Python SDK v2 - [install instructions](../../../README.md) - check the getting started section\n",
    "\n",
    "**Learning Objectives** - By the end of this tutorial, you should be able to:\n",
    "- Connect to your AML workspace from the Python SDK\n",
    "- Create sweep node with `sweep()`\n",
    "- Create `Pipeline` with sweep node\n",
    "\n",
    "**Motivations** - This notebook explains how to create a sweep node by using `sweep()` and use it in a pipeline. A sweep node can be used to enable hyperparameter tuning on a specified compute (either local or on the cloud) for a specific command component. You can define a `search_space` and an `objective` to search for the target output.  "
   ]
  },
  {
   "cell_type": "markdown",
   "metadata": {},
   "source": [
    "# 1. Connect to Azure Machine Learning Workspace\n",
    "\n",
    "The [workspace](https://docs.microsoft.com/en-us/azure/machine-learning/concept-workspace) is the top-level resource for Azure Machine Learning, providing a centralized place to work with all the artifacts you create when you use Azure Machine Learning. In this section we will connect to the workspace in which the job will be run.\n",
    "\n",
    "## 1.1 Import the required libraries"
   ]
  },
  {
   "cell_type": "code",
   "execution_count": null,
   "metadata": {},
   "outputs": [],
   "source": [
    "# import required libraries\n",
    "from azure.identity import DefaultAzureCredential, InteractiveBrowserCredential\n",
    "\n",
    "from azure.ai.ml import MLClient, Input\n",
    "from azure.ai.ml.dsl import pipeline\n",
    "from azure.ai.ml.entities import load_component\n",
    "from azure.ai.ml.sweep import (\n",
    "    Choice,\n",
    "    Uniform,\n",
    ")"
   ]
  },
  {
   "cell_type": "markdown",
   "metadata": {},
   "source": [
    "## 1.2 Configure credential\n",
    "\n",
    "We are using `DefaultAzureCredential` to get access to workspace. \n",
    "`DefaultAzureCredential` should be capable of handling most Azure SDK authentication scenarios. \n",
    "\n",
    "Reference for more available credentials if it does not work for you: [configure credential example](../../configuration.ipynb), [azure-identity reference doc](https://docs.microsoft.com/en-us/python/api/azure-identity/azure.identity?view=azure-python)."
   ]
  },
  {
   "cell_type": "code",
   "execution_count": null,
   "metadata": {},
   "outputs": [],
   "source": [
    "try:\n",
    "    credential = DefaultAzureCredential()\n",
    "    # Check if given credential can get token successfully.\n",
    "    credential.get_token(\"https://management.azure.com/.default\")\n",
    "except Exception as ex:\n",
    "    # Fall back to InteractiveBrowserCredential in case DefaultAzureCredential not work\n",
    "    credential = InteractiveBrowserCredential()"
   ]
  },
  {
   "cell_type": "markdown",
   "metadata": {},
   "source": [
    "## 1.3 Get a handle to the workspace\n",
    "\n",
    "We use config file to connect to a workspace. The Azure ML workspace should be configured with computer cluster. [Check this notebook for configure a workspace](../../configuration.ipynb)."
   ]
  },
  {
   "cell_type": "code",
   "execution_count": null,
   "metadata": {},
   "outputs": [],
   "source": [
    "# Get a handle to workspace\n",
    "ml_client = MLClient.from_config(credential=credential)\n",
    "\n",
    "# Retrieve an already attached Azure Machine Learning Compute.\n",
    "cluster_name = \"cpu-cluster\"\n",
    "print(ml_client.compute.get(cluster_name))"
   ]
  },
  {
   "cell_type": "markdown",
   "metadata": {},
   "source": [
    "# 2. Pipeline job with hyperparameter sweep\n",
    "\n",
    "## 2.1 Build pipeline\n",
    "In pipeline definition, we define `search_space` for hyperparameter sweep in inputs of `train_model` and call `train_model.sweep()` to create a sweep node based on `train_model` with specific run settings. Run settings includes:\n",
    "- objective_primary_metric \n",
    "- objective_goal\n",
    "- sampling_algorithm\n",
    "- limits\n",
    "- early_termination_policy\n",
    "- compute\n",
    "\n",
    "Please check section **3. Run a sweep on this command** in [Run hyperparameter sweep on a Command or CommandComponent](../../single-step/lightgbm/iris/lightgbm-iris-sweep.ipynb) for detailed explanation for the above concepts and settings.\n",
    "\n",
    "Noted that the **primary metric** of sweep objective must be **LOGGED** in the definition of `train_model`."
   ]
  },
  {
   "cell_type": "code",
   "execution_count": null,
   "metadata": {
    "name": "enable-sweep"
   },
   "outputs": [],
   "source": [
    "train_component_func = load_component(yaml_file=\"./train.yml\")\n",
    "score_component_func = load_component(yaml_file=\"./predict.yml\")\n",
    "\n",
<<<<<<< HEAD
    "# define a pipeline\n",
    "@dsl.pipeline(\n",
=======
    "# define a pipeline with dsl component\n",
    "@pipeline(\n",
>>>>>>> ea682d0b
    "    description=\"Tune hyperparameters using sample components\",\n",
    "    default_compute=\"cpu-cluster\",\n",
    ")\n",
    "def pipeline_with_hyperparameter_sweep():\n",
    "    train_model = train_component_func(\n",
    "        data=Input(\n",
    "            type=\"uri_file\",\n",
    "            path=\"wasbs://datasets@azuremlexamples.blob.core.windows.net/iris.csv\",\n",
    "        ),\n",
    "        c_value=Uniform(min_value=0.5, max_value=0.9),\n",
    "        kernel=Choice([\"rbf\", \"linear\", \"poly\"]),\n",
    "        coef0=Uniform(min_value=0.1, max_value=1),\n",
    "        degree=3,\n",
    "        gamma=\"scale\",\n",
    "        shrinking=False,\n",
    "        probability=False,\n",
    "        tol=0.001,\n",
    "        cache_size=1024,\n",
    "        verbose=False,\n",
    "        max_iter=-1,\n",
    "        decision_function_shape=\"ovr\",\n",
    "        break_ties=False,\n",
    "        random_state=42,\n",
    "    )\n",
    "    sweep_step = train_model.sweep(\n",
    "        primary_metric=\"training_f1_score\",\n",
    "        goal=\"minimize\",\n",
    "        sampling_algorithm=\"random\",\n",
    "        compute=\"cpu-cluster\",\n",
    "    )\n",
    "    sweep_step.set_limits(max_total_trials=20, max_concurrent_trials=10, timeout=7200)\n",
    "\n",
    "    score_data = score_component_func(\n",
    "        model=sweep_step.outputs.model_output, test_data=sweep_step.outputs.test_data\n",
    "    )\n",
    "\n",
    "\n",
    "pipeline = pipeline_with_hyperparameter_sweep()"
   ]
  },
  {
   "cell_type": "markdown",
   "metadata": {},
   "source": [
    "## 2.2 Submit pipeline job"
   ]
  },
  {
   "cell_type": "code",
   "execution_count": null,
   "metadata": {},
   "outputs": [],
   "source": [
    "# submit job to workspace\n",
    "pipeline_job = ml_client.jobs.create_or_update(\n",
    "    pipeline, experiment_name=\"pipeline_samples\"\n",
    ")\n",
    "pipeline_job"
   ]
  },
  {
   "cell_type": "code",
   "execution_count": null,
   "metadata": {},
   "outputs": [],
   "source": [
    "# Wait until the job completes\n",
    "ml_client.jobs.stream(pipeline_job.name)"
   ]
  },
  {
   "cell_type": "markdown",
   "metadata": {},
   "source": [
    "# Next Steps\n",
    "You can see further examples of running a pipeline job [here](../)"
   ]
  }
 ],
 "metadata": {
  "description": {
   "description": "Use sweep (hyperdrive) in pipeline to train mnist model using tensorflow"
  },
  "interpreter": {
   "hash": "3e9e0e270b75c5e6da2e22113ba4f77b864d68f95da6601809c29e46c73ae6bb"
  },
  "kernelspec": {
   "display_name": "Python 3.7.8 64-bit",
   "language": "python",
   "name": "python3"
  },
  "language_info": {
   "codemirror_mode": {
    "name": "ipython",
    "version": 3
   },
   "file_extension": ".py",
   "mimetype": "text/x-python",
   "name": "python",
   "nbconvert_exporter": "python",
   "pygments_lexer": "ipython3",
   "version": "3.7.6"
  },
  "orig_nbformat": 4
 },
 "nbformat": 4,
 "nbformat_minor": 2
}<|MERGE_RESOLUTION|>--- conflicted
+++ resolved
@@ -131,13 +131,8 @@
     "train_component_func = load_component(yaml_file=\"./train.yml\")\n",
     "score_component_func = load_component(yaml_file=\"./predict.yml\")\n",
     "\n",
-<<<<<<< HEAD
     "# define a pipeline\n",
-    "@dsl.pipeline(\n",
-=======
-    "# define a pipeline with dsl component\n",
     "@pipeline(\n",
->>>>>>> ea682d0b
     "    description=\"Tune hyperparameters using sample components\",\n",
     "    default_compute=\"cpu-cluster\",\n",
     ")\n",
